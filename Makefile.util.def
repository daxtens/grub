--- conflicted
+++ resolved
@@ -318,11 +318,7 @@
   ldadd = libgrubmods.a;
   ldadd = libgrubgcry.a;
   ldadd = libgrubkern.a;
-<<<<<<< HEAD
-  ldadd = grub-core/gnulib/libgnu.a;
-=======
-  ldadd = grub-core/lib/gnulib/libgnu.a;
->>>>>>> 54d11305
+  ldadd = grub-core/lib/gnulib/libgnu.a;
   ldadd = '$(FREETYPE_LIBS)';
   ldadd = '$(LIBINTL) $(LIBDEVMAPPER) $(LIBZFS) $(LIBNVPAIR) $(LIBGEOM)';
   condition = COND_GRUB_MKFONT;
@@ -341,11 +337,7 @@
   ldadd = libgrubmods.a;
   ldadd = libgrubgcry.a;
   ldadd = libgrubkern.a;
-<<<<<<< HEAD
-  ldadd = grub-core/gnulib/libgnu.a;
-=======
-  ldadd = grub-core/lib/gnulib/libgnu.a;
->>>>>>> 54d11305
+  ldadd = grub-core/lib/gnulib/libgnu.a;
   ldadd = '$(LIBINTL) $(LIBDEVMAPPER) $(LIBUTIL) $(LIBZFS) $(LIBNVPAIR) $(LIBGEOM)';
 };
 
