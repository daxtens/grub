--- conflicted
+++ resolved
@@ -503,13 +503,14 @@
 
 script = {
   testcase;
-<<<<<<< HEAD
+  name = grub_script_blockarg;
+  common = tests/grub_script_blockarg.in;
+};
+
+script = {
+  testcase;
   name = grub_script_return;
   common = tests/grub_script_return.in;
-=======
-  name = grub_script_blockarg;
-  common = tests/grub_script_blockarg.in;
->>>>>>> 25b60c91
 };
 
 program = {
