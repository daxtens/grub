/* search.c - search devices based on a file or a filesystem label */
/*
 *  GRUB  --  GRand Unified Bootloader
 *  Copyright (C) 2005,2007,2008,2009  Free Software Foundation, Inc.
 *
 *  GRUB is free software: you can redistribute it and/or modify
 *  it under the terms of the GNU General Public License as published by
 *  the Free Software Foundation, either version 3 of the License, or
 *  (at your option) any later version.
 *
 *  GRUB is distributed in the hope that it will be useful,
 *  but WITHOUT ANY WARRANTY; without even the implied warranty of
 *  MERCHANTABILITY or FITNESS FOR A PARTICULAR PURPOSE.  See the
 *  GNU General Public License for more details.
 *
 *  You should have received a copy of the GNU General Public License
 *  along with GRUB.  If not, see <http://www.gnu.org/licenses/>.
 */

#include <grub/types.h>
#include <grub/misc.h>
#include <grub/mm.h>
#include <grub/err.h>
#include <grub/dl.h>
#include <grub/device.h>
#include <grub/file.h>
#include <grub/env.h>
<<<<<<< HEAD
#include <grub/extcmd.h>
#include <grub/i18n.h>

static const struct grub_arg_option options[] =
  {
    {"file",		'f', 0, N_("Search devices by a file."), 0, 0},
    {"label",		'l', 0, N_("Search devices by a filesystem label."), 0, 0},
    {"fs-uuid",		'u', 0, N_("Search devices by a filesystem UUID."), 0, 0},
    {"set",		's', GRUB_ARG_OPTION_OPTIONAL, N_("Set a variable to the first device found."), "VAR", ARG_TYPE_STRING},
    {"no-floppy",	'n', 0, N_("Do not probe any floppy drive."), 0, 0},
    {0, 0, 0, 0, 0, 0}
  };

enum options
  {
    SEARCH_FILE,
    SEARCH_LABEL,
    SEARCH_FS_UUID,
    SEARCH_SET,
    SEARCH_NO_FLOPPY,
 };

static void
search_fs (const char *key, const char *var, int no_floppy, enum options type)
=======
#include <grub/command.h>
#include <grub/search.h>

void
FUNC_NAME (const char *key, const char *var, int no_floppy)
>>>>>>> 03157a27
{
  int count = 0;
  char *buf = NULL;
  grub_fs_autoload_hook_t saved_autoload;

  auto int iterate_device (const char *name);
  int iterate_device (const char *name)
  {
    int found = 0;

    /* Skip floppy drives when requested.  */
    if (no_floppy &&
	name[0] == 'f' && name[1] == 'd' && name[2] >= '0' && name[2] <= '9')
      return 0;

#ifdef DO_SEARCH_FILE
      {
	grub_size_t len;
	char *p;
	grub_file_t file;

	len = grub_strlen (name) + 2 + grub_strlen (key) + 1;
	p = grub_realloc (buf, len);
	if (! p)
	  return 1;

	buf = p;
	grub_sprintf (buf, "(%s)%s", name, key);

	file = grub_file_open (buf);
	if (file)
	  {
	    found = 1;
	    grub_file_close (file);
	  }
      }
#else
      {
	/* SEARCH_FS_UUID or SEARCH_LABEL */
	grub_device_t dev;
	grub_fs_t fs;
	char *quid;

	dev = grub_device_open (name);
	if (dev)
	  {
	    fs = grub_fs_probe (dev);

#ifdef DO_SEARCH_FS_UUID
#define compare_fn grub_strcasecmp
#define read_fn uuid
#else
#define compare_fn grub_strcmp
#define read_fn label
#endif

	    if (fs && fs->read_fn)
	      {
		fs->read_fn (dev, &quid);

		if (grub_errno == GRUB_ERR_NONE && quid)
		  {
		    if (compare_fn (quid, key) == 0)
		      found = 1;

		    grub_free (quid);
		  }
	      }

	    grub_device_close (dev);
	  }
      }
#endif

    if (found)
      {
	count++;
	if (var)
	  grub_env_set (var, name);
	else
	  grub_printf (" %s", name);
      }

    grub_errno = GRUB_ERR_NONE;
    return (found && var);
  }

  /* First try without autoloading if we're setting variable. */
  if (var)
    {
      saved_autoload = grub_fs_autoload_hook;
      grub_fs_autoload_hook = 0;
      grub_device_iterate (iterate_device);

      /* Restore autoload hook.  */
      grub_fs_autoload_hook = saved_autoload;

      /* Retry with autoload if nothing found.  */
      if (grub_errno == GRUB_ERR_NONE && count == 0)
	grub_device_iterate (iterate_device);
    }
  else
    grub_device_iterate (iterate_device);

  grub_free (buf);

  if (grub_errno == GRUB_ERR_NONE && count == 0)
    grub_error (GRUB_ERR_FILE_NOT_FOUND, "no such device: %s", key);
}

static grub_err_t
grub_cmd_do_search (grub_command_t cmd __attribute__ ((unused)), int argc,
		    char **args)
{
  if (argc == 0)
    return grub_error (GRUB_ERR_BAD_ARGUMENT, "no argument specified");

  FUNC_NAME (args[0], argc == 1 ? 0 : args[1], 0);

  return grub_errno;
}

static grub_command_t cmd;

#ifdef DO_SEARCH_FILE
GRUB_MOD_INIT(search_file)
#elif defined (DO_SEARCH_FS_UUID)
GRUB_MOD_INIT(search_fs_uuid)
#else
GRUB_MOD_INIT(search_fs_label)
#endif
{
  cmd =
<<<<<<< HEAD
    grub_register_extcmd ("search", grub_cmd_search,
			  GRUB_COMMAND_FLAG_BOTH,
			  N_("search [-f|-l|-u|-s|-n] NAME"),
			  N_("Search devices by file, filesystem label or filesystem UUID."
			  " If --set is specified, the first device found is"
			  " set to a variable. If no variable name is"
			  " specified, \"root\" is used."),
			  options);
=======
    grub_register_command (COMMAND_NAME, grub_cmd_do_search,
			   COMMAND_NAME " NAME [VARIABLE]",
			   "Search devices by " SEARCH_TARGET "."
			  " If VARIABLE is specified, the first device found is"
			  " set to a variable.");
>>>>>>> 03157a27
}

#ifdef DO_SEARCH_FILE
GRUB_MOD_FINI(search_file)
#elif defined (DO_SEARCH_FS_UUID)
GRUB_MOD_FINI(search_fs_uuid)
#else
GRUB_MOD_FINI(search_fs_label)
#endif
{
  grub_unregister_command (cmd);
}<|MERGE_RESOLUTION|>--- conflicted
+++ resolved
@@ -25,38 +25,12 @@
 #include <grub/device.h>
 #include <grub/file.h>
 #include <grub/env.h>
-<<<<<<< HEAD
-#include <grub/extcmd.h>
-#include <grub/i18n.h>
-
-static const struct grub_arg_option options[] =
-  {
-    {"file",		'f', 0, N_("Search devices by a file."), 0, 0},
-    {"label",		'l', 0, N_("Search devices by a filesystem label."), 0, 0},
-    {"fs-uuid",		'u', 0, N_("Search devices by a filesystem UUID."), 0, 0},
-    {"set",		's', GRUB_ARG_OPTION_OPTIONAL, N_("Set a variable to the first device found."), "VAR", ARG_TYPE_STRING},
-    {"no-floppy",	'n', 0, N_("Do not probe any floppy drive."), 0, 0},
-    {0, 0, 0, 0, 0, 0}
-  };
-
-enum options
-  {
-    SEARCH_FILE,
-    SEARCH_LABEL,
-    SEARCH_FS_UUID,
-    SEARCH_SET,
-    SEARCH_NO_FLOPPY,
- };
-
-static void
-search_fs (const char *key, const char *var, int no_floppy, enum options type)
-=======
 #include <grub/command.h>
 #include <grub/search.h>
+#include <grub/i18n.h>
 
 void
 FUNC_NAME (const char *key, const char *var, int no_floppy)
->>>>>>> 03157a27
 {
   int count = 0;
   char *buf = NULL;
@@ -190,22 +164,11 @@
 #endif
 {
   cmd =
-<<<<<<< HEAD
-    grub_register_extcmd ("search", grub_cmd_search,
-			  GRUB_COMMAND_FLAG_BOTH,
-			  N_("search [-f|-l|-u|-s|-n] NAME"),
-			  N_("Search devices by file, filesystem label or filesystem UUID."
-			  " If --set is specified, the first device found is"
-			  " set to a variable. If no variable name is"
-			  " specified, \"root\" is used."),
-			  options);
-=======
     grub_register_command (COMMAND_NAME, grub_cmd_do_search,
 			   COMMAND_NAME " NAME [VARIABLE]",
 			   "Search devices by " SEARCH_TARGET "."
-			  " If VARIABLE is specified, the first device found is"
-			  " set to a variable.");
->>>>>>> 03157a27
+			   " If VARIABLE is specified, "
+			   "the first device found is set to a variable.");
 }
 
 #ifdef DO_SEARCH_FILE
