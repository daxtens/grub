--- conflicted
+++ resolved
@@ -32,13 +32,8 @@
 kernel_img_HEADERS = cache.h device.h disk.h dl.h elf.h elfload.h \
 	env.h err.h file.h fs.h kernel.h misc.h mm.h net.h parser.h \
 	partition.h msdos_partition.h reader.h symbol.h term.h time.h types.h \
-<<<<<<< HEAD
 	ieee1275/ieee1275.h machine/kernel.h machine/memory.h \
-	list.h handler.h command.h i18n.h mm_private.h
-=======
-	ieee1275/ieee1275.h machine/kernel.h machine/loader.h machine/memory.h \
-	list.h handler.h command.h i18n.h env_private.h
->>>>>>> bf7fcba2
+	list.h handler.h command.h i18n.h env_private.h mm_private.h
 kernel_img_CFLAGS = $(COMMON_CFLAGS)
 kernel_img_ASFLAGS = $(COMMON_ASFLAGS)
 kernel_img_LDFLAGS = $(COMMON_LDFLAGS) -Wl,-N,-S,-Ttext,0x10000,-Bstatic
@@ -59,7 +54,7 @@
 grub_install_SOURCES = util/ieee1275/grub-install.in
 
 # Modules.
-pkglib_MODULES = halt.mod reboot.mod suspend.mod serial.mod	\
+pkglib_MODULES = halt.mod reboot.mod suspend.mod	\
 	nand.mod memdisk.mod pci.mod lspci.mod datetime.mod	\
 	date.mod datehook.mod lsmmap.mod mmap.mod
 
@@ -89,11 +84,6 @@
 halt_mod_SOURCES = commands/halt.c
 halt_mod_CFLAGS = $(COMMON_CFLAGS)
 halt_mod_LDFLAGS = $(COMMON_LDFLAGS)
-
-# For serial.mod.
-serial_mod_SOURCES = term/serial.c
-serial_mod_CFLAGS = $(COMMON_CFLAGS)
-serial_mod_LDFLAGS = $(COMMON_LDFLAGS)
 
 # For nand.mod.
 nand_mod_SOURCES = disk/ieee1275/nand.c
