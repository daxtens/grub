#undef _LARGEFILE_SOURCE
#undef _FILE_OFFSET_BITS
#define _LARGEFILE_SOURCE
#define _FILE_OFFSET_BITS 64
#if defined(__PPC__) && !defined(__powerpc__)
#define __powerpc__ 1
#endif

#define GCRYPT_NO_DEPRECATED 1
#define HAVE_MEMMOVE 1

/* Define to 1 to enable disk cache statistics.  */
#define DISK_CACHE_STATS @DISK_CACHE_STATS@
#define BOOT_TIME_STATS @BOOT_TIME_STATS@
/* Define to 1 to make GRUB quieter at boot time.  */
#define QUIET_BOOT @QUIET_BOOT@
<<<<<<< HEAD
=======

/* We don't need those.  */
#define MINILZO_CFG_SKIP_LZO_PTR 1
#define MINILZO_CFG_SKIP_LZO_UTIL 1
#define MINILZO_CFG_SKIP_LZO_STRING 1
#define MINILZO_CFG_SKIP_LZO_INIT 1
#define MINILZO_CFG_SKIP_LZO1X_1_COMPRESS 1
#define MINILZO_CFG_SKIP_LZO1X_DECOMPRESS 1
>>>>>>> f37eb8f8

#if defined (GRUB_BUILD)
#undef ENABLE_NLS
#define BUILD_SIZEOF_LONG @BUILD_SIZEOF_LONG@
#define BUILD_SIZEOF_VOID_P @BUILD_SIZEOF_VOID_P@
#if defined __APPLE__
# if defined __BIG_ENDIAN__
#  define BUILD_WORDS_BIGENDIAN 1
# else
#  define BUILD_WORDS_BIGENDIAN 0
# endif
#else
#define BUILD_WORDS_BIGENDIAN @BUILD_WORDS_BIGENDIAN@
#endif
#elif defined (GRUB_UTIL) || !defined (GRUB_MACHINE)
#include <config-util.h>
#else
#define HAVE_FONT_SOURCE @HAVE_FONT_SOURCE@
/* Define if C symbols get an underscore after compilation. */
#define HAVE_ASM_USCORE @HAVE_ASM_USCORE@
/* Define it to one of __bss_start, edata and _edata.  */
#define BSS_START_SYMBOL @BSS_START_SYMBOL@
/* Define it to either end or _end.  */
#define END_SYMBOL @END_SYMBOL@
/* Name of package.  */
#define PACKAGE "@PACKAGE@"
/* Version number of package.  */
#define VERSION "@VERSION@"
/* Define to the full name and version of this package. */
#define PACKAGE_STRING "@PACKAGE_STRING@"
/* Define to the version of this package. */
#define PACKAGE_VERSION "@PACKAGE_VERSION@"
/* Define to the full name of this package. */
#define PACKAGE_NAME "@PACKAGE_NAME@"
/* Define to the address where bug reports for this package should be sent. */
#define PACKAGE_BUGREPORT "@PACKAGE_BUGREPORT@"

#define GRUB_TARGET_CPU "@GRUB_TARGET_CPU@"
#define GRUB_PLATFORM "@GRUB_PLATFORM@"

#define RE_ENABLE_I18N 1

#define _GNU_SOURCE 1

#endif<|MERGE_RESOLUTION|>--- conflicted
+++ resolved
@@ -14,8 +14,6 @@
 #define BOOT_TIME_STATS @BOOT_TIME_STATS@
 /* Define to 1 to make GRUB quieter at boot time.  */
 #define QUIET_BOOT @QUIET_BOOT@
-<<<<<<< HEAD
-=======
 
 /* We don't need those.  */
 #define MINILZO_CFG_SKIP_LZO_PTR 1
@@ -24,7 +22,6 @@
 #define MINILZO_CFG_SKIP_LZO_INIT 1
 #define MINILZO_CFG_SKIP_LZO1X_1_COMPRESS 1
 #define MINILZO_CFG_SKIP_LZO1X_DECOMPRESS 1
->>>>>>> f37eb8f8
 
 #if defined (GRUB_BUILD)
 #undef ENABLE_NLS
