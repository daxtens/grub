# -*- autoconf -*-

# Process this file with autoconf to produce a configure script.

# Copyright (C) 2002,2003,2004,2005,2006,2007,2008,2009,2010  Free Software Foundation, Inc.
#
# This configure.ac is free software; the author
# gives unlimited permission to copy and/or distribute it,
# with or without modifications, as long as this notice is preserved.
#
# This program is distributed in the hope that it will be useful,
# but WITHOUT ANY WARRANTY, to the extent permitted by law; without
# even the implied warranty of MERCHANTABILITY or FITNESS FOR A
# PARTICULAR PURPOSE.

dnl This configure script is complicated, because GRUB needs to deal
dnl with three potentially different types:
dnl
dnl   build  -- the environment for building GRUB
dnl   host   -- the environment for running utilities
dnl   target -- the environment for running GRUB
dnl
dnl In addition, GRUB needs to deal with a platform specification
dnl which specifies the system running GRUB, such as firmware.
dnl This is necessary because the target type in autoconf does not
dnl describe such a system very well.
dnl
dnl The current strategy is to use variables with no prefix (such as
dnl CC, CFLAGS, etc.) for the host type as well as the build type,
dnl because GRUB does not need to use those variables for the build
dnl type, so there is no conflict. Variables with the prefix "TARGET_"
dnl (such as TARGET_CC, TARGET_CFLAGS, etc.) are used for the target
dnl type.

<<<<<<< HEAD
AC_INIT([GRUB],[0],[bug-grub@gnu.org]) dnl version is filled by debian/rules
=======
AC_INIT([GRUB],[1.99~rc1],[bug-grub@gnu.org])
>>>>>>> 646ada34

AC_CONFIG_AUX_DIR([build-aux])

# We don't want -g -O2 by default in CFLAGS
: ${CFLAGS=""}

# Checks for host and target systems.
AC_CANONICAL_HOST
AC_CANONICAL_TARGET

AM_INIT_AUTOMAKE()
AC_PREREQ(2.60)
AC_CONFIG_SRCDIR([include/grub/dl.h])
AC_CONFIG_HEADER([config-util.h])

# Program name transformations
AC_ARG_PROGRAM

# Optimization flag.  Allow user to override.
if test "x$TARGET_CFLAGS" = x; then
  TARGET_CFLAGS="$TARGET_CFLAGS -Os"
fi

# Default HOST_CPPFLAGS
HOST_CPPFLAGS="$HOST_CPPFLAGS -Wall -W"
HOST_CPPFLAGS="$HOST_CPPFLAGS -I\$(top_builddir)/include"
HOST_CPPFLAGS="$HOST_CPPFLAGS -DGRUB_UTIL=1"
HOST_CPPFLAGS="$HOST_CPPFLAGS -DGRUB_LIBDIR=\\\"\$(pkglibdir)\\\""
HOST_CPPFLAGS="$HOST_CPPFLAGS -DLOCALEDIR=\\\"\$(localedir)\\\""

TARGET_CPPFLAGS="$TARGET_CPPFLAGS -Wall -W"
TARGET_CPPFLAGS="$TARGET_CPPFLAGS -I\$(top_srcdir)/include"
TARGET_CPPFLAGS="$TARGET_CPPFLAGS -I\$(top_builddir)/include"

case "$target_cpu" in
  i[[3456]]86)	target_cpu=i386 ;;
  amd64)	target_cpu=x86_64 ;;
  sparc)	target_cpu=sparc64 ;;
  mipsel|mips64el)
                target_cpu=mips;
		machine_CPPFLAGS="$machine_CPPFLAGS -DGRUB_CPU_MIPSEL=1";
		;;
  mips|mips64)
                target_cpu=mips;
		machine_CPPFLAGS="$machine_CPPFLAGS -DGRUB_CPU_MIPS=1";
		;;
esac

# Specify the platform (such as firmware).
AC_ARG_WITH([platform],
            AS_HELP_STRING([--with-platform=PLATFORM],
                           [select the host platform [[guessed]]]))

# Guess the platform if not specified.
if test "x$with_platform" = x; then
  case "$target_cpu"-"$target_vendor" in
    i386-apple) platform=efi ;;
    i386-*) platform=pc ;;
    x86_64-apple) platform=efi ;;
    x86_64-*) platform=pc ;;
    powerpc-*) platform=ieee1275 ;;
    powerpc64-*) platform=ieee1275 ;;
    sparc64-*) platform=ieee1275 ;;
    mips-*) platform=yeeloong ;;
    *) AC_MSG_ERROR([unsupported CPU: "$target_cpu"]) ;;
  esac
else
  platform="$with_platform"
fi

case "$target_cpu"-"$platform" in
  x86_64-efi) ;;
  x86_64-emu) ;;
  x86_64-*) target_cpu=i386 ;;
  powerpc64-ieee1275) target_cpu=powerpc ;;
esac

# Check if the platform is supported, make final adjustments.
case "$target_cpu"-"$platform" in
  i386-efi) ;;
  x86_64-efi) ;;
  i386-pc) ;;
  i386-multiboot) ;;
  i386-coreboot) ;;
  i386-linuxbios) platform=coreboot ;;
  i386-ieee1275) ;;
  i386-qemu) ;;
  powerpc-ieee1275) ;;
  sparc64-ieee1275) ;;
  mips-qemu-mips) ;;
  mips-yeeloong) ;;
  *-emu) ;;
  *) AC_MSG_ERROR([platform "$platform" is not supported for target CPU "$target_cpu"]) ;;
esac

case "$target_cpu" in
  i386 | powerpc) target_m32=1 ;;
  x86_64 | sparc64) target_m64=1 ;;
esac

case "$host_os" in
  mingw32*) host_os=cygwin ;;
esac

# This normalizes the names, and creates a new variable ("host_kernel")
# while at it, since the mapping is not always 1:1 (e.g. different OSes
# using the same kernel type).
case "$host_os" in
  gnu*)				host_kernel=hurd ;;
  linux*)			host_kernel=linux ;;
  freebsd* | kfreebsd*-gnu)	host_kernel=kfreebsd ;;
  netbsd*)			host_kernel=netbsd ;;
  cygwin)			host_kernel=windows ;;
esac

case "$platform" in
  coreboot)	machine_CPPFLAGS="$machine_CPPFLAGS -DGRUB_MACHINE_COREBOOT=1" ;;
  multiboot)	machine_CPPFLAGS="$machine_CPPFLAGS -DGRUB_MACHINE_MULTIBOOT=1" ;;
  efi)		machine_CPPFLAGS="$machine_CPPFLAGS -DGRUB_MACHINE_EFI=1" ;;
  ieee1275)	machine_CPPFLAGS="$machine_CPPFLAGS -DGRUB_MACHINE_IEEE1275=1" ;;
  qemu)		machine_CPPFLAGS="$machine_CPPFLAGS -DGRUB_MACHINE_QEMU=1" ;;
  pc)		machine_CPPFLAGS="$machine_CPPFLAGS -DGRUB_MACHINE_PCBIOS=1" ;;
  emu)		machine_CPPFLAGS="$machine_CPPFLAGS -DGRUB_MACHINE_EMU=1" ;;
  yeeloong)	machine_CPPFLAGS="$machine_CPPFLAGS -DGRUB_MACHINE_MIPS_YEELOONG=1 -DGRUB_MACHINE_MIPS_BONITO=1" ;;
  qemu-mips)	machine_CPPFLAGS="$machine_CPPFLAGS -DGRUB_MACHINE_MIPS_QEMU_MIPS=1 -DGRUB_MACHINE_MIPS_BONITO=1" ;;
esac
case "$target_cpu" in
  mips)      	machine_CPPFLAGS="$machine_CPPFLAGS -DGRUB_MACHINE_MIPS=1" ;;
  sparc64)      machine_CPPFLAGS="$machine_CPPFLAGS -DGRUB_MACHINE_SPARC64=1" ;;
esac
machine_CPPFLAGS="$machine_CPPFLAGS -DGRUB_MACHINE=`echo ${target_cpu}_$platform | sed y,abcdefghijklmnopqrstuvwxyz,ABCDEFGHIJKLMNOPQRSTUVWXYZ,`"

HOST_CPPFLAGS="$HOST_CPPFLAGS $machine_CPPFLAGS"
TARGET_CPPFLAGS="$TARGET_CPPFLAGS $machine_CPPFLAGS"

AC_SUBST(host_cpu)
AC_SUBST(host_os)
AC_SUBST(host_kernel)

AC_SUBST(target_cpu)
AC_SUBST(platform)

# Define default variables
case "$host_os" in
  netbsd* | openbsd*)
        # Because /boot is used for the boot block in NetBSD and OpenBSD,
        bootdirname=''      ;;
  *)    bootdirname='boot'  ;;
esac
bootdirname=`echo "$bootdirname" | sed "$program_transform_name"`
AC_SUBST(bootdirname)
AC_DEFINE_UNQUOTED(GRUB_BOOT_DIR_NAME, "$bootdirname",
    [Default boot directory name]")

grubdirname=`echo "$PACKAGE" | sed "$program_transform_name"`
AC_SUBST(grubdirname)
AC_DEFINE_UNQUOTED(GRUB_DIR_NAME, "$grubdirname",
    [Default grub directory name])

#
# Checks for build programs.
#

# Although cmp is listed in the GNU Coding Standards as a command which
# can used directly, OpenBSD lacks cmp in the default installation.
AC_CHECK_PROGS([CMP], [cmp])
if test "x$CMP" = x; then
  AC_MSG_ERROR([cmp is not found])
fi

AC_CHECK_PROGS([YACC], [bison])
if test "x$YACC" = x; then
  AC_MSG_ERROR([bison is not found])
fi

FONT_SOURCE=

for ext in pcf pcf.gz bdf bdf.gz ttf ttf.gz; do
  for dir in . /usr/src /usr/share/fonts/X11/misc /usr/share/fonts/unifont; do
    if test -f "$dir/unifont.$ext"; then
      FONT_SOURCE="$dir/unifont.$ext"
      break 2
    fi
  done
done

if test "x$FONT_SOURCE" = x && ( test "x$platform" = xqemu || test "x$platform" = xyeeloong ); then
   AC_MSG_ERROR([qemu and yeeloong ports need unifont])
fi

AC_SUBST([FONT_SOURCE])

AC_PROG_RANLIB
AC_PROG_INSTALL
AC_PROG_AWK
AC_PROG_LEX
AC_PROG_YACC
AC_PROG_MAKE_SET
AC_PROG_MKDIR_P
AC_PROG_LN_S

if test "x$LEX" = "x:"; then
  AC_MSG_ERROR([flex is not found])
else
  version=`$LEX --version | $AWK '{ split($NF,x,"."); print x[[1]]*10000+x[[2]]*100+x[[3]]; }'`
  if test -n "$version" -a "$version" -ge 20535; then
    :
  else
    AC_MSG_ERROR([flex is too old. GRUB requires 2.5.35 or above])
  fi
fi

# These are not a "must".
AC_PATH_PROGS(MAKEINFO, makeinfo true)

#
# Checks for host programs.
#

AC_PROG_CC
gl_EARLY
AM_PROG_CC_C_O
AM_PROG_AS

# Must be GCC.
test "x$GCC" = xyes || AC_MSG_ERROR([GCC is required])

AC_GNU_SOURCE
AM_GNU_GETTEXT([external])
AC_SYS_LARGEFILE

# Identify characteristics of the host architecture.
AC_C_BIGENDIAN
AC_CHECK_SIZEOF(void *)
AC_CHECK_SIZEOF(long)

grub_apple_cc
if test x$grub_cv_apple_cc = xyes ; then
  HOST_CPPFLAGS="$HOST_CPPFLAGS -DAPPLE_CC=1"
  HOST_CFLAGS="$HOST_CFLAGS -fnested-functions"
fi

if test "x$cross_compiling" = xyes; then
  AC_MSG_WARN([cannot generate manual pages while cross compiling])
else
  AC_PATH_PROG(HELP2MAN, help2man)
fi

# Check for functions and headers.
AC_CHECK_FUNCS(posix_memalign memalign asprintf vasprintf getextmntent)
AC_CHECK_HEADERS(libzfs.h libnvpair.h sys/param.h sys/mount.h sys/mnttab.h sys/mkdev.h)

AC_CHECK_MEMBERS([struct statfs.f_fstypename],,,[$ac_includes_default
#include <sys/param.h>
#include <sys/mount.h>])

AC_CHECK_MEMBERS([struct statfs.f_mntfromname],,,[$ac_includes_default
#include <sys/param.h>
#include <sys/mount.h>])

# For opendisk() and getrawpartition() on NetBSD.
# Used in util/deviceiter.c and in util/hostdisk.c.
AC_CHECK_HEADER([util.h], [
  AC_CHECK_LIB([util], [opendisk], [
    LIBUTIL="-lutil"
    AC_DEFINE(HAVE_OPENDISK, 1, [Define if opendisk() in -lutil can be used])
  ])
  AC_CHECK_LIB([util], [getrawpartition], [
    LIBUTIL="-lutil"
    AC_DEFINE(HAVE_GETRAWPARTITION, 1, [Define if getrawpartition() in -lutil can be used])
  ])
])
AC_SUBST([LIBUTIL])

#
# Check for host and build compilers.
#
HOST_CC=$CC
AC_CHECK_PROGS(BUILD_CC, [gcc egcs cc],
                 [AC_MSG_ERROR([none of gcc, egcs and cc is found. set BUILD_CC manually.])])

# For gnulib.
gl_INIT

#
# Check for target programs.
#

# Find tools for the target.
if test "x$target_alias" != x && test "x$host_alias" != "x$target_alias"; then
  tmp_ac_tool_prefix="$ac_tool_prefix"
  ac_tool_prefix=$target_alias-

  AC_CHECK_TOOLS(TARGET_CC, [gcc egcs cc],
                 [AC_MSG_ERROR([none of gcc, egcs and cc is found. set TARGET_CC manually.])])
  AC_CHECK_TOOL(OBJCOPY, objcopy)
  AC_CHECK_TOOL(STRIP, strip)
  AC_CHECK_TOOL(NM, nm)

  ac_tool_prefix="$tmp_ac_tool_prefix"
else
  if test "x$TARGET_CC" = x; then
    TARGET_CC=$CC
  fi
  AC_CHECK_TOOL(OBJCOPY, objcopy)
  AC_CHECK_TOOL(STRIP, strip)
  AC_CHECK_TOOL(NM, nm)
fi
AC_SUBST(HOST_CC)
AC_SUBST(BUILD_CC)
AC_SUBST(TARGET_CC)

# Test the C compiler for the target environment.
tmp_CC="$CC"
tmp_CFLAGS="$CFLAGS"
tmp_LDFLAGS="$LDFLAGS"
tmp_CPPFLAGS="$CPPFLAGS"
tmp_LIBS="$LIBS"
CC="$TARGET_CC"
CFLAGS="$TARGET_CFLAGS"
CPPFLAGS="$TARGET_CPPFLAGS"
LDFLAGS="$TARGET_LDFLAGS"
LIBS=""

# debug flags.
TARGET_CFLAGS="$TARGET_CFLAGS -Wall -W -Wshadow -Wpointer-arith -Wmissing-prototypes -Wundef -Wstrict-prototypes -g"
TARGET_CCASFLAGS="$TARGET_CCASFLAGS -g"

# Force no alignment to save space on i386.
if test "x$target_cpu" = xi386; then
  AC_CACHE_CHECK([whether -falign-loops works], [grub_cv_cc_falign_loop], [
    CFLAGS="$CFLAGS -falign-loops=1"
    AC_COMPILE_IFELSE([AC_LANG_PROGRAM([[]], [[]])],
        [grub_cv_cc_falign_loop=yes],
	[grub_cv_cc_falign_loop=no])
  ])

  if test "x$grub_cv_cc_falign_loop" = xyes; then
    TARGET_CFLAGS="$TARGET_CFLAGS -falign-jumps=1 -falign-loops=1 -falign-functions=1"
  else
    TARGET_CFLAGS="$TARGET_CFLAGS -malign-jumps=1 -malign-loops=1 -malign-functions=1"
  fi

  # Some toolchains enable these features by default, but they need
  # registers that aren't set up properly in GRUB.
  TARGET_CFLAGS="$TARGET_CFLAGS -mno-mmx -mno-sse -mno-sse2 -mno-3dnow"
fi

# By default, GCC 4.4 generates .eh_frame sections containing unwind
# information in some cases where it previously did not. GRUB doesn't need
# these and they just use up vital space. Restore the old compiler
# behaviour.
AC_CACHE_CHECK([whether -fno-dwarf2-cfi-asm works], [grub_cv_cc_fno_dwarf2_cfi_asm], [
  SAVE_CFLAGS="$CFLAGS"
  CFLAGS="$CFLAGS -fno-dwarf2-cfi-asm"
  AC_COMPILE_IFELSE([AC_LANG_PROGRAM([[]], [[]])],
      [grub_cv_cc_fno_dwarf2_cfi_asm=yes],
      [grub_cv_cc_fno_dwarf2_cfi_asm=no])
  CFLAGS="$SAVE_CFLAGS"
])

if test "x$grub_cv_cc_fno_dwarf2_cfi_asm" = xyes; then
  TARGET_CFLAGS="$TARGET_CFLAGS -fno-dwarf2-cfi-asm"
fi

if test "${target_cpu}-${platform}" = mips-yeeloong; then
  AC_CACHE_CHECK([whether -march=loongson2f works], [grub_cv_cc_march_loongson2f], [
    SAVE_CFLAGS="$CFLAGS"
    CFLAGS="$CFLAGS -march=loongson2f"
    AC_COMPILE_IFELSE([AC_LANG_PROGRAM([[]], [[]])],
        [grub_cv_cc_march_loongson2f=yes],
        [grub_cv_cc_march_loongson2f=no])
    CFLAGS="$SAVE_CFLAGS"
  ])

  if test "x$grub_cv_cc_march_loongson2f" = xyes; then
    TARGET_CFLAGS="$TARGET_CFLAGS -march=loongson2f"
  else
    TARGET_CFLAGS="$TARGET_CFLAGS -march=mips3"
  fi
fi

grub_apple_target_cc
if test x$grub_cv_apple_target_cc = xyes ; then
  TARGET_CPPFLAGS="$TARGET_CPPFLAGS -DAPPLE_CC=1"
  TARGET_CFLAGS="$TARGET_CFLAGS -fnested-functions"

  CFLAGS="$CFLAGS -DAPPLE_CC=1 -fnested-functions"
  TARGET_APPLE_CC=1
  AC_CHECK_PROG([OBJCONV], [objconv], [objconv], [])
  if test "x$OBJCONV" = x ; then
     AC_CHECK_PROG([OBJCONV], [objconv], [./objconv], [], [.])
  fi
  if test "x$OBJCONV" = x ; then
    AC_MSG_ERROR([objconv not found which is required when building with apple compiler])
  fi
  TARGET_IMG_LDSCRIPT=
  TARGET_IMG_CFLAGS="-static"
  TARGET_IMG_LDFLAGS='-nostdlib -static -Wl,-preload -Wl,-segalign,20'
  TARGET_IMG_LDFLAGS_AC='-nostdlib -static -Wl,-preload -Wl,-segalign,20'
  TARGET_IMG_BASE_LDOPT="-Wl,-image_base"
else
  TARGET_APPLE_CC=0
# Use linker script if present, otherwise use builtin -N script.
if test -f "${srcdir}/${grub_coredir}/conf/${target_cpu}-${platform}-${host_os}-img-ld.sc"; then
  TARGET_IMG_LDSCRIPT='$(top_srcdir)'"/${grub_coredir}/conf/${target_cpu}-${platform}-${host_os}-img-ld.sc"
  TARGET_IMG_LDFLAGS="-Wl,-T${TARGET_IMG_LDSCRIPT}"
  TARGET_IMG_LDFLAGS_AC="-Wl,-T${srcdir}/${grub_coredir}/conf/${target_cpu}-${platform}-${host_os}-img-ld.sc"
  TARGET_IMG_BASE_LDOPT="-Wl,-Ttext"
else
  TARGET_IMG_LDSCRIPT=
  TARGET_IMG_LDFLAGS='-Wl,-N'
  TARGET_IMG_LDFLAGS_AC='-Wl,-N'
  TARGET_IMG_BASE_LDOPT="-Wl,-Ttext"
fi
TARGET_IMG_CFLAGS=
fi

# For platforms where ELF is not the default link format.
AC_MSG_CHECKING([for command to convert module to ELF format])
case "${host_os}" in
  cygwin) TARGET_OBJ2ELF='$(top_builddir)/grub-pe2elf';
# FIXME: put proper test here
  NEED_REGISTER_FRAME_INFO=1
  ;;
  *) NEED_REGISTER_FRAME_INFO=0 ;;
esac
AC_MSG_RESULT([$TARGET_OBJ2ELF])

if test "x$target_m32" = x1; then
  # Force 32-bit mode.
  TARGET_CFLAGS="$TARGET_CFLAGS -m32"
  TARGET_CCASFLAGS="$TARGET_CCASFLAGS -m32"
  TARGET_LDFLAGS="$TARGET_LDFLAGS -m32"
  TARGET_MODULE_FORMAT="elf32"
fi

if test "x$target_m64" = x1; then
  # Force 64-bit mode.
  TARGET_CFLAGS="$TARGET_CFLAGS -m64"
  TARGET_CCASFLAGS="$TARGET_CCASFLAGS -m64"
  TARGET_LDFLAGS="$TARGET_LDFLAGS -m64"
  TARGET_MODULE_FORMAT="elf64"
fi

if test "$target_cpu"-"$platform" = x86_64-efi; then
  # Use large model to support 4G memory
  AC_CACHE_CHECK([whether option -mcmodel=large works], grub_cv_cc_mcmodel, [
    SAVED_CFLAGS=$CFLAGS
    CFLAGS="$CFLAGS -m64 -mcmodel=large"
    AC_COMPILE_IFELSE([AC_LANG_PROGRAM([[]], [[]])],
		      [grub_cv_cc_mcmodel=yes],
		      [grub_cv_cc_mcmodel=no])
  ])
  if test "x$grub_cv_cc_mcmodel" = xno; then
    AC_MSG_ERROR([-mcmodel=large not supported. Upgrade your gcc.])
  else
    TARGET_CFLAGS="$TARGET_CFLAGS -mcmodel=large"
  fi

  # EFI writes to stack below %rsp, we must not use the red zone
  AC_CACHE_CHECK([whether option -mno-red-zone works], grub_cv_cc_no_red_zone, [
    CFLAGS="$CFLAGS -m64 -mno-red-zone"
    AC_COMPILE_IFELSE([AC_LANG_PROGRAM([[]], [[]])],
		      [grub_cv_cc_no_red_zone=yes],
		      [grub_cv_cc_no_red_zone=no])
  ])
  if test "x$grub_cv_cc_no_red_zone" = xno; then
    AC_MSG_ERROR([-mno-red-zone not supported, upgrade your gcc])
  fi

  TARGET_CFLAGS="$TARGET_CFLAGS -mno-red-zone"
fi

#
# Compiler features.
#

# Need __enable_execute_stack() for nested function trampolines?
grub_CHECK_ENABLE_EXECUTE_STACK

# Position independent executable.
grub_CHECK_PIE
[# Need that, because some distributions ship compilers that include
# `-fPIE' in the default specs.
if [ x"$pie_possible" = xyes ]; then
  TARGET_CFLAGS="$TARGET_CFLAGS -fno-PIE"
fi]

# Smashing stack protector.
grub_CHECK_STACK_PROTECTOR
# Need that, because some distributions ship compilers that include
# `-fstack-protector' in the default specs.
if test "x$ssp_possible" = xyes; then
  TARGET_CFLAGS="$TARGET_CFLAGS -fno-stack-protector"
fi
grub_CHECK_STACK_ARG_PROBE
# Cygwin's GCC uses alloca() to probe the stackframe on static
# stack allocations above some threshold.
if test x"$sap_possible" = xyes; then
  TARGET_CFLAGS="$TARGET_CFLAGS -mno-stack-arg-probe"
fi

AC_ARG_ENABLE([werror],
	      [AS_HELP_STRING([--disable-werror],
                             [do not use -Werror when building GRUB])])
if test x"$enable_werror" != xno ; then
  TARGET_CFLAGS="$TARGET_CFLAGS -Werror"
fi

TARGET_CPP="$TARGET_CC -E"
TARGET_CCAS=$TARGET_CC

AC_SUBST(OBJCONV)
AC_SUBST(TARGET_CPP)
AC_SUBST(TARGET_CCAS)
AC_SUBST(TARGET_OBJ2ELF)
AC_SUBST(TARGET_APPLE_CC)
AC_SUBST(TARGET_MODULE_FORMAT)

AC_SUBST(TARGET_CFLAGS)
AC_SUBST(TARGET_LDFLAGS)
AC_SUBST(TARGET_CPPFLAGS)
AC_SUBST(TARGET_CCASFLAGS)

AC_SUBST(TARGET_IMG_LDSCRIPT)
AC_SUBST(TARGET_IMG_LDFLAGS)
AC_SUBST(TARGET_IMG_CFLAGS)
AC_SUBST(TARGET_IMG_BASE_LDOPT)

AC_SUBST(HOST_CFLAGS)
AC_SUBST(HOST_LDFLAGS)
AC_SUBST(HOST_CPPFLAGS)
AC_SUBST(HOST_CCASFLAGS)

# Set them to their new values for the tests below.
CC="$TARGET_CC"
if test "x$TARGET_APPLE_CC" = x1 ; then
CFLAGS="$TARGET_CFLAGS -nostdlib -Wno-error"
else
CFLAGS="$TARGET_CFLAGS -nostdlib -Wl,--defsym,___main=0x8100 -Wno-error"
fi
CPPFLAGS="$TARGET_CPPFLAGS"
if test x$target_cpu = xi386 || test x$target_cpu = xx86_64 ; then
LIBS=
else
LIBS=-lgcc
fi

grub_ASM_USCORE
if test x$grub_cv_asm_uscore = xyes; then
CFLAGS="$CFLAGS -Wl,--defsym,_abort=_main"
else
CFLAGS="$CFLAGS -Wl,--defsym,abort=main"
fi

# Check for libgcc symbols
AC_CHECK_FUNCS(__bswapsi2 __bswapdi2 __ashldi3 __ashrdi3 __lshrdi3 __trampoline_setup __ucmpdi2 _restgpr_14_x)

if test "x$TARGET_APPLE_CC" = x1 ; then
CFLAGS="$TARGET_CFLAGS -nostdlib"
else
CFLAGS="$TARGET_CFLAGS -nostdlib -Wl,--defsym,___main=0x8100"
fi
LIBS=""

# Defined in aclocal.m4.
grub_PROG_TARGET_CC
if test "x$TARGET_APPLE_CC" != x1 ; then
grub_PROG_OBJCOPY_ABSOLUTE
fi
grub_PROG_LD_BUILD_ID_NONE
if test "x$target_cpu" = xi386; then
  if test "$platform" != emu && test "x$TARGET_APPLE_CC" != x1 ; then
    if test ! -z "$TARGET_IMG_LDSCRIPT"; then
      # Check symbols provided by linker script.
      CFLAGS="$TARGET_CFLAGS -nostdlib ${TARGET_IMG_LDFLAGS_AC} ${TARGET_IMG_BASE_LDOPT},8000 -Wl,--defsym,___main=0x8100"
    fi
    grub_CHECK_BSS_START_SYMBOL
    grub_CHECK_END_SYMBOL
  fi
  CFLAGS="$TARGET_CFLAGS"
  grub_I386_ASM_PREFIX_REQUIREMENT
  grub_I386_ASM_ADDR32
fi

AC_ARG_ENABLE([efiemu],
	      [AS_HELP_STRING([--enable-efiemu],
                             [build and install the efiemu runtimes (default=guessed)])])
if test x"$enable_efiemu" = xno ; then
  efiemu_excuse="explicitly disabled"
fi
if test x"$target_cpu" != xi386 ; then
  efiemu_excuse="only available on i386"
fi
if test x"$platform" = xefi ; then
  efiemu_excuse="not available on efi"
fi
if test x"$efiemu_excuse" = x ; then
  AC_CACHE_CHECK([whether options required for efiemu work], grub_cv_cc_efiemu, [
    CFLAGS="$CFLAGS -m64 -mcmodel=large -mno-red-zone -nostdlib"
    AC_COMPILE_IFELSE([AC_LANG_PROGRAM([[]], [[]])],
		      [grub_cv_cc_efiemu=yes],
		      [grub_cv_cc_efiemu=no])
  ])
  if test x$grub_cv_cc_efiemu = xno; then
     efiemu_excuse="cannot compile with -m64 -mcmodel=large -mno-red-zone -nostdlib"
  fi
fi
if test x"$enable_efiemu" = xyes && test x"$efiemu_excuse" != x ; then
  AC_MSG_ERROR([efiemu runtime was explicitly requested but can't be compiled])
fi
if test x"$efiemu_excuse" = x ; then
enable_efiemu=yes
else
enable_efiemu=no
fi
AC_SUBST([enable_efiemu])

if test "$platform" != emu; then
AC_CACHE_CHECK([whether -nostdinc -isystem works], [grub_cv_cc_isystem], [
  SAVED_CPPFLAGS="$CPPFLAGS"
  CPPFLAGS="$TARGET_CPPFLAGS -nostdinc -isystem `$TARGET_CC -print-file-name=include`"
  AC_COMPILE_IFELSE([AC_LANG_PROGRAM([[#include <stdarg.h>
int va_arg_func (int fixed, va_list args);]], [[]])],
      [grub_cv_cc_isystem=yes],
      [grub_cv_cc_isystem=no])
  CPPFLAGS="$SAVED_CPPFLAGS"
])

if test x"$grub_cv_cc_isystem" = xyes ; then
  TARGET_CPPFLAGS="$TARGET_CPPFLAGS -nostdinc -isystem `$TARGET_CC -print-file-name=include`"
fi
fi

AC_CACHE_CHECK([whether -Wno-trampolines work], [grub_cv_cc_wnotrampolines], [
  SAVED_CFLAGS="$CFLAGS"
  # Test for -Wtrampolines rather than -Wno-trampolines to reduce confusion
  # in the event of later failures (since -Wno-* is always accepted, but
  # produces a diagnostic if something else is wrong).
  CFLAGS="$TARGET_CFLAGS -Wtrampolines"
  AC_COMPILE_IFELSE([AC_LANG_PROGRAM([[#include <stdarg.h>
int va_arg_func (int fixed, va_list args);]], [[]])],
      [grub_cv_cc_wnotrampolines=yes],
      [grub_cv_cc_wnotrampolines=no])
  CFLAGS="$SAVED_CFLAGS"
])

if test x"$grub_cv_cc_wnotrampolines" = xyes ; then
  TARGET_CFLAGS="$TARGET_CFLAGS -Wno-trampolines"
fi

# Restore the flags.
CC="$tmp_CC"
CFLAGS="$tmp_CFLAGS"
CPPFLAGS="$tmp_CPPFLAGS"
LDFLAGS="$tmp_LDFLAGS"
LIBS="$tmp_LIBS"

#
# Check for options.
#

# Memory manager debugging.
AC_ARG_ENABLE([mm-debug],
	      AS_HELP_STRING([--enable-mm-debug],
                             [include memory manager debugging]),
              [AC_DEFINE([MM_DEBUG], [1],
                         [Define to 1 if you enable memory manager debugging.])])

AC_ARG_ENABLE([grub-emu-usb],
	      [AS_HELP_STRING([--enable-grub-emu-usb],
                             [build and install the `grub-emu' debugging utility with USB support (default=guessed)])])

AC_ARG_ENABLE([grub-emu-sdl],
	      [AS_HELP_STRING([--enable-grub-emu-sdl],
                             [build and install the `grub-emu' debugging utility with SDL support (default=guessed)])])

AC_ARG_ENABLE([grub-emu-pci],
	      [AS_HELP_STRING([--enable-grub-emu-pci],
                             [build and install the `grub-emu' debugging utility with PCI support (potentially dangerous) (default=no)])])

if test "$platform" = emu; then
  missing_ncurses=
[# Check for curses libraries.]
  AC_CHECK_LIB([ncurses], [wgetch], [LIBCURSES="-lncurses"],
    [AC_CHECK_LIB([curses], [wgetch], [LIBCURSES="-lcurses"],
      [missing_ncurses=[true]])])
  AC_SUBST([LIBCURSES])
[if [ x"$missing_ncurses" = x ]; then ]
  [# Check for headers.]
  AC_CHECK_HEADERS([ncurses/curses.h], [],
    [AC_CHECK_HEADERS([ncurses.h], [],
      [AC_CHECK_HEADERS([curses.h], [],
	[missing_ncurses=[true]])])])
[fi]
if test x"$missing_ncurses" = xtrue ; then
  AC_MSG_ERROR([grub-emu can't be compiled without ncurses])
fi

if test x"$enable_grub_emu_usb" != xyes ; then
   grub_emu_usb_excuse="not enabled"
fi

if test x"$enable_grub_emu_pci" = xyes ; then
   grub_emu_usb_excuse="conflicts with PCI support"
fi

[if [ x"$grub_emu_usb_excuse" = x ]; then
    # Check for libusb libraries.]
AC_CHECK_LIB([usb], [usb_claim_interface], [LIBUSB="-lusb"],
    [grub_emu_usb_excuse=["need libusb library"]])
    AC_SUBST([LIBUSB])
[fi]
[if [ x"$grub_emu_usb_excuse" = x ]; then
    # Check for headers.]
    AC_CHECK_HEADERS([usb.h], [],
      [grub_emu_usb_excuse=["need libusb headers"]])
[fi]
if test x"$enable_grub_emu_usb" = xyes && test x"$grub_emu_usb_excuse" != x ; then
  AC_MSG_ERROR([USB support for grub-emu was explicitly requested but can't be compiled])
fi
if test x"$grub_emu_usb_excuse" = x ; then
enable_grub_emu_usb=yes
else
enable_grub_emu_usb=no
fi

if test x"$enable_grub_emu_sdl" = xno ; then
  grub_emu_sdl_excuse="explicitely disabled"
fi
[if [ x"$grub_emu_sdl_excuse" = x ]; then
    # Check for libSDL libraries.]
AC_CHECK_LIB([SDL], [SDL_Init], [LIBSDL="-lSDL"],
    [grub_emu_sdl_excuse=["libSDL libraries are required to build \`grub-emu' with SDL support"]])
    AC_SUBST([LIBSDL])
[fi]

[if [ x"$grub_emu_sdl_excuse" = x ]; then
    # Check for headers.]
    AC_CHECK_HEADERS([SDL/SDL.h], [],
      [grub_emu_sdl_excuse=["libSDL header file is required to build \`grub-emu' with SDL support"]])
[fi]

if test x"enable_grub_emu_sdl" = xyes && test x"$grub_emu_sdl_excuse" != x ; then
  AC_MSG_ERROR([SDL support for grub-emu was explicitely requested but can't be compiled])
fi
if test x"$grub_emu_sdl_excuse" = x ; then
enable_grub_emu_sdl=yes
else
enable_grub_emu_sdl=no
fi

if test x"$enable_grub_emu_pci" != xyes ; then
   grub_emu_pci_excuse="not enabled"
fi

if test x"$enable_grub_emu_usb" = xyes ; then
   grub_emu_pci_excuse="conflicts with USB support"
fi

[if [ x"$grub_emu_pci_excuse" = x ]; then
      # Check for libpci libraries.]
   AC_CHECK_LIB([pciaccess], [pci_system_init], [LIBPCIACCESS="-lpciaccess"],
      [grub_emu_pci_excuse=["need libpciaccess library"]])
    AC_SUBST([LIBPCIACCESS])
[fi]
[if [ x"$grub_emu_pci_excuse" = x ]; then
    # Check for headers.]
    AC_CHECK_HEADERS([pci/pci.h], [],
      [grub_emu_pci_excuse=["need libpciaccess headers"]])
[fi]

if test x"$grub_emu_pci_excuse" = x ; then
enable_grub_emu_pci=yes
else

enable_grub_emu_pci=no
fi

AC_SUBST([enable_grub_emu_sdl])
AC_SUBST([enable_grub_emu_usb])
AC_SUBST([enable_grub_emu_pci])
fi

AC_ARG_ENABLE([grub-mkfont],
	      [AS_HELP_STRING([--enable-grub-mkfont],
                             [build and install the `grub-mkfont' utility (default=guessed)])])
if test x"$enable_grub_mkfont" = xno ; then
  grub_mkfont_excuse="explicitly disabled"
fi

if test x"$grub_mkfont_excuse" = x ; then
  # Check for freetype libraries.
  AC_CHECK_PROGS([FREETYPE], [freetype-config])
  if test "x$FREETYPE" = x ; then
    grub_mkfont_excuse=["need freetype2 library"]
  fi
fi

if test x"$grub_mkfont_excuse" = x ; then
  # Check for freetype libraries.
  freetype_cflags=`freetype-config --cflags`
  freetype_libs=`freetype-config --libs`
  SAVED_CPPFLAGS="$CPPFLAGS"
  CPPFLAGS="$CPPFLAGS $freetype_cflags"
  AC_CHECK_HEADERS([ft2build.h], [],
  	[grub_mkfont_excuse=["need freetype2 headers"]])
  CPPFLAGS="$SAVED_CPPFLAGS"
fi

if test x"$enable_grub_mkfont" = xyes && test x"$grub_mkfont_excuse" != x ; then
  AC_MSG_ERROR([grub-mkfont was explicitly requested but can't be compiled])
fi
if test x"$grub_mkfont_excuse" = x ; then
enable_grub_mkfont=yes
else
enable_grub_mkfont=no
fi
AC_SUBST([enable_grub_mkfont])
AC_SUBST([freetype_cflags])
AC_SUBST([freetype_libs])

AC_ARG_ENABLE([device-mapper],
              [AS_HELP_STRING([--enable-device-mapper],
                              [enable Linux device-mapper support (default=guessed)])])
if test x"$enable_device_mapper" = xno ; then
  device_mapper_excuse="explicitly disabled"
fi

if test x"$device_mapper_excuse" = x ; then
  # Check for device-mapper header.
  AC_CHECK_HEADER([libdevmapper.h], [],
               [device_mapper_excuse="need libdevmapper header"])
fi

if test x"$device_mapper_excuse" = x ; then
  # Check for device-mapper library.
  AC_CHECK_LIB([devmapper], [dm_task_create], [],
               [device_mapper_excuse="need devmapper library"])
fi

if test x"$device_mapper_excuse" = x ; then
  # Check for device-mapper library.
  AC_CHECK_LIB([devmapper], [dm_log_with_errno_init],
               [],
               [device_mapper_excuse="need devmapper library"])
fi

if test x"$device_mapper_excuse" = x ; then
   LIBDEVMAPPER="-ldevmapper";
   AC_DEFINE([HAVE_DEVICE_MAPPER], [1],
             [Define to 1 if you have the devmapper library.])
fi

AC_SUBST([LIBDEVMAPPER])

AC_CHECK_LIB([lzma], [lzma_code],
             [LIBLZMA="-llzma"
              AC_DEFINE([HAVE_LIBLZMA], [1],
                        [Define to 1 if you have the LZMA library.])],)
AC_SUBST([LIBLZMA])

AC_CHECK_LIB([zfs], [libzfs_init],
             [LIBZFS="-lzfs"
              AC_DEFINE([HAVE_LIBZFS], [1],
                        [Define to 1 if you have the ZFS library.])],)
AC_SUBST([LIBZFS])

AC_CHECK_LIB([nvpair], [nvlist_print],
             [LIBNVPAIR="-lnvpair"
              AC_DEFINE([HAVE_LIBNVPAIR], [1],
                        [Define to 1 if you have the NVPAIR library.])],)
AC_SUBST([LIBNVPAIR])

LIBS=""

pkglibrootdir='$(libdir)'/`echo $PACKAGE | sed "$program_transform_name"`
AC_SUBST(pkglibrootdir)

AC_SUBST([FONT_SOURCE])
AS_IF([test x$target_cpu = xi386 -a x$platform = xqemu],
	    [AC_SUBST([GRUB_BOOT_MACHINE_LINK_ADDR], 0xffe00)])
AS_IF([test x$TARGET_APPLE_CC = x1],
	    [AC_SUBST([USE_APPLE_CC_FIXES], yes)])

AC_SUBST(HAVE_ASM_USCORE)
AC_SUBST(ADDR32)
AC_SUBST(DATA32)
AC_SUBST(BSS_START_SYMBOL)
AC_SUBST(END_SYMBOL)
AC_SUBST(PACKAGE)
AC_SUBST(VERSION)
AC_SUBST(NEED_ENABLE_EXECUTE_STACK)
AC_SUBST(NEED_REGISTER_FRAME_INFO)

#
# Automake conditionals
#

AM_CONDITIONAL([COND_emu], [test x$platform = xemu])
AM_CONDITIONAL([COND_i386_pc], [test x$target_cpu = xi386 -a x$platform = xpc])
AM_CONDITIONAL([COND_i386_efi], [test x$target_cpu = xi386 -a x$platform = xefi])
AM_CONDITIONAL([COND_i386_qemu], [test x$target_cpu = xi386 -a x$platform = xqemu])
AM_CONDITIONAL([COND_i386_ieee1275], [test x$target_cpu = xi386 -a x$platform = xieee1275])
AM_CONDITIONAL([COND_i386_coreboot], [test x$target_cpu = xi386 -a x$platform = xcoreboot])
AM_CONDITIONAL([COND_i386_multiboot], [test x$target_cpu = xi386 -a x$platform = xmultiboot])
AM_CONDITIONAL([COND_x86_64_efi], [test x$target_cpu = xx86_64 -a x$platform = xefi])
AM_CONDITIONAL([COND_mips_yeeloong], [test x$target_cpu = xmips -a x$platform = xyeeloong])
AM_CONDITIONAL([COND_mips_qemu_mips], [test x$target_cpu = xmips -a x$platform = xqemu_mips])
AM_CONDITIONAL([COND_sparc64_ieee1275], [test x$target_cpu = xsparc64 -a x$platform = xieee1275])
AM_CONDITIONAL([COND_powerpc_ieee1275], [test x$target_cpu = xpowerpc -a x$platform = xieee1275])
AM_CONDITIONAL([COND_mips], [test x$target_cpu = xmips])

AM_CONDITIONAL([COND_HOST_HURD], [test x$host_kernel = xhurd])
AM_CONDITIONAL([COND_HOST_LINUX], [test x$host_kernel = xlinux])
AM_CONDITIONAL([COND_HOST_NETBSD], [test x$host_kernel = xnetbsd])
AM_CONDITIONAL([COND_HOST_WINDOWS], [test x$host_kernel = xwindows])
AM_CONDITIONAL([COND_HOST_KFREEBSD], [test x$host_kernel = xkfreebsd])

AM_CONDITIONAL([COND_MAN_PAGES], [test x$cross_compiling = xno -a x$HELP2MAN != x])
AM_CONDITIONAL([COND_GRUB_EMU_USB], [test x$enable_grub_emu_usb = xyes])
AM_CONDITIONAL([COND_GRUB_EMU_SDL], [test x$enable_grub_emu_sdl = xyes])
AM_CONDITIONAL([COND_GRUB_EMU_PCI], [test x$enable_grub_emu_pci = xyes])
AM_CONDITIONAL([COND_GRUB_MKFONT], [test x$enable_grub_mkfont = xyes])
AM_CONDITIONAL([COND_HAVE_FONT_SOURCE], [test x$FONT_SOURCE != x])
AM_CONDITIONAL([COND_GRUB_PE2ELF], [test x$TARGET_OBJ2ELF != x])
AM_CONDITIONAL([COND_APPLE_CC], [test x$TARGET_APPLE_CC = x1])
AM_CONDITIONAL([COND_ENABLE_EFIEMU], [test x$enable_efiemu = xyes])

AM_CONDITIONAL([COND_HAVE_ASM_USCORE], [test x$HAVE_ASM_USCORE = x1])
AM_CONDITIONAL([COND_CYGWIN], [test x$host_os = xcygwin])

# Output files.
grub_CHECK_LINK_DIR
if test x"$link_dir" = xyes ; then
  AC_CONFIG_LINKS([include/grub/cpu:include/grub/$target_cpu])
  if test "$platform" != emu ; then
    AC_CONFIG_LINKS([include/grub/machine:include/grub/$target_cpu/$platform])
  fi
else
  mkdir -p include/grub 2>/dev/null
  rm -rf include/grub/cpu
  cp -rp $srcdir/include/grub/$target_cpu include/grub/cpu 2>/dev/null
  if test "$platform" != emu ; then
    rm -rf include/grub/machine
    cp -rp $srcdir/include/grub/$target_cpu/$platform include/grub/machine 2>/dev/null
  fi
fi

AC_CONFIG_FILES([Makefile])
AC_CONFIG_FILES([grub-core/Makefile])
AC_CONFIG_FILES([grub-core/gnulib/Makefile])
AC_CONFIG_FILES([po/Makefile.in])
AC_CONFIG_FILES([docs/Makefile])
AC_CONFIG_FILES([util/bash-completion.d/Makefile])
AC_CONFIG_FILES([stamp-h], [echo timestamp > stamp-h])
AC_CONFIG_FILES([config.h])

AC_OUTPUT
[
echo "*******************************************************"
echo GRUB2 will be compiled with following components:
echo Platform: "$target_cpu"-"$platform"
if [ x"$platform" = xemu ]; then
if [ x"$grub_emu_usb_excuse" = x ]; then
echo USB support for grub-emu: Yes
else
echo USB support for grub-emu: No "($grub_emu_usb_excuse)"
fi
if [ x"$grub_emu_sdl_excuse" = x ]; then
echo SDL support for grub-emu: Yes
else
echo SDL support for grub-emu: No "($grub_emu_sdl_excuse)"
fi
if [ x"$grub_emu_pci_excuse" = x ]; then
echo PCI support for grub-emu: Yes
else
echo PCI support for grub-emu: No "($grub_emu_pci_excuse)"
fi
fi
if test x"$device_mapper_excuse" = x ; then
echo With devmapper support: Yes
else
echo With devmapper support: No "($device_mapper_excuse)"
fi
if [ x"$enable_mm_debug" = xyes ]; then
echo With memory debugging: Yes
else
echo With memory debugging: No
fi
if [ x"$efiemu_excuse" = x ]; then
echo efiemu runtime: Yes
else
echo efiemu runtime: No "($efiemu_excuse)"
fi
if [ x"$grub_mkfont_excuse" = x ]; then
echo grub-mkfont: Yes
else
echo grub-mkfont: No "($grub_mkfont_excuse)"
fi
echo "*******************************************************"
]<|MERGE_RESOLUTION|>--- conflicted
+++ resolved
@@ -32,11 +32,7 @@
 dnl (such as TARGET_CC, TARGET_CFLAGS, etc.) are used for the target
 dnl type.
 
-<<<<<<< HEAD
 AC_INIT([GRUB],[0],[bug-grub@gnu.org]) dnl version is filled by debian/rules
-=======
-AC_INIT([GRUB],[1.99~rc1],[bug-grub@gnu.org])
->>>>>>> 646ada34
 
 AC_CONFIG_AUX_DIR([build-aux])
 
