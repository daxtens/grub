<<<<<<< HEAD
grub2 (1.99~rc1-1) experimental; urgency=low

  [ Colin Watson ]
  * New upstream release candidate.
=======
grub2 (1.98+20100804-14) unstable; urgency=low

  [ Updated translations ]
  * Kazakh (Baurzhan Muftakhidinov / Timur Birsh).  Closes: #609187
>>>>>>> 6ea32517

  [ Alexander Kurtz ]
  * 05_debian_theme:
    - If we find a background image and no colours were specified, use
      upstream defaults for color_normal and color_highlight rather than
      setting color_normal to black/black.
<<<<<<< HEAD
    - Make the code more readable by replacing code for handling
      alternatives.
    - Make the code for searching for pictures in /boot/grub more readable
      and robust (for example against newlines in the filename).
=======
>>>>>>> 6ea32517
    - Don't try the other alternatives when $GRUB_BACKGROUND is set; you can
      now add GRUB_BACKGROUND= to /etc/default/grub to force no background
      image (closes: #608263).

<<<<<<< HEAD
 -- Colin Watson <cjwatson@debian.org>  Mon, 17 Jan 2011 13:43:06 +0000

grub2 (1.99~20110112-1) experimental; urgency=low

  * New Bazaar snapshot.
    - Disable ieee1275_fb on sparc (closes: #560823).
    - Fix pf2 font generation on big-endian platforms (closes: #609818).
  * branch_butter.patch: Resolve the device returned by
    grub_find_root_device_from_mountinfo or find_root_device_from_libzfs
    using grub_find_device (closes: #609590, #609814, LP: #700147).

 -- Colin Watson <cjwatson@debian.org>  Thu, 13 Jan 2011 00:12:41 +0000

grub2 (1.99~20110111-1) experimental; urgency=low

  * New Bazaar snapshot.
    - Don't check amount of low memory, as reportedly INT 12h can be broken
      and if low memory is too low we wouldn't have gotten into
      grub_machine_init anyway (closes: #588293, LP: #513528).
    - Submenu default support (LP: #691878).
    - Fix optimisation-dependent grub-mklayout crash (closes: #609584).
  * branch_butter.patch: Don't free an uninitialised pointer if /proc is
    unmounted (LP: #697493).
  * Add a po/LINGUAS file listing the translations we've synced from the TP
    (closes: #609671).

 -- Colin Watson <cjwatson@debian.org>  Tue, 11 Jan 2011 17:11:44 +0000

grub2 (1.99~20110106-1) experimental; urgency=low

  * New Bazaar snapshot.
    - Check that named RAID array devices exist before using them (closes:
      #606035).
    - Clear terminfo output on initialisation (closes: #569678).
    - Fix grub-probe when btrfs is on / without a separate /boot.

 -- Colin Watson <cjwatson@debian.org>  Thu, 06 Jan 2011 13:38:57 +0000

grub2 (1.99~20110104-2) experimental; urgency=low

  * Support long command lines as per the 2.06 Linux boot protocol, from the
    upstream 'longlinuxcmd' branch.
  * Add a background_color command, from the upstream 'parse-color' branch.
  * Update branch_devmapper.patch, adding a #include to fix a build failure
    on Ubuntu amd64.
  * When embedding the core image in a post-MBR gap, check for and avoid
    sectors matching any of a number of known signatures, from the upstream
    'embed-sectors' branch.

 -- Colin Watson <cjwatson@debian.org>  Wed, 05 Jan 2011 13:31:05 +0000

grub2 (1.99~20110104-1) experimental; urgency=low

  * New Bazaar snapshot.
    - Don't emit drivemap directive for Windows Server 2008 (closes:
      #607687).
    - Don't add spurious RAID array members (closes: #605357).
    - Improve presentation of Xen menu entries (closes: #607867).
    - Fix PCI probing hangs by skipping remaining functions on devices that
      do not implement function 0 (closes: #594967).
    - Fix typo in descriptions of extract_legacy_entries_source and
      extract_legacy_entries_configfile (LP: #696721).
  * Merge 1.98+20100804-12:
    - Use semicolons rather than commas to separate size from model in
      debconf disk and partition descriptions.
  * Add full btrfs support, from the upstream 'butter' branch.
  * Support partitioned loop devices and improve devmapper support, from the
    upstream 'devmapper' branch.
  * Add squashfs 4 support, from the upstream 'squash' branch.

 -- Colin Watson <cjwatson@debian.org>  Tue, 04 Jan 2011 16:12:45 +0000

grub2 (1.99~20101221-1) experimental; urgency=low

  * New Bazaar snapshot.
    - Initialise next pointer when creating multiboot module (closes:
      #605567).
    - Fix gettext quoting to work with bash as /bin/sh, and make echo
      UTF-8-clean so that (at least) Catalan boot messages are displayed
      properly (closes: #605615).
    - Fix use of uninitialised memory in Reed-Solomon recovery code
      (LP: #686705).

 -- Colin Watson <cjwatson@debian.org>  Tue, 21 Dec 2010 17:43:52 +0000

grub2 (1.99~20101210-2) experimental; urgency=low

  * Automatically remove MD devices from device.map on upgrade, since the
    BIOS cannot read from these and including them in device.map will break
    GRUB's ability to read from such devices (LP: #690030).
  * Merge 1.98+20100804-9, 1.98+20100804-10, and 1.98+20100804-11:
    - Apply debconf template review by debian-l10n-english and mark several
      more strings for translation, thanks to David Prévot and Justin B Rye.
    - Incorporate rewritten 05_debian_theme by Alexander Kurtz, which works
      when /usr is inaccessible by GRUB.

 -- Colin Watson <cjwatson@debian.org>  Sun, 19 Dec 2010 13:25:14 +0000

grub2 (1.99~20101210-1) experimental; urgency=low

  * New Bazaar snapshot.
    - ZFS moved into grub-core.
    - Extend gettext to fall back from ll_CC to ll, and set lang to include
      country part by default so that Chinese works (LP: #686788).
  * Remove grub-mknetdir from grub-emu.
  * Exit silently from zz-update-grub kernel hook if update-grub does not
    exist (e.g. if grub-pc has been removed but not purged; closes:
    #606184).

 -- Colin Watson <cjwatson@debian.org>  Sat, 11 Dec 2010 01:22:26 +0000

grub2 (1.99~20101126-1) experimental; urgency=low

  * New Bazaar snapshot (mipsel build fix, LVM-on-RAID probing fix).
  * Fix comma-separation in handling of grub-pc/install_devices.

 -- Colin Watson <cjwatson@debian.org>  Fri, 26 Nov 2010 13:08:52 +0000

grub2 (1.99~20101124-1) experimental; urgency=low

  * New Bazaar snapshot (command priorities, build fixes, grub-mkdevicemap
    segfault).
  * Don't try to build grub-efi-amd64 on kfreebsd-i386 or hurd-i386
    (requires gcc-4.4-multilib).

 -- Colin Watson <cjwatson@debian.org>  Wed, 24 Nov 2010 12:12:33 +0000

grub2 (1.99~20101123-1) experimental; urgency=low

  * New Bazaar snapshot (build fixes).
  * Build-depend on qemu-utils and parted on non-Hurd architectures.
  * qemu_img_exists.patch: Skip partmap test if qemu-img doesn't exist (as
    is the case on the Hurd).
  * Make grub-efi-ia32 and grub-efi-amd64 depend on efibootmgr so that
    grub-install works properly.
  * Upgrade the installed core image when upgrading grub-efi-ia32 or
    grub-efi-amd64, although only if /boot/efi/EFI/<id> (where <id> is an
    identifier based on GRUB_DISTRIBUTOR, e.g. 'debian') already exists.
  * Re-expand a couple of dpkg architecture wildcards to exclude certain
    special cases: gcc-4.4-multilib is not available on kfreebsd-i386 or
    hurd-i386, and qemu-system is not available on hurd-i386.

 -- Colin Watson <cjwatson@debian.org>  Tue, 23 Nov 2010 10:51:23 +0000

grub2 (1.99~20101122-1) experimental; urgency=low

  [ Colin Watson ]
  * New Bazaar snapshot.  Too many changes to list in full, but some of the
    more user-visible ones are as follows:
    - GRUB script:
      + Function parameters, "break", "continue", "shift", "setparams",
        "return", and "!".
      + "export" command supports multiple variable names.
      + Multi-line quoted strings support.
      + Wildcard expansion.
    - sendkey support.
    - USB hotunplugging and USB serial support.
    - Rename CD-ROM to cd on BIOS.
    - Add new --boot-directory option to grub-install, grub-reboot, and
      grub-set-default; the old --root-directory option is still accepted
      but was often confusing.
    - Basic btrfs detection/UUID support (but no file reading yet).
    - bash-completion for utilities.
    - If a device is listed in device.map, always assume that it is
      BIOS-visible rather than using extra layers such as LVM or RAID.
    - Add grub-mknetdir script (closes: #550658).
    - Remove deprecated "root" command.
    - Handle RAID devices containing virtio components.
    - GRUB Legacy configuration file support (via grub-menulst2cfg).
    - Keyboard layout support (via grub-mklayout and grub-kbdcomp).
    - Check generated grub.cfg for syntax errors before saving.
    - Pause execution for at most ten seconds if any errors are displayed,
      so that the user has a chance to see them.
    - Support submenus.
    - Write embedding zone using Reed-Solomon, so that it's robust against
      being partially overwritten (closes: #550702, #591416, #593347).
    - GRUB_DISABLE_LINUX_RECOVERY and GRUB_DISABLE_NETBSD_RECOVERY merged
      into a single GRUB_DISABLE_RECOVERY variable.
    - Fix loader memory allocation failure (closes: #551627).
    - Don't call savedefault on recovery entries (closes: #589325).
    - Support triple-indirect blocks on ext2 (closes: #543924).
    - Recognise DDF1 fake RAID (closes: #603354).

  [ Robert Millan ]
  * Use dpkg architecture wildcards.

  [ Updated translations ]
  * Slovenian (Vanja Cvelbar).  Closes: #604003
  * Dzongkha (dawa pemo via Tenzin Dendup).  Closes: #604102

 -- Colin Watson <cjwatson@debian.org>  Mon, 22 Nov 2010 12:24:56 +0000
=======
 -- Colin Watson <cjwatson@debian.org>  Mon, 17 Jan 2011 23:19:38 +0000

grub2 (1.98+20100804-13) unstable; urgency=low

  * Backport from upstream:
    - Don't add spurious RAID array members (closes: #605357).

 -- Colin Watson <cjwatson@debian.org>  Tue, 04 Jan 2011 14:07:14 +0000
>>>>>>> 6ea32517

grub2 (1.98+20100804-12) unstable; urgency=low

  * Backport from upstream:
    - Support big ext2 files (closes: #543924).
    - Fix gettext quoting to work with bash as /bin/sh, and make echo
      UTF-8-clean so that (at least) Catalan boot messages are displayed
      properly (closes: #605615).
    - Initialise next pointer when creating multiboot module (closes:
      #605567).
    - Fix PCI probing hangs by skipping remaining functions on devices that
      do not implement function 0 (closes: #594967).
  * Use semicolons rather than commas to separate size from model in debconf
    disk and partition descriptions; commas are too easily confused with the
    multiselect choice separator, and in particular make it impossible to
    answer questions properly in the editor frontend (closes: #608449).
    Unfuzzy all translations where possible.

 -- Colin Watson <cjwatson@debian.org>  Tue, 04 Jan 2011 00:42:29 +0000

grub2 (1.98+20100804-11) unstable; urgency=low

  * Exit silently from zz-update-grub kernel hook if update-grub does not
    exist (e.g. if grub-pc has been removed but not purged; closes:
    #606184).
  * Apply debconf template review by debian-l10n-english and mark several
    more strings for translation, thanks to David Prévot and Justin B Rye
    (closes: #605748).
  * Unfuzzy some translations that were not updated in this round (thanks,
    David Prévot; closes: #606921).
  * Incorporate rewritten 05_debian_theme by Alexander Kurtz, which works
    when /usr is inaccessible by GRUB (closes: #605705).
  * Backport from upstream:
    - Recognise DDF1 DM-RAID (closes: #603354).

  [ Updated translations ]
  * Chinese (YunQiang Su).  Closes: #606426
  * Indonesian (Arief S Fitrianto).  Closes: #606431
  * Slovenian (Vanja Cvelbar).  Closes: #606445
  * Swedish (Martin Bagge / brother).  Closes: #606455
  * Ukrainian (Yatsenko Alexandr).  Closes: #606538
  * Basque (Iñaki Larrañaga Murgoitio).  Closes: #606644
  * Slovak (Slavko).  Closes: #606663
  * Catalan (Jordi Mallach).
  * Bulgarian (Damyan Ivanov).  Closes: #606452
  * Persian (Morteza Fakhraee).  Closes: #606672
  * Russian (Yuri Kozlov).  Closes: #606753
  * Dutch (Paul Gevers).  Closes: #606807
  * Japanese (Hideki Yamane).  Closes: #606836
  * French (Christian Perrier).  Closes: #606842
  * Czech (Miroslav Kure).  Closes: #606854
  * Spanish (Francisco Javier Cuadrado).  Closes: #606903
  * Portuguese (Tiago Fernandes / Miguel Figueiredo).  Closes: #606908
  * German (Martin Eberhard Schauer).  Closes: #606896

 -- Colin Watson <cjwatson@debian.org>  Sat, 18 Dec 2010 17:20:09 +0000

grub2 (1.98+20100804-10) unstable; urgency=low

  * fix_crash_condition_in_kfreebsd_loader.patch: Import from upstream.
    Fixes crash condition in case kfreebsd_* commands are used after
    kfreebsd has (gracefully) failed.

 -- Robert Millan <rmh@debian.org>  Tue, 30 Nov 2010 19:40:11 +0100

grub2 (1.98+20100804-9) unstable; urgency=low

  [ Robert Millan ]
  * Import from upstream:
    - refuse_embedingless_cross_disk.patch: Refuse to do a cross-disk
      embeddingless install rather than creating a broken install.
    - fix_grub_install_error_msg.patch: Replace useless recomendation to
      pass --modules with a recomendation to report a bug.
    - message_refresh.patch: Make error messages visible again. (Closes: #605485)

  [ Jordi Mallach ]
  * Update Catalan translation with latest file from the Translation Project.

  [ Updated translations ]
  * Slovenian (Vanja Cvelbar).  Closes: #604003
  * Dzongkha (dawa pemo via Tenzin Dendup).  Closes: #604102

 -- Robert Millan <rmh@debian.org>  Tue, 30 Nov 2010 15:44:02 +0100

grub2 (1.98+20100804-8) unstable; urgency=low

  [ Robert Millan ]
  * increase_disk_limit.patch: Increase SCSI/IDE disk limits to cope with
    Sun Fire X4500.
  * linux_mdraid_1x.patch: Support for Linux MD RAID v1.x.  (Closes: #593652)
  * yeeloong_boot_info.patch: On Yeeloong, pass machine type information
    to Linux.

  [ Updated translations ]
  * Portuguese fixed by Christian Perrier (variable names
    were translated)

 -- Robert Millan <rmh@debian.org>  Fri, 05 Nov 2010 23:43:15 +0100

grub2 (1.98+20100804-7) unstable; urgency=low

  [ Robert Millan ]
  * zfs_fix_mkrelpath.patch: Replace with proper fix from upstream Bazaar.
    (Closes: #601087)

  [ Updated translations ]
  * Vietnamese (Clytie Siddall). Closes: #598327
  * Icelandic (Sveinn í Felli).  Closes: #600126

 -- Robert Millan <rmh@debian.org>  Sun, 24 Oct 2010 16:35:37 +0200

grub2 (1.98+20100804-6) unstable; urgency=low

  [ Robert Millan ]
  * zfs_v23.patch: Accept ZFS up to v23 (no changes required).
  * fix_usb_boot.patch: Fix boot on USB devices, for BIOSes that
    expose them as floppies.  (Closes: #600580)
  * zfs_fix_mkrelpath.patch: Fix grub-mkrelpath for non-root ZFS.
    (Closes: #600578)

  [ Updated translations ]
  * Kazakh (kk.po) by Baurzhan Muftakhidinov via Timur Birsh (closes:
    #598188).
  * Portuguese (pt.po) by Tiago Fernandes via Rui Branco (closes: #599767).
  * Catalan (ca.po) by Jordi Mallach.

 -- Robert Millan <rmh@debian.org>  Thu, 21 Oct 2010 23:45:23 +0200

grub2 (1.98+20100804-5) unstable; urgency=low

  [ Updated translations ]
  * Hebrew (he.po) by Omer Zak and Lior Kaplan (closes: #593855).
  * Romanian (ro.po) by ioan-eugen STAN (closes: #595727).
  * Esperanto (eo.po) by Felipe Castro (closes: #596171).

  [ Colin Watson ]
  * Make grub-efi-amd64 conflict with grub-pc as well as the other way
    round.
  * Backport upstream patches to fix DM-RAID support (closes: #594221,
    LP: #634840).

  [ Robert Millan ]
  * enable_zfs.patch: Fix grub-fstest build problem.
  * zfs_fix_label_arg.patch: Fix kfreebsd_device initialization on ZFS
    for non-main filesystems.

 -- Colin Watson <cjwatson@debian.org>  Fri, 17 Sep 2010 23:45:10 +0100

grub2 (1.98+20100804-4) unstable; urgency=low

  [ Updated translations ]
  * Italian (it.po) by Luca Monducci (closes: #593685).
  * Finnish (fi.po) by Esko Arajärvi (closes: #593921).

  [ Colin Watson ]
  * Run update-grub from kernel hooks if DEB_MAINT_PARAMS is unset, for
    compatibility with old kernel packages.  This may produce duplicate runs
    of update-grub, but that's better than not running it at all (closes:
    #594037).

 -- Colin Watson <cjwatson@debian.org>  Mon, 23 Aug 2010 12:11:55 +0100

grub2 (1.98+20100804-3) unstable; urgency=low

  [ Updated translations ]
  * Brazilian Portuguese (pt_BR.po) by Flamarion Jorge (closes: #592156).
  * Asturian (ast.po) by Maacub (closes: #592313).
  * Galician (gl.po) by Jorge Barreiro (closes: #592816).

  [ Robert Millan ]
  * Backport ZFS bugfixes from upstream Bazaar:
    - zfs_fix_chroot.patch: Fix breakage when running grub-probe inside chroot.
    - zfs_fix_label_arg.patch: Fix grub-probe fs_label argument.
    - zfs_fix_pathname.patch: Fix pathname for non-root ZFS filesystems.
    - zfs_fix_segfault.patch: Fix segfault when /dev is not mounted.

  [ Colin Watson ]
  * Escape single quotes when removing them from $mode in zz-update-grub, so
    that this works when /bin/sh is bash (thanks, Will Dyson; closes:
    #593242).
  * Add support for ext2 root on GNU/kFreeBSD (thanks, Aurelien Jarno;
    closes: #593467).

 -- Colin Watson <cjwatson@debian.org>  Thu, 19 Aug 2010 18:21:45 +0100

grub2 (1.98+20100804-2) unstable; urgency=low

  [ Colin Watson ]
  * Make /etc/kernel/postrm.d/zz-update-grub a real file rather than a
    symlink (closes: #592076).

  [ Updated translations ]
  * Norwegian Bokmål (nb.po) by Hans Nordhaug (closes: #591569).

 -- Colin Watson <cjwatson@debian.org>  Sat, 07 Aug 2010 17:53:34 +0100

grub2 (1.98+20100804-1) unstable; urgency=low

  * New Bazaar snapshot.
    - Fix grub-emu build on GNU/kFreeBSD (closes: #591490).

  [ Colin Watson ]
  * Add kernel hook scripts and remove any uses of update-grub as a
    postinst_hook or postrm_hook in /etc/kernel-img.conf (closes: #554175).
    Thanks to Ben Hutchings for advice and to Harald Braumann for an early
    implementation.
  * Extend the existing GRUB_LEGACY_0_BASED_PARTITIONS handling to avoid
    new-style partition naming when generating output for GRUB Legacy
    (closes: #590554).

  [ Updated translations ]
  * Slovak (sk.po) by Slavko (closes: #591458).

 -- Colin Watson <cjwatson@debian.org>  Wed, 04 Aug 2010 04:48:11 +0100

grub2 (1.98+20100802-1) unstable; urgency=low

  * New Bazaar snapshot.
    - Remove compatibility with terminal.mod prior to
      terminal_input/terminal_output separation (LP: #519358).
    - Enable `grub-probe -t device' resolution on ZFS.
    - Don't use UUID for LVM root when generating Xen entries (closes:
      #591093).
    - Restore missing whitespace to commands' --help output (closes:
      #590874).
    - Select unique numbers for named RAID arrays, for use as keys in the
      disk cache.

  [ Updated translations ]
  * German (Martin Eberhard Schauer).  Closes: #590108
  * Spanish (Francisco Javier Cuadrado).  Closes: #590448
  * Traditional Chinese (Tetralet).  Closes: #591191
  * Danish (Joe Hansen).  Closes: #591223
  * Dutch (Paul Gevers).  Closes: #590864
  * Japanese (Hideki Yamane).  Closes: #591058

  [ Robert Millan ]
  * postinst.in: Fill in device size and model information on GNU/kFreeBSD,
    using camcontrol.
  * patches/enable_zfs.patch: New patch. Link ZFS from grub-extras into
    grub-probe and grub-setup.
  * control: Build-Depend on libzfs-dev and libnvpair-dev on kfreebsd-*.

  [ Colin Watson ]
  * Offer RAID devices as GRUB installation targets if they contain /,
    /boot, or /boot/grub.

 -- Colin Watson <cjwatson@debian.org>  Tue, 03 Aug 2010 02:13:07 +0100

grub2 (1.98+20100722-1) unstable; urgency=low

  * New Bazaar snapshot.
    - Don't count named RAID arrays when looking for unused array numbers.

  [ Colin Watson ]
  * Merge from Ubuntu:
    - grub-common Breaks: lupin-support (<< 0.30) due to a grub-mkimage
      syntax change (lupin-support isn't in Debian, but this is harmless
      anyway).

 -- Colin Watson <cjwatson@debian.org>  Thu, 22 Jul 2010 14:33:34 +0100

grub2 (1.98+20100720-1) unstable; urgency=low

  * New Bazaar snapshot.
    - Link to Info documentation on changes from GRUB Legacy in README
      (closes: #502623).
    - Add support for mdadm metadata formats 1.x (closes: #492897).

  [ Aaron M. Ucko ]
  * Compare -trunk kernels earlier than numeric ABIs (closes: #568160).

  [ Colin Watson ]
  * Remove /boot/grub/device.map, /boot/grub/grubenv,
    /boot/grub/installed-version, and /boot/grub/locale/ on purge, if
    permitted (closes: #547679).
  * Convert from CDBS to dh.
  * Use exact-version dependencies in grub2 and grub-efi, to reduce
    potential confusion.
  * Raise priority of grub-common and grub-pc to optional (also done in
    archive overrides).
  * Copy-edit debian/presubj.
  * Use 'mktemp -t' rather than hardcoding /tmp (closes: #589537).

  [ Mario 'BitKoenig' Holbe ]
  * Update /etc/grub.d/05_debian_theme to handle multiple entries in
    GRUB_TERMINAL_OUTPUT (closes: #589322).

  [ Updated translations ]
  * Simplified Chinese (zh_CN.po) by YunQiang Su (closes: #589013).
  * Russian (ru.po) by Yuri Kozlov (closes: #589244).
  * Swedish (sv.po) by Martin Bagge / brother (closes: #589259).
  * Bulgarian (bg.po) by Damyan Ivanov (closes: #589272).
  * Indonesian (id.po) by Arief S Fitrianto (closes: #589318).
  * Arabic (ar.po) by Ossama M. Khayat.
  * Basque (eu.po) by Iñaki Larrañaga Murgoitio (closes: #589489).
  * Persian (fa.po) by Bersam Karbasion (closes: #589544).
  * Czech (cs.po) by Miroslav Kure (closes: #589568).
  * Belarusian (be.po) by Viktar Siarheichyk (closes: #589634).

 -- Colin Watson <cjwatson@debian.org>  Wed, 21 Jul 2010 09:11:14 +0100

grub2 (1.98+20100710-1) unstable; urgency=low

  * New Bazaar snapshot.
    - Handle degraded RAID arrays in grub-probe and grub-setup.
    - Fix gfxterm pager handling.

  [ Fabian Greffrath ]
  * Get value of correct debconf question when deciding whether to purge
    /boot/grub (closes: #588331).

  [ Colin Watson ]
  * Generate device.map in something closer to the old ordering (thanks,
    Vadim Solomin).

  [ Updated translations ]
  * Croatian (hr.po) by Josip Rodin, closes: #588350.
  * French (fr.po) by Christian Perrier (closes: #588695).

 -- Colin Watson <cjwatson@debian.org>  Mon, 12 Jul 2010 11:46:53 +0100

grub2 (1.98+20100706-1) unstable; urgency=low

  * New Bazaar snapshot.
    - USB hub support.
    - Fix GRUB_BACKGROUND configuration ordering.
    - Fix corruption of first entry name in a reiserfs directory.
    - Don't include MD devices when generating device.map (if you're using
      RAID and upgraded through 1.98+20100702-1 or 1.98+20100705-1, you may
      need to fix this up manually).

 -- Colin Watson <cjwatson@debian.org>  Tue, 06 Jul 2010 18:06:40 +0100

grub2 (1.98+20100705-1) unstable; urgency=medium

  * New Bazaar snapshot.
    - Bidi and diacritics support.
      + Use terminfo for ieee1275 terminals (closes: #586953).
    - Don't use empty grub_device in EFI grub-install (closes: #587838).
    - Fix grub-setup core.img comparison when not embedding (thanks, Matt
      Kraai and M. Vefa Bicakci; closes: #586621).

  * Update Source: in debian/copyright (thanks, Jörg Sommer).
  * Convert by-id disk device names from device.map to traditional device
    names for display (closes: #587951).
  * Set urgency=medium.  We've cleared out most of the apparent regressions
    at this point, and #550704 is getting more and more urgent to fix in
    testing.

 -- Colin Watson <cjwatson@debian.org>  Mon, 05 Jul 2010 02:09:58 +0100

grub2 (1.98+20100702-1) unstable; urgency=low

  * New Bazaar snapshot.
    - Use video functions in Linux loader rather than hardcoding UGA; load
      all available video backends (closes: #565576, probably).
    - Add support for initrd images on Fedora 13.
    - Output grub.cfg stanzas for Xen (closes: #505517).
    - Add 'cat --dos' option to treat DOS-style "\r\n" line endings as
      simple newlines (closes: #586358).
    - Change grub-mkdevicemap to emit /dev/disk/by-id/ names where possible
      on Linux.
    - Return CF correctly in mmap e820/e801 int15 hook (closes: #584846).
    - The info documentation now has no broken references, although of
      course it could still use more work (closes: #553460).
    - Support GRUB_BADRAM in grub-mkconfig.
    - Skip LVM snapshots (closes: #574863).

  [ Colin Watson ]
  * Mention grub-rescue-usb.img in grub-rescue-pc description (closes:
    #586462).
  * Add instructions for using grub-rescue-usb.img (closes: #586463).
  * Remove /usr/lib/grub/mips-* from grub-common rather than the incorrect
    /usr/lib/grub/mipsel-*, so that it stops clashing with grub-yeeloong;
    add a versioned Replaces to grub-yeeloong just in case (closes:
    #586526).
  * Remove qemu-system build-dependency on hurd-i386, where it doesn't seem
    to exist.  Disable tests if qemu-system-i386 isn't available.
  * Mark "upgrade-from-grub-legacy" paragraph in
    grub-pc/chainload_from_menu.lst as untranslatable.
  * Update Homepage field (thanks, Sedat Dilek).
  * On Linux, if /boot/grub/device.map exists on upgrade to this version,
    regenerate it to use stable device names in /dev/disk/by-id/.  If it had
    more than one entry, then display a critical-priority debconf note
    (sorry, but it's better than silently breaking boot menu entries)
    advising people to check custom boot menu entries and update them if
    necessary (closes: #583271).
  * Use 'set -e' rather than '#! /bin/sh -e' or '#! /bin/bash -e', to avoid
    accidents when debugging with 'sh -x'.
  * Store grub-pc/install_devices as persistent device names under
    /dev/disk/by-id/ (closes: #554790).  Migrate previous device names to
    that, with explicit confirmation in non-trivial cases to make sure we
    got the right ones.  If the devices we were told to install to ever go
    away, ask again.  (This is based on the implementation in Ubuntu.)
  * If grub-install fails during upgrade-from-grub-legacy, allow the user to
    try again with a different device, but failing that cancel the upgrade
    (closes: #587790).
  * Remove numbering from patch files.  The order is now explicit in a quilt
    series file, and renumbering from time to time is tedious.

  [ Updated translations ]
  * Ukrainian (uk.po) by Yatsenko Alexandr / Borys Yanovych (closes:
    #586611).
  * Indonesian (id.po) by Arief S Fitrianto (closes: #586799).
  * Swedish (sv.po) by Martin Bagge (closes: #586827).
  * Persian (fa.po) by Behrad Eslamifar (closes: #587085).
  * French (fr.po) by Christian Perrier (closes: #587383).
  * Galician (gl.po) by Jorge Barreiro (closes: #587796).

  [ Robert Millan ]
  * Add commented GRUB_BADRAM example in debian/default/grub.

 -- Colin Watson <cjwatson@debian.org>  Fri, 02 Jul 2010 17:42:56 +0100

grub2 (1.98+20100617-1) unstable; urgency=low

  * New Bazaar snapshot.
    - Fix i386-pc prefix handling with nested partitions (closes: #585068).

  * When running grub-pc.postinst from upgrade-from-grub-legacy, tell it to
    disregard the fact that /boot/grub/stage2 and /boot/grub/menu.lst still
    exist (closes: #550477).
  * Touch a marker file when grub-install is run but GRUB Legacy files are
    still around.  If that marker file is present, pretend that GRUB Legacy
    files are missing when upgrading.
  * If GRUB Legacy files are present when upgrading, scan boot sectors of
    all disks for GRUB 2.  If we find GRUB 2 installed anywhere, then ask
    the user if they want to finish conversion to GRUB 2, and warn them that
    not doing so may render the system unbootable (closes: #586143).  Thanks
    to Sedat Dilek for helping to narrow down this bug.
  * Leaving grub-pc/install_devices empty makes sense in some situations,
    but more often than not is a mistake.  On the other hand, automatically
    selecting all disk devices would upset some people too.  Compromise by
    simply asking for explicit confirmation if grub-pc/install_devices is
    left empty, defaulting to false so that simply selecting all the
    defaults in debconf can't leave you with an unbootable system (closes:
    #547944, #557425).

 -- Colin Watson <cjwatson@debian.org>  Sat, 19 Jun 2010 01:31:40 +0100

grub2 (1.98+20100614-2) unstable; urgency=low

  * Build-depend on gcc-4.4-multilib on i386 and kopensolaris-i386 too, in
    order to build grub-efi-amd64.
  * Ignore non-option arguments in grub-mkconfig (closes: #586056).

 -- Colin Watson <cjwatson@debian.org>  Wed, 16 Jun 2010 17:58:48 +0100

grub2 (1.98+20100614-1) unstable; urgency=low

  * New Bazaar snapshot.
    - Make target-related error messages from grub-mkimage slightly more
      helpful (closes: #584415).
    - Fix underquoting that broke savedefault (thanks, Mario 'BitKoenig'
      Holbe; closes: #584812).
    - Expand 'info grub' substantially, including a new section on
      configuring authentication (closes: #584822).
    - Give all manual pages proper NAME sections (closes: #496706).

  * Update 915resolution from grub-extras:
    - Fix a hang with 945GME (thanks, Sergio Perticone; closes: #582142).

  [ Colin Watson ]
  * Disable grub-emu on sparc for the time being.  We're currently trying to
    use TARGET_* flags to build it, which won't work.
  * Don't build-depend on libsdl1.2-dev on hurd-i386.  Although
    libsdl1.2-dev exists there, it's currently uninstallable due to missing
    libpulse-dev, and we can happily live without it for now.
  * kfreebsd-amd64 needs gcc-4.4-multilib too (closes: #585668).
  * Warn and return without error from prepare_grub_to_access_device if
    /boot is a dm-crypt device (thanks, Marc Haber; closes: #542165).
  * Make /etc/grub.d/05_debian_theme usable by shells other than bash
    (thanks, Alex Chiang; closes: #585561).
  * Remove grub-mkisofs leftovers from debian/copyright.
  * Fix reversed sense of DEB_BUILD_OPTIONS=nocheck handling.
  * Build-depend on qemu-system for grub-pc tests.

 -- Colin Watson <cjwatson@debian.org>  Tue, 15 Jun 2010 12:45:35 +0100

grub2 (1.98+20100602-2) unstable; urgency=low

  * Only build-depend on libdevmapper-dev on Linux architectures.
  * Don't build-depend on libusb-dev on hurd-i386, where it doesn't seem to
    be available.
  * Fix printf format mismatch in disk/usbms.c (closes: #584474).
  * Fix verbose error output when device-mapper isn't supported by the
    running kernel (closes: #584196).
  * Prepend "part_" to partmap module names in grub-mkconfig, in line with
    grub-install (closes: #584426).

 -- Colin Watson <cjwatson@debian.org>  Fri, 04 Jun 2010 14:01:58 +0100

grub2 (1.98+20100602-1) unstable; urgency=low

  * New Bazaar snapshot.
    - Add btrfs probing support, currently only in the single-device case
      (closes: #540786).
    - Fix grub-emu build on mips/powerpc/sparc.
    - Add safety check to make sure that /boot/grub/locale exists before
      trying to probe it (closes: #567211).
    - Several 'info grub' improvements, including a new section on
      configuration file generation using grub-mkconfig which documents the
      available keys in /etc/default/grub (closes: #497085).
    - Many USB fixes.

  [ Colin Watson ]
  * Reorganise configure and build targets in debian/rules to use stamp
    files.  configure/* never existed and build/* was always a directory, so
    make never considered either of them up to date (closes: #450505).
  * Remove config.h.in from AUTOGEN_FILES, since autoheader doesn't
    necessarily update it.
  * Remove conf/gcry.mk from AUTOGEN_FILES, and conf/gcry.rmk from their
    dependencies.  autogen.sh runs util/import_gcry.py after autoconf et al,
    so conf/gcry.rmk's timestamp will be later than some of the
    autogenerated outputs.
  * Go back to shipping rescue images in the grub-rescue-pc .deb itself
    rather than generating them in the postinst.  This means that (a) they
    get removed when the package is removed (closes: #584176); (b) they are
    listed in package metadata, as is proper for files in /usr (closes:
    #584218); (c) grub-rescue-pc can potentially be used as a
    build-dependency for other packages that need to build GRUB images into
    installation media etc., without having to build-depend on grub-pc which
    isn't coinstallable with other platform variants and does invasive
    things in its postinst.
  * Add grub-mkrescue patch from Thomas Schmitt to allow reducing the size
    of xorriso-created images.  Use this to ensure that
    grub-rescue-floppy.img fits well within size limits (closes: #548320).

 -- Colin Watson <cjwatson@debian.org>  Thu, 03 Jun 2010 11:24:41 +0100

grub2 (1.98+20100527-2) unstable; urgency=low

  * Always override statically-linked-binary Lintian tag for kernel.img;
    dynamic linking makes no sense here.
  * kernel.img is stripped upstream where it can be, but override Lintian's
    error for the cases where it can't.
  * Override binary-from-other-architecture for kernel.img as well as *.mod
    when building grub-efi-amd64 on i386.

 -- Colin Watson <cjwatson@debian.org>  Tue, 01 Jun 2010 13:48:14 +0100

grub2 (1.98+20100527-1) unstable; urgency=low

  * New Bazaar snapshot.
    - Support multiple terminals in grub-mkconfig, e.g.
      GRUB_TERMINAL='serial console' (closes: #506707).
    - Speed up consecutive hostdisk operations on the same device (closes:
      #508834, #574088).
    - Fix grammar error in grub-setup warning (closes: #559005).
    - Use xorriso for image creation rather than embedding a modified copy
      of mkisofs (closes: #570156).
    - Issue an error rather than segfaulting if only some LVM component
      devices are in device.map (closes: #577808).
    - Fix typo in make_device_name which caused grub-probe problems on
      systems with BSD disk labels (closes: #578201).
    - Add DM-RAID probe support (closes: #579919).
    - Include all gnumach kernels on Hurd, not just gnumach and gnumach.gz
      (closes: #581584).

  [ Colin Watson ]
  * Restore TEXTDOMAINDIR correction in grub.d files, lost by mistake in a
    merge.  Noticed by Anthony Fok.
  * Don't fail on purge if the ucf association has already been taken over
    by a different grub package (closes: #574176).
  * Add debian/grub-extras/*/conf/*.mk to AUTOGEN_FILES.
  * Remove support for the lpia architecture, now removed from Ubuntu.
  * Conflict with grub (<< 0.97-54) as well as grub-legacy.
  * Build-depend on libdevmapper-dev for DM-RAID probe support.
  * Switch to quilt.
  * Suggest xorriso (>= 0.5.6.pl00) in grub-common, since grub-mkrescue now
    needs it.  Depend on it in grub-rescue-pc.
  * Move grub-mkimage to grub-common, now that it only has one
    implementation.
  * Clean up temporary files used while building grub-firmware-qemu.
  * Make grub-probe work with symlinks under /dev/mapper (closes: #550704).
  * When upgrading a system where GRUB 2 is chainloaded from GRUB Legacy and
    upgrade-from-grub-legacy has not been run, upgrade the chainloaded image
    rather than confusing the user by prompting them where they want to
    install GRUB (closes: #546822).
  * Build-depend on libsdl1.2-dev for SDL support in grub-emu.
  * Don't leak debconf's file descriptor to update-grub, so that the LVM
    tools called from os-prober don't complain about it (closes: #549976).
    Other leaks are not this package's fault, may not be bugs at all, and in
    any case os-prober 1.36 suppresses the warnings.
  * Build-depend on flex (>= 2.5.35).
  * Build-depend on gcc-4.4-multilib on amd64.

  [ Updated translations ]
  * Slovenian (sl.po) by Vanja Cvelbar (closes: #570110).
  * Vietnamese (vi.po) by Clytie Siddall (closes: #574578).
  * Tamil (ta.po) by Tirumurti Vasudevan (closes: #578282).
  * Portuguese (pt.po) by Tiago Fernandes (closes: #580140).
  * Romanian (ro.po) by Eddy Petrișor / Andrei Popescu (closes: #583185).

 -- Colin Watson <cjwatson@debian.org>  Tue, 01 Jun 2010 11:24:38 +0100

grub2 (1.98-1) unstable; urgency=low

  * New upstream release (closes: #572898).
    - Fix grub-script-check to handle empty lines (closes: #572302).
    - Fix offset computation when reading last sectors.  Partition reads and
      writes within and outside a partition (closes: #567469, #567884).
    - Fix script execution error handling bug that meant that an error in a
      menuentry's last statement caused the whole menuentry to fail (closes:
      #566538, LP: #464743).
    - Support GRUB_GFXPAYLOAD_LINUX (closes: #536453, LP: #416772).

  [ Samuel Thibault ]
  * Add GRUB_INIT_TUNE example to /etc/default/grub (closes: #570340).

  [ Colin Watson ]
  * Build-depend on libusb-dev so that grub-emu is reliably built with USB
    support (closes: #572854).
  * Update directions in debian/rules on exporting grub-extras to account
    for it being maintained in Bazaar nowadays.
  * Add myself to Uploaders.
  * Acknowledge NMUs, thanks to Torsten Landschoff and Julien Cristau.

 -- Colin Watson <cjwatson@debian.org>  Tue, 09 Mar 2010 13:25:35 +0000

grub2 (1.98~20100128-1.2) unstable; urgency=low

  * Non-maintainer upload.
  * Stop setting gfxpayload=keep (closes: #567245).

 -- Julien Cristau <jcristau@debian.org>  Sun, 14 Feb 2010 20:37:51 +0100

grub2 (1.98~20100128-1.1) unstable; urgency=low

  * Non-maintainer upload.
  * Apply trivial patch (already merged upstream) fixing the offset
    computation for non-cached reads (closes: #567637).

 -- Torsten Landschoff <torsten@debian.org>  Mon, 08 Feb 2010 22:15:01 +0100

grub2 (1.98~20100128-1) unstable; urgency=low

  * New Bazaar snapshot.
    - Fix corruption problem when reading files from CDROM.  (Closes: #567219)

  [ Felix Zielcke ]
  * Never strip kernel.img in rules. Upstream already does it when it
    can be done. (Closes: #561933)
  * Bump Standards-Version to 3.8.4.

  [ Robert Millan ]
  * rules: Run the testsuite (make check) when building grub-pc.

 -- Robert Millan <rmh.debian@aybabtu.com>  Thu, 28 Jan 2010 16:28:45 +0100

grub2 (1.98~20100126-1) unstable; urgency=low

  * New Bazaar snapshot.
    - Includes mipsel-yeeloong port.

  [ Robert Millan ]
  * config.in: Lower priority of grub2/linux_cmdline_default.

  [ Felix Zielcke ]
  * Drop `CFLAGS=-O0' workaround on powerpc. Should be fixed correctly now.
  * Ship grub-bin2h and grub-script-check in grub-common.
  * Terminate NEWS.Debian with a blank line like lintian would suggest
    if that check would be working correctly.

 -- Felix Zielcke <fzielcke@z-51.de>  Tue, 26 Jan 2010 19:26:25 +0100

grub2 (1.98~20100115-1) unstable; urgency=low

  * New Bazaar snapshot.
    - Includes savedefault / grub-reboot branch.
    - Includes Multiboot video support (from latest 1.x draft).

 -- Robert Millan <rmh.debian@aybabtu.com>  Fri, 15 Jan 2010 18:15:26 +0100

grub2 (1.98~20100110-1) unstable; urgency=low

  * New Bazaar snapshot.

  [ Robert Millan ]
  * grub-rescue-pc.postinst: Fix image generation during upgrades.
    (Closes: #564261)

 -- Robert Millan <rmh.debian@aybabtu.com>  Sun, 10 Jan 2010 02:45:52 +0100

grub2 (1.98~20100107-1) unstable; urgency=low

  * New Bazaar snapshot.

  [ Robert Millan ]
  * grub-rescue-pc.postinst: Use grub-mkrescue for floppy as well.

  [ Updated translations ]
  * Chinese (zh_TW.po) by Tetralet. (Closes: #564044)

 -- Robert Millan <rmh.debian@aybabtu.com>  Thu, 07 Jan 2010 17:56:10 +0100

grub2 (1.98~20100101-1) unstable; urgency=high

  * New Bazaar snapshot.
    - Fix FTBS on sparc.

  [ Robert Millan ]
  * rules: Auto-update version from debian/changelog.

  [ Felix Zielcke ]
  * Add -O0 to CFLAGS on powerpc to avoid the `_restgpr_31_x in boot is
    not defined' FTBFS.

 -- Felix Zielcke <fzielcke@z-51.de>  Fri, 01 Jan 2010 00:31:37 +0100

grub2 (1.98~20091229-1) unstable; urgency=high

  * New Bazaar snapshot.
    - Fix slowness when $prefix uses an UUID.
      (Closes: #541145, LP: #420933)
    - Correctly set TARGET_CFLAGS. (Closes: #562953)

  [ Robert Millan ]
  * grub-rescue-pc.postinst: Build USB rescue image.
  * rules: Invoke configure with relative path.  This makes binaries smaller,
    since dprintf strings are constructed using this path.

  [ Felix Zielcke ]
  * Urgency=high due to RC bug fix.
  * Fix version comparison in grub-common.preinst for handling obsolete
    /etc/grub.d/10_freebsd. (Closes: #562921)

 -- Felix Zielcke <fzielcke@z-51.de>  Tue, 29 Dec 2009 16:05:00 +0100

grub2 (1.98~20091222-1) unstable; urgency=low

  * New Baazar snapshot.
    - Make 30_os-prober again dash compatible. (Closes: #562034) 

 -- Felix Zielcke <fzielcke@z-51.de>  Tue, 22 Dec 2009 12:50:57 +0100

grub2 (1.98~20091221-1) unstable; urgency=low

  * New Bazaar snapshot.
    - Fix search command failing on some broken BIOSes. (Closes: #530357)

  [ Felix Zielcke ]
  * Add Replaces:/Conflicts: grub-linuxbios to grub-coreboot. (Closes: #561811)
  * Delete obsolete /etc/grub.d/10_freebsd if it has not been modified,
    else disable it. (Closes: #560346)

 -- Robert Millan <rmh.debian@aybabtu.com>  Mon, 21 Dec 2009 22:04:17 +0100

grub2 (1.98~20091210-1) unstable; urgency=low

  * Version bump.

 -- Robert Millan <rmh.debian@aybabtu.com>  Mon, 14 Dec 2009 14:52:59 +0100

grub2 (1.97+20091210-1) unstable; urgency=low

  * New Bazaar snapshot.
    - patches/02_fix_mountpoints_in_mkrelpath.diff: Remove (merged). 
    - Fixes FTBFS on powerpc (again) and sparc.
    - patches/903_grub_legacy_0_based_partitions.diff: Resync (merged into
      debian branch).

  * Fix dpkg dependency for lenny compatibility.

 -- Robert Millan <rmh.debian@aybabtu.com>  Thu, 10 Dec 2009 00:35:20 +0100

grub2 (1.97+20091130-1) unstable; urgency=low

  * New Bazaar snapshot.
  * Enable ntldr-img from grub-extras.

 -- Robert Millan <rmh.debian@aybabtu.com>  Mon, 30 Nov 2009 02:33:03 +0100

grub2 (1.97+20091125-2) unstable; urgency=low

  [ Updated translations ]
  * Bulgarian (bg.po) by Damyan Ivanovi (Closes: #558039)

  [ Robert Millan ]
  * control: Remove genisoimage from Build-Depends/Suggests (no longer
    used).
  * grub.d/05_debian_theme: Make output string distro-agnostic.

  [ Felix Zielcke ]
  * patches/02_fix_mountpoints_in_mkrelpath.diff: New patch to handle
    mount points like the old shell function did. (Closes: #558042)

 -- Felix Zielcke <fzielcke@z-51.de>  Sun, 29 Nov 2009 21:38:00 +0100

grub2 (1.97+20091125-1) unstable; urgency=low

  [ Robert Millan ]
  * New upstream snapshot.
    - Fixes script parser load error.

  * Add gettext to Build-Depends and gettext-base to grub-common's
    Depends.

 -- Felix Zielcke <fzielcke@z-51.de>  Wed, 25 Nov 2009 19:22:51 +0100

grub2 (1.97+20091124-1) unstable; urgency=low

  * New upstream snapshot.
    - Fix grub-mkisofs related FTBFS on powerpc. (Closes: #557704)
    - Create fake GRUB devices for devices not listed in device.map.
      This also makes dmraid and multipath work as long as
      search --fs-uuid works. (Closes: #442382, #540549, LP: #392136)
    - rules: grub-emu is now built as a port.

  [ Felix Zielcke ]
  * Change the bt-utf-source build dependency to xfonts-unifont. It's
    more complete, better maintained and grub-mkfont supports actually
    more then BDF fonts as input, thanks to libfreetype.
  * Use grub-probe to get the GRUB device of /boot/grub instead of
    passing (hd0) to grub-install when creating the core.img with
    chainloading. This avoids the (UUID=) hack slowness in case
    /boot/grub is on a different disk then (hd0) in device.map.
  * patches/903_grub_legacy_0_based_partitions.diff: Update.
  * Add a build dependency on automake and python.
  * Set TARGET_CC=$(CC) to really use gcc-4.4 everywhere. Also pass it
    and CC as arguments to ./configure instead of env vars so they get
    preserved.
  * Ship grub-mkrelpath in grub-common.
  * Ship the locale files in grub-common.
  * Add a dependency on 'dpkg (>= 1.15.4) | install-info' for grub-common
    as recommended by Policy and lintian.


 -- Felix Zielcke <fzielcke@z-51.de>  Tue, 24 Nov 2009 21:20:00 +0100

grub2 (1.97+20091115-1) unstable; urgency=low

  * New upstream snapshot.
    - Fix security problem with password checking.  (Closes: #555195)
    - Fix the generated GNU/Hurd menu entries and also add support for
      it in 30_os-prober. (Closes: #555188)
    - Same grub-mkrescue for grub-pc and grub-coreboot, used by
      grub-rescue-pc during postinst now. (Closes: #501867)

  [ Felix Zielcke ]
  * Ship grub-mkisofs in grub-common.
  * patches/002_grub.d_freebsd.in.diff: Remove (merged upstream).
  * patches/906_grub_extras.diff: Remove. Superseded by GRUB_CONTRIB variable
    in recent upstream trunk.
  * rules: Export GRUB_CONTRIB to enable grub-extras add-ons.
  * Pass --force to grub-install in the postinst. (Closes: #553415) 
  * Don't strip debug symbols from grub-emu. It's meant for debugging
    and with them it's much more useful.
  * Ship grub-mkfloppy in grub-pc.
  * Revert the Replaces: grub-common to (<= 1.96+20080413-1) on the
    grub-pc package. It was wrongly modified long ago.

  [ Robert Millan ]
  * copyright: Document mkisofs.
  * control: Update Vcs- fields (moved to Bazaar).
  * rules: Update debian/legacy/update-grub rule to Bazaar.

 -- Felix Zielcke <fzielcke@z-51.de>  Sun, 15 Nov 2009 19:13:31 +0100

grub2 (1.97-1) unstable; urgency=low

  [ Robert Millan ]
  * patches/905_setup_force.diff: Remove, no longer needed as of
    grub-installer >= 1.47.
  * grub.d/05_debian_theme: Attempt to source grub_background.sh from
    desktop-base (Needed for #495282, #495616, #500134, see also
    #550984).

  [ Felix Zielcke ]
  * Add a build dependency on texinfo.
  * Fix little typo in /etc/default/grub. (LP: #457703)

  [ Updated translations ]
  * Finnish (fi.po) by Esko Arajärvi. (Closes: #551912)

 -- Felix Zielcke <fzielcke@z-51.de>  Sun, 25 Oct 2009 19:50:21 +0100

grub2 (1.97~beta4-1) unstable; urgency=low

  * New upstream beta release.

  [ Felix Zielcke ]
  * Change the Recommends: os-prober to (>= 1.33).
  * patches/907_grub.cfg_400.diff: Really add it. Somehow it was a 0 byte file.
    (Closes: #547409)
  * Convert newlines back to spaces when parsing kopt from
    GRUB Legacy's menu.lst, before giving the value to Debconf.
    Thanks to Colin Watson. (Closes: #547649)
  * Ship the info docs in grub-common. (Closes: #484074)
  * Remove generated /usr/share/info/dir* files.
  * Update the presubj bug file and also install it for grub-common.

  [ Robert Millan ]
  * Enable ZFS and 915resolution in grub-extras (now requires explicit
    switch).
  * grub-common conflicts with grub-doc (<< 0.97-32) and grub-legacy-doc
    (<< 0.97-59).
  * Move grub-emu to a separate package.

  [ Updated translations ]
  * Japanese (ja.po) by Hideki Yamane. (Closes: #549599)

 -- Robert Millan <rmh.debian@aybabtu.com>  Mon, 05 Oct 2009 20:03:04 +0200

grub2 (1.97~beta3-1) unstable; urgency=high

  * New upstream beta release.
    - Make it more clear how to use /etc/grub.d/40_custom. (Closes: #545153)
    - fix a serious memory corruption in the graphical subsystem.
      (Closes: #545364, #544155, #544639, #544822, LP: #424503)
    - patches/003_grub_probe_segfault.diff: Remove (merged).

  * Change the watch file so upstream beta releases are recognized.
  * Include /etc/default/grub in bug reports.
  * Recommend os-prober (>= 1.32). (Closes: #491872)
  * Change the gcc-multilib [sparc] build dependency to gcc-4.4-multilib
    [sparc].
  * patches/907_grub.cfg_400.diff: New patch to make grub.cfg again mode
    444 if it does not contain a password line.
  * Use `su' in the bug reporting script to read grub.cfg in case the user
    is not allowed to read it.
  * Readd grub-pc/kopt-extracted template.

  [ Updated translations ]
  * Brazilian Portuguese (pt_BR.po) by Flamarion Jorge.
  * Japanese (ja.po) by Hideki Yamane. (Closes: #545331)
  * Spanish (es.po) by Francisco Javier Cuadrado. (Closes: #545566)
  * Italian (it.po) by Luca Monducci. (Closes: #546035)

 -- Felix Zielcke <fzielcke@z-51.de>  Sat, 12 Sep 2009 15:28:20 +0200

grub2 (1.97~beta2-2) unstable; urgency=low

  [ Updated translations ]
  * Dutch (nl.po) by Paul Gevers. (Closes: #545050)

  [ Felix Zielcke ]
  * Move GRUB Legacy's grub-set-default to /usr/lib/grub-legacy in
    preparation for GRUB 2's grub-set-default.
  * Remove password lines in bug script.

  [ Robert Millan ]
  * Do not conflict with `grub' dummy package (this prevented upgrades).
  * patches/003_grub_probe_segfault.diff: Disable file test codepath, which
    wasn't normally used before.

 -- Felix Zielcke <fzielcke@z-51.de>  Sat, 05 Sep 2009 00:27:22 +0200

grub2 (1.97~beta2-1) unstable; urgency=low

  * New upstream beta release.
    - Fix loading of FreeBSD modules. (Closes: #544305)

  [ Updated translations ]
  * French (fr.po) by Christian Perrier. (Closes: #544320)
  * Czech (cs.po) by Miroslav Kure. (Closes: #544327)
  * Belarusian (be.po) by Hleb Rubanau.
  * Arabic (ar.po) by Ossama M. Khayat.
  * Catalan (ca.po) by Juan Andrés Gimeno Crespo.
  * Russian (ru.po) by Yuri Kozlov. (Closes: #544730)
  * Swedish (sv.po) by Martin Ågren. (Closes: #544759)
  * Brazilian Portuguese (pt_BR.po) by Flamarion Jorge. (Closes: #544810)
  * German (de.po) by Helge Kreutzmann. (Closes: #544912)

  [ Robert Millan ]
  * Build with GCC 4.4.

 -- Robert Millan <rmh.debian@aybabtu.com>  Fri, 04 Sep 2009 14:40:20 +0200

grub2 (1.97~beta1-1) unstable; urgency=low

  * New upstream beta release.

  [ Updated translations ]
  * German (de.po) by Helge Kreutzmann. (Closes: #544261)
  * Asturian (ast.po) by Marcos.
  * Georgian (ka.po) by Aiet Kolkhi.

  [ Robert Millan ]
  * Merge config, templates, postinst, postrm, dirs and install files
    into a single source.
  * Disable Linux-specific strings on GNU/kFreeBSD.  Enable translations
    in grub2/linux_cmdline_default.  Add grub2/kfreebsd_* strings (still
    unused).

 -- Felix Zielcke <fzielcke@z-51.de>  Sun, 30 Aug 2009 18:01:40 +0200

grub2 (1.96+20090829-1) unstable; urgency=low

  * New SVN snapshot.
    - Fix filesystem mapping on GNU/kFreeBSD.  (Closes: #543950)

  * New grub-extras SVN snapshot.
    - Add 915resolution support to the GMA500 (poulsbo) graphics chipset.
      Thanks to Pedro Bulach Gapski. (Closes: #543917)

  * Use `cp -p' to copy /usr/share/grub/default/grub to the temporary
    file to preverse permissions.
  * Remove also efiemu files from /boot/grub on purge if requested.
  * Check that GRUB_CMDLINE_LINUX and GRUB_CMDLINUX_LINUX_DEFAULT is at
    the start of line in *.postinst.
  * Don't check that $GRUB_CMDLINE_LINUX{,DEFAULT} are non empty strings
    in *.config.
  * Add empty GRUB_CMDLINE_LINUX to /usr/share/grub/default/grub.
  * Factorise the editing of the temporary file. Thanks to Martin F
    Krafft.
  * Read in /etc/default/grub in *.config files.

  [ Updated translations ]
  * French (fr.po) by Christian Perrier. (Closes: #544023)
  * Russian (ru.po) by Yuri Kozlov. (Closes: #544077)
  * Italian (it.po) by Luca Monducci. (Closes: #544200)

 -- Felix Zielcke <fzielcke@z-51.de>  Sat, 29 Aug 2009 17:01:17 +0200

grub2 (1.96+20090826-3) unstable; urgency=low

  * Add missing quotes in grub-pc.config and *.postinst.

 -- Felix Zielcke <fzielcke@z-51.de>  Wed, 26 Aug 2009 19:14:23 +0200

grub2 (1.96+20090826-2) unstable; urgency=low

  * Really use the correct templates in grub-pc.config. ARGS.

 -- Felix Zielcke <fzielcke@z-51.de>  Wed, 26 Aug 2009 14:10:41 +0200

grub2 (1.96+20090826-1) unstable; urgency=low

  * New SVN snapshot.

  * Use the right templates in grub-pc.config. (Closes: #543615)

 -- Felix Zielcke <fzielcke@z-51.de>  Wed, 26 Aug 2009 11:00:36 +0200

grub2 (1.96+20090825-1) unstable; urgency=low

  * New SVN snapshot.
    - Enable gfxterm only if there's a suitable video backend and don't
      print an error if not. (Closes: #520846)

  [ Felix Zielcke ]
  * Copy unicode.pf2 instead of ascii.pf2 to /boot/grub in grub-pc
    postinst (Closes: #542314).
  * Update Standards version to 3.8.3.
  * Use DEB_HOST_ARCH_CPU for the generation of the lintian overrides.
  * Fix calling the grub-pc/postrm_purge_boot_grub template in
    grub-pc.postinst.
  * Handle GRUB_CMDLINE_LINUX and GRUB_CMDLINE_LINUX_DEFAULT via
    debconf. Thanks to Martin F. Krafft and Colin Watson for idea and
    hints.
  * Use ucfr --force when /etc/default/grub is registered to a grub-* package.
  * Use #!/bin/sh in *.config and fix a small bashism in grub-pc.config.

  [ Robert Millan ]
  * patches/907_terminal_output_workaround.diff: Remove.  It seems that
    it wasn't really necessary.
  * grub-pc.postinst: Avoid printing an error if /etc/kernel-img.conf
    doesn't exist, because it is misleading.  We simply refrain from
    fixing it and move along.
  * grub-pc.postinst: Don't schedule generation of grub.cfg via "grub-install"
    code path unless we actually run grub-install.
  * grub-pc.postinst: Only copy unicode.pf2 and moreblue-orbit-grub.png when
    /boot/grub/grub.cfg is scheduled to be generated.
  * legacy/upgrade-from-grub-legacy: Reset grub-pc/install_devices.
    Thanks Colin Watson.  (Closes: #541230)

 -- Felix Zielcke <fzielcke@z-51.de>  Tue, 25 Aug 2009 21:45:24 +0200

grub2 (1.96+20090808-1) unstable; urgency=low

  * New SVN snapshot.
    - Fix XFS with inode size different then 256. (Closes: #528761)
    - Add support for multiple LVM metadata areas. (LP: #408580)
    - patches/008_dac_palette_width.diff: Remove. (merged)
    - Prefer unicode over ascii font. (LP: #352034)

  [ Felix Zielcke ]
  * Fix the generation of the lintian override for efiemu64.o.
  * Remove the Conflicts dmsetup.
  * Use ?= for setting DEB_HOST_ARCH.
  * Document GRUB_DISABLE_LINUX_RECOVERY in /etc/default/grub.
    (Closes: #476536 LP: #190207)
  * Add docs/grub.cfg to examples.
  * patches/01_uuids_and_lvm_dont_play_along_nicely.diff: Updated to
    also disable UUIDs on LVM over RAID.
  * Add a debconf prompt to remove all grub2 files from /boot/grub on
    purge. (Closes: #527068, #470400)
  * Move the Suggests: os-prober from grub-pc to grub-common. 
  * patches/901_dpkg_version_comparison.diff: Updated.
  * Update the Replaces on grub-common for the other packages to (<<
    1.96+20080831-1). (Closes: #540492)

  [ Robert Millan ]
  * Reorganize grub-pc.{config,postinst} logic.  The idea being that if there's
    no trace of GRUB Legacy, the grub-pc/install_devices template will be
    shown even if this is the first install.
  * When setting grub-pc/install_devices, obtain input dynamically from
    grub-mkdevicemap (rather than devices.map). (Closes: #535525)
  * Add a note to grub-pc/install_devices template that it's also possible
    to install GRUB to a partition boot record.
  * patches/002_grub.d_freebsd.in.diff: New patch.  Reimplement
    10_freebsd.in to handle multiple kernel versions & acpi.ko.

 -- Robert Millan <rmh.debian@aybabtu.com>  Mon, 10 Aug 2009 18:49:52 +0200

grub2 (1.96+20090725-1) unstable; urgency=high

  * New SVN snapshot.
    - Don't add drivemap call with Windows Vista/7. It breaks Win 7.
      (LP: #402154)

  [ Felix Zielcke ]
  * Don't build grub-efi-amd64 on hurd-i386.
  * Change DEB_BUILD_ARCH to DEB_HOST_ARCH in the check for sparc.
  * Don't add the lintian override for kernel.img for sparc and grub-pc.
  * Add a lintian override for binary-from-other-architecture for
    grub-efi-amd64 and grub-pc on i386.
  * Use wildcards in the lintian overrides.
  * Add a Conflicts/Replaces for all packages except grub-common.
    (Closes: #538177)

  [ Robert Millan ]
  * 008_dac_palette_width.diff: New patch.  Fix blank screen when booting
    Linux with vga= parameter set to a packed color mode (<= 8-bit).
    (Closes: #535026)
  * Set urgency=high because #535026 affects 1.96+20090709-1 which is in
    testing now.
  * patches/907_terminal_output_workaround.diff: Work around recent regression
    with terminal_output command (not critical, just breaks gfxterm).

 -- Robert Millan <rmh.debian@aybabtu.com>  Sat, 25 Jul 2009 19:00:53 +0200

grub2 (1.96+20090721-4) unstable; urgency=low

  * Place grub-ofpathname only in grub-common. (Closes: #537999)

 -- Felix Zielcke <fzielcke@z-51.de>  Wed, 22 Jul 2009 13:38:24 +0200

grub2 (1.96+20090721-3) unstable; urgency=low

  * Don't strip kernel.img on sparc.
  * Suggest efibootmgr on grub-efi-{amd64,ia32}.
  * Pass --disable-grub-fstest to configure. (Closes: #537897)

 -- Felix Zielcke <fzielcke@z-51.de>  Tue, 21 Jul 2009 21:46:01 +0200

grub2 (1.96+20090721-2) unstable; urgency=low

  * Add back Conflicts/Replaces grub.

 -- Felix Zielcke <fzielcke@z-51.de>  Tue, 21 Jul 2009 11:24:45 +0200

grub2 (1.96+20090721-1) unstable; urgency=low

  * New SVN snapshot.

  * Change License of my update-grub(8) and update-grub2(8) manpages to
    GPL3+ to match new copyright file.
  * Merge from Ubuntu: Don't build grub-efi-amd64 on lpia.
  * Don't pass `--enable-efiemu' to configure. On kfreebsd-i386 it won't
    compile and it should be now auto detected if it's compilable.
    (Closes: #536783)
  * Don't build grub-efi-amd64 on kfreebsd-i386. It lacks 64bit compiler
    support.
  * Rename the lintian override for kernel.elf to kernel.img.
  * Strip kernel.img not kernel.elf, but not in the case of grub-pc.
  * Rename the Conflicts/Replaces grub to grub-legacy. (Closes: #537824)

 -- Felix Zielcke <fzielcke@z-51.de>  Tue, 21 Jul 2009 10:50:20 +0200

grub2 (1.96+20090709-1) unstable; urgency=low

  * New SVN snapshot.

  * control (Build-Depends): Add gcc-multilib [sparc].
  * copyright: Rewrite using DEP-5 format.
  * Merge grub-extras into the package, and integrate it with GRUB's
    build system.
    - patches/906_grub_extras.diff
    - rules
    - copyright

 -- Robert Millan <rmh.debian@aybabtu.com>  Thu, 09 Jul 2009 00:26:49 +0200

grub2 (1.96+20090702-1) unstable; urgency=low

  * New SVN snapshot.
  * rules: Remove duplicated files in sparc64-ieee1275 port.
  * rules: Comment out -DGRUB_ASSUME_LINUX_HAS_FB_SUPPORT=1 setting.  We'll
    re-evaluate using it when it's more mature.  (Closes: #535026).

 -- Robert Millan <rmh.debian@aybabtu.com>  Thu, 02 Jul 2009 13:23:51 +0200

grub2 (1.96+20090629-1) unstable; urgency=low

  * New SVN snapshot.
    - Misc fixes in Linux loader.

  * control (grub-firmware-qemu): Make it buildable only on i386/amd64.
  * control: Add sparc (grub-ieee1275), remove remnants of ppc64.
  * rules: Include all modules in grub-firmware-qemu build.

 -- Robert Millan <rmh.debian@aybabtu.com>  Mon, 29 Jun 2009 19:22:37 +0200

grub2 (1.96+20090628-1) unstable; urgency=low

  * New SVN snapshot.
  * Re-enable QEMU port.

 -- Robert Millan <rmh.debian@aybabtu.com>  Sun, 28 Jun 2009 01:11:10 +0200

grub2 (1.96+20090627-2) unstable; urgency=low

  * Disable QEMU port untill it goes through NEW.
  * Upload to unstable.

 -- Robert Millan <rmh.debian@aybabtu.com>  Sat, 27 Jun 2009 18:40:17 +0200

grub2 (1.96+20090627-1) experimental; urgency=low

  * New SVN snapshot.
    - Fix parsing of --output in grub-mkconfig. (Closes: #532956)

  [ Felix Zielcke ]
  * Use ucfr --force in grub-ieee1275.postinst in case we're upgrading
    from previous version. It registered /etc/default/grub wrongly with
    package iee1275.
  * Drop the build dependency on libc6-dev-i386.
  * Remove ppc64 from the Architectures. It's totally dead.
  * Add a note to /etc/default/grub that update-grub needs to be run to
    update grub.cfg. (Closes: #533026)
  * Fix the svn-snapshot rule.
  * Update Standards version to 3.8.2. No changes needed.

  [ Robert Millan ]
  * legacy/upgrade-from-grub-legacy: Invoke grub-pc.postinst directly rather
    than dpkg-reconfigure.  Since we pretend we're upgrading, it will DTRT.
  * Add grub-firmware-qemu package.
    - patches/008_qemu.diff: QEMU port (patch from upstream).
    - control (grub-firmware-qemu): New package.
    - rules: Add grub-firmware-qemu targets.
    - debian/grub-firmware-qemu.dirs
    - debian/grub-firmware-qemu.install
  * patches/906_revert_to_linux16.diff: Remove, now that gfxpayload is
    supported.

 -- Robert Millan <rmh.debian@aybabtu.com>  Sat, 27 Jun 2009 00:46:23 +0200

grub2 (1.96+20090611-1) experimental; urgency=low

  * New SVN snapshot.

  * Append .diff to patches/01_uuids_and_lvm_dont_play_along_nicely so
    it gets really applied.
  * Drop completely the build dependency on gcc-multilib.
  * Instead of arborting in the preinst if /etc/kernel-img.conf still
    contains /sbin/update-grub, change the file with sed. Policy allows
    thisi, because it's not a conffile, according to Colin Watson.
  * Change /etc/default/grub to an ucf managed file instead of dpkg
    conffile.

 -- Felix Zielcke <fzielcke@z-51.de>  Fri, 12 Jun 2009 11:46:24 +0200

grub2 (1.96+20090609-1) experimental; urgency=low

  * New SVN snapshot.
    - Fix variable parsing inside strings. (Closes: #486180)
    - Add `true' command. (Closes: #530736)

  [ Robert Millan ]
  * Split grub-efi in grub-efi-ia32 and grub-efi-amd64, both available
    on i386 and amd64.  (Closes: #524756)
  * Add kopensolaris-i386 to arch list.

  [ Felix Zielcke ]
  * Add a NEWS entry about the grub-efi split. 
  * Drop the build dependency on gcc-multilib for all *i386.
  * Change upgrade-from-grub-legacy to use `dpkg-reconfigure grub-pc' to
    install grub2 into MBR.

  [ New translations ]
  * Catalan (ca.po) by Jordi Mallach.

  [ Updated translations ]
  * Spanish (es.po) by Francisco Javier Cuadrado. (Closes: #532407)

 -- Jordi Mallach <jordi@debian.org>  Tue, 09 Jun 2009 19:21:15 +0200

grub2 (1.96+20090603-1) unstable; urgency=low

  * New SVN snapshot.

  * Abort the install of grub-pc if /etc/kernel-img.conf still contains
    /sbin/update-grub (Closes: #500631).

 -- Felix Zielcke <fzielcke@z-51.de>  Wed, 03 Jun 2009 20:01:11 +0200

grub2 (1.96+20090602-1) unstable; urgency=low

  * New SVN snapshot.

  [ Felix Zielcke ]
  * Skip floopies in the grub-install debconf prompt in grub-pc postinst.
    Patch by Fabian Greffrath. (Closes: #530848)

  [ Robert Millan ]
  * Change Vcs-Browser field to viewsvn.

  [ Felix Zielcke ]
  * Change Vcs-Svn field to point to the trunk. (Closes: #531391)
  * patches/01_uuids_and_lvm_dont_play_along_nicely: New patch.
    On Debian root=UUID= with lvm still doestn't work so disable it.
    (Closes: #530357)
  * Remove Otavio Salvador from Uploaders with his permission.
  * add grub-pc.preinst

 -- Felix Zielcke <fzielcke@z-51.de>  Wed, 03 Jun 2009 14:42:11 +0200

grub2 (1.96+20090523-1) unstable; urgency=low

  * New SVN snapshot.
    - Add drivemap command, similar to grub-legacy's map command.
      (Closes: 503630)
    - Export GRUB_TERMINAL_INPUT in grub-mkconfig. (Closes: #526741)

  [ Robert Millan ]
  * rules: Set GRUB_ASSUME_LINUX_HAS_FB_SUPPORT=1 in CFLAGS.
  * patches/905_setup_force.diff: Relax blocklist warnings.
  * patches/906_revert_to_linux16.diff: Keep using linux16 for now.

  [ Felix Zielcke ]
  * patches/07_core_in_fs.diff: Updated.
  * Remove /etc/grub.d/10_hurd on non-Hurd systems in the grub-common
    preinst. Likewise for 10_freebsd for non kFreebsd and 10_linux on
    kFreebsd and Hurd. (Closes: #523777)

 -- Felix Zielcke <fzielcke@z-51.de>  Sat, 23 May 2009 20:05:10 +0200

grub2 (1.96+20090504-1) experimental; urgency=low

  * New SVN snapshot.
    - Add support for parttool command, which can be used to hide partitions.
      (Closes: #505905)
    - Fix a segfault with LVM on RAID. (Closes: #520637)
    - Add support for char devices on (k)FreeBSD. (Closes: #521292)
    - patches/08_powerpc-ieee1275_build_fix.patch: Remove (merged).

  [ Updated translations ]
  * Basque (eu.po) by Piarres Beobide. (Closes: #522457)
  * German (de.po) by Helge Kreutzmann. (Closes: #522815)

  [ Robert Millan ]
  * Update my email address.
  * Remove 04_uuids_and_abstraction_dont_play_along_nicely.diff now that
    bugs #435983 and #455746 in mdadm and dmsetup have been fixed.

  [ Felix Zielcke ]
  * Place new grub-dumpbios in grub-common.
  * Add lpia to the archictectures to reduce the ubuntu delta.
  * Add a manpage for the update-grub and update-grub2 stubs, written by
    me. (Closes: #523876)
  * Suggest genisoimage on grub-pc and grub-ieee1275, because grub-mkrescue
    needs it to create a cd image. (Closes: #525845)
  * Add a dependency on $(AUTOGEN_FILES) for the configure/grub-common target,
    this is needed now that upstream removed the autogenerated files from SVN.
  * Add `--enable-efiemu to' `./configure' flags.
  * Add a build dependency on gcc-multilib for i386.
  * Drop alternate build dependency on gcc-4.1 (<< 4.1.2).

 -- Felix Zielcke <fzielcke@z-51.de>  Mon, 04 May 2009 21:01:22 +0200

grub2 (1.96+20090402-1) experimental; urgency=low

  * New SVN snapshot.
    - Fix regression in disk/raid.c.  (Closes: #521897, #514338)
    - Fix handling of filename string lengths in HFS.
      (Really closes: #516458).
  * Add myself to Uploaders.
  * Add patch 08_powerpc-ieee1275_build_fix.patch to fix powerpc-ieee1275
    builds which were lacking header files for kernel_elf_HEADERS. Thanks
    Vladimir Serbinenko.

 -- Jordi Mallach <jordi@debian.org>  Fri, 03 Apr 2009 20:58:37 +0200

grub2 (1.96+20090401-1) experimental; urgency=low

  [ Felix Zielcke ]
  * New SVN snapshot.
    - Pass grub's gfxterm mode to Linux kernel. (Closes: #519506)
    - Fix ext4 extents on powerpc. (Closes: #520286)

  [ Robert Millan ]
  * Remove grub-of transitional package (Lenny had grub-ieee1275 already).
  * Fix kopt parsing in grub-pc.config. Thanks Marcus Obst. (Closes: #514837)
  * Add debconf template to automatically run grub-install during upgrades
    (prior user confirmation).  (Closes: #514705)

 -- Robert Millan <rmh@aybabtu.com>  Wed, 01 Apr 2009 01:19:45 +0200

grub2 (1.96+20090317-1) unstable; urgency=low

  * New SVN snapshot.
    - Fix loading of files with underscore in HFS. (Closes: #516458)

  * Update Standards version to 3.8.1. No changes needed.

  [ Updated translations ]
  * Brazilian Portuguese (pt_BR.po) by Flamarion Jorge. (Closes: #519417)

 -- Felix Zielcke <fzielcke@z-51.de>  Tue, 17 Mar 2009 14:42:10 +0100

grub2 (1.96+20090309-1) unstable; urgency=low

  * New SVN snapshot.

 -- Felix Zielcke <fzielcke@z-51.de>  Mon, 09 Mar 2009 10:03:13 +0100

grub2 (1.96+20090307-1) unstable; urgency=low

  * New SVN snapshot.
    - Add support for /dev/md/dNNpNN mdraid devices. (Closes: #509960)
    - Add new PF2 fontengine. (Closes: #510344)
    - Avoid mounting ext2 partitions with backward-incompatible features.
      (Closes: #502333)
    - Try to avoid false positives with FAT. (Closes: #514263)

  [ Felix Zielcke ]
  * Remove build-dependency on unifont package and add one for bf-utf-source
    package and libfreetype6-dev
  * grub-pc.postinst: Copy new ascii.pf2 instead of old ascii.pff to /boot/grub.
  * Add `--enable-grub-mkfont' to configure flags.
  * Put new grub-mkfont in grub-common package.
  * Add a dependency for ${misc:Depends} to all packages to make lintian a bit
    more happy.
  * Detect when grub-setup leaves core.img in filesystem, and include that
    info in bug report templates.
    - debian/patches/07_core_in_fs.diff
    - debian/script
  * Add myself to Uploads and add `DM-Upload-Allowed: yes' tag.

  [ Updated translations ]
  * Asturian (ast.po) by Marcos Alvarez Costales. (Closes: #511144)
  * Traditional Chinese (zh_TW.po) by Tetralet. (Closes: #513918)
  * Belarusian (be.po) by Pavel Piatruk. (Closes: #516243)

 -- Felix Zielcke <fzielcke@z-51.de>  Sat, 07 Mar 2009 11:54:43 +0100

grub2 (1.96+20081201-1) experimental; urgency=low

  * New SVN snapshot.

 -- Robert Millan <rmh@aybabtu.com>  Mon,  1 Dec 2008 00:07:31 +0100

grub2 (1.96+20081120-1) experimental; urgency=low

  * New SVN snapshot.

  * Update to new debian theme.
    - grub-pc.postinst: Switch to moreblue-orbit-grub.png.
    - grub.d/05_debian_theme: Likewise.
  * grub.d/05_debian_theme:
      - Update to use new grub-mkconfig_lib instead of the deprecated
        update-grub_lib.
      - Update to check if `GRUB_TERMINAL_OUTPUT' is `gfxterm' instead of
        `GRUB_TERMINAL'.

   [ Updated translations ]
  * Romanien (ro.po) by Eddy Petrișor. (Closes: #506039)

 -- Felix Zielcke <fzielcke@z-51.de>  Thu, 20 Nov 2008 20:25:56 +0100

grub2 (1.96+20081108-1) experimental; urgency=low

  * New SVN snapshot.
    - Add support for /dev/md/N style mdraid devices. (Closes: #475585)
    - Handle LVM dash escaping. (Closes: #464215)
    - Use case insensitive match in NTFS. (Closes: #497889)
    - Use hd%d drive names in grub-mkdevicemap for all architectures.
      (Closes: #465365)
    - Handle LVM circular metadata. (Closes: #462835, #502953)
    - Fix NULL dereference and failure paths in LVM.  Thanks Guillem Jover.
      (Closes: #500482)
    - Provides GRUB header files (only in grub-common).

  [ Updated translations ]
  * Dutch (nl.po) by Paul Gevers. (Closes: #500514)
  * French (fr.po) by Christian Perrier. (Closes: #503708)
  * Georgian (ka.po) by Aiet Kolkhi. (Closes: #503715)
  * Czech (cs.po) by Miroslav Kure. (Closes: #503809)
  * German (de.po) by Helge Kreutzmann. (Closes: #503841)
  * Japanese (ja.po) by Hideki Yamane. (Closes: #503869)
  * Italian (it.po) by Luca Monducci. (Closes: #504076)
  * Swedish (sv.po) by Martin Ågren. (Closes: #504207)
  * Arabic (ar.po) by Ossama Khayat. (Closes: #504254)
  * Portuguese (pt.po) by Miguel Figueiredo. (Closes: #504280)
  * Russian (ru.po) by Yuri Kozlov. (Closes: #504324)
  * Finnish (fi.po) by Esko Arajärvi. (Closes: #504310)
  * Basque (eu.po) by Piarres Beobide. (Closes: #504466)
  * Dutch (nl.po) by Paul Gevers. (Closes: #504683)

  [ Felix Zielcke ]
  * patches/01_grub_legacy_0_based_partitions.diff: Rename to
  * patches/903_grub_legacy_0_based_partitions.diff: this and adapt for
    s/biosdisk.c/hostdisk.c/ rename upstream.
  * patches/03_disable_floppies.diff
    patches/904_disable_floppies.diff: Likewise.
  * update-grub has been renamed to grub-mkconfig, so provide a stub for
    compatibility.
  * Make grub-pc/linux_cmdline debconf template translatable. (Closes: #503478)
  * Remove ro.po and ta.po. They don't contain a single translated
    message.

  [ Robert Millan ]
  * control: Make grub-common dependency = ${binary:Version}.
  * default/grub: Set GRUB_CMDLINE_LINUX=quiet to syncronize with
    default D-I settings.

 -- Robert Millan <rmh@aybabtu.com>  Sat,  8 Nov 2008 13:54:10 +0100

grub2 (1.96+20080831-1) experimental; urgency=low

  * New SVN snapshot.
   - patches/00_fix_double_prefix.diff: Remove (merged). (Closes: #487565)
   - patches/00_getline.diff: Remove (merged). (Closes: #493289)
   - Handle errors in RAID/LVM scan routine (rather than letting the upper
     layer cope with them).  (Closes: #494501, #495049)
   - patches/901_linux_coreboot.diff: Remove (replaced).
   - Add support for GFXMODE variable (Closes: #493106)
   - Skips /dev/.* in grub-probe.  (Closes: #486624)
   - RAID code has various fixes. (Closes: #496573)
   - Buffered file read is now used to read the background image faster.
     (Closes: #490584)

  * We are already using LZMA, because upstream includes it's own lzma encoder,
    so drop completely the liblzo handling in control and rules files.

  [ Felix Zielcke ]
  * Remove the 1.95 partition numbering transition debconf warning
    from grub2 package and removed it from all languages (*.po).
    (Closes: #493744)
  * Add a comment for the new GFXMODE in default/grub.
  * debian/rules:
      - Remove 2 ./configure options which it didn't understand.
      - New grub-mkelfimage belongs to grub-common.
  * debian/control:
      - Change debhelper compat level to 7 and build depend on it >= 7.
      - Remove ${misc:Depend} dependency on all packages except grub-pc which is
        the only one using debconf.
      - Replace deprecated ${Source-Version} with ${source:Version} for <<
        dependency and with ${build:Version} for = ones.
      - Remove versioned dependency of Build-Depends patchutils and cdbs,
        because etch has newer versions then the one used.
      - Remove dpkg-dev completely from Build-Depends because it's
        build-essentail and a non versioned dependency results in a lintian error.
      - Remove Conflict/Replaces pupa, it has been removed from Debian 2004.
      - Change build-dependency of unifont-bin to unifont (>= 1:5.1.20080820),
        it's the new package containing unifont.hex and that version to avoid
        licensing problems (Closes: #496061)
      - Remove Jason Thomas from Uploaders with his permission.
  * Preserve arguments in update-grub2 stub. (Closes: #496610)

  [ Updated translations ]
  * Japanese (ja.po) by Hideki Yamane (Closes: #493347)

  [ Robert Millan ]
  * Move a few files to grub-common and remove them from the arch-
    specific packages.
  * patches/02_old_linux_version_comparison.diff: Replace with ...
  * patches/901_dpkg_version_comparison.diff: ... this.
    Use dpkg --compare-versions in update-grub. (Closes: #494158)
  * patches/03_disable_floppies.diff: Free .drive struct member when skipping
    floppy drives.  (Closes: #496040)
  * patches/902_boot_blocklist_hack.diff: Support separate /boot when using
    blocklists.  (Closes: #496820, #489287, #494589)

 -- Robert Millan <rmh@aybabtu.com>  Sun, 31 Aug 2008 18:40:09 +0200

grub2 (1.96+20080730-1) experimental; urgency=low

  * New SVN snapshot.
    - patches/00_fix_overflow.diff: Remove (merged).
    - patches/00_uuid_boot.diff: Remove (merged).
    - patches/00_raid_duped_disks.diff: Remove (merged).
    - patches/00_xfs.diff: Remove (merged).
    - patches/00_strengthen_apple_partmap_check.diff: Remove (merged).
    - patches/00_skip_dev_dm.diff: Remove (merged).

  * patches/901_linux_coreboot.diff: Implements Linux load on Coreboot
    (patch from Coresystems).

  * grub-linuxbios -> grub-coreboot rename again.

 -- Robert Millan <rmh@aybabtu.com>  Wed, 30 Jul 2008 22:12:07 +0200

grub2 (1.96+20080724-4) unstable; urgency=high

  * patches/00_fix_overflow.diff: fix overflow with a big grub.cfg.
    (Closes: #473543)

 -- Felix Zielcke <fzielcke@z-51.de>  Tue, 29 Jul 2008 17:10:59 +0200

grub2 (1.96+20080724-3) unstable; urgency=low

  [ Felix Zielcke ]
  * changed dependency for debconf to also support debconf-2.0. (Closes: #492543)
  * patches/00_xfs.diff: Fix "out of partition" error with XFS.
    (Closes: #436943)

  [ Robert Millan ]
  * patches/00_raid_duped_disks.diff: Do not abort when two RAID disks with
    the same number are found.  (Closes: #492656)
  * patches/00_strengthen_apple_partmap_check.diff: Be more strict when probing
    for Apple partition maps (this prevents false positives on i386-pc
    installs).  (Closes: #475718)

 -- Robert Millan <rmh@aybabtu.com>  Tue, 29 Jul 2008 00:48:01 +0200

grub2 (1.96+20080724-2) unstable; urgency=high

  [ Felix Zielcke ]
  * fixed lintian override for kernel.elf
  * debian/rules: changed cvs targets to use svn

  [ Robert Millan ]
  * patches/00_skip_dev_dm.diff: Skip /dev/dm-[0-9] devices also (implicitly)
    for RAID.  (Closes: #491977)
  * patches/00_uuid_boot.diff: Fix cross-disk installs by using UUIDs.
    (Closes: #492204)

 -- Robert Millan <rmh@aybabtu.com>  Sat, 26 Jul 2008 01:06:07 +0200

grub2 (1.96+20080724-1) unstable; urgency=high

  * New SVN snapshot.
    - Support for ext4dev extents.
    - patches/00_speed_up_font_load.diff: Remove (merged).

  [ Felix Zielcke ]
  * upgrade-from-grub-legacy now calls update-grub if grub.cfg doestn't exist
    and prints a big warning if it failed.
  * Update Standards version to 3.8.0. No changes need.
  * Added Build-Dep for po-debconf and a lintian override, to make it happy.

  [ Updated translations ]
  * Swedish (sv.po) by Martin Ågren (Closes: #492056)

  [ Robert Millan ]
  * Revert r844.  grub-coreboot is stuck on NEW, and it was too early
    for branching.

 -- Robert Millan <rmh@aybabtu.com>  Thu, 24 Jul 2008 13:27:53 +0200

grub2 (1.96+20080717-1) experimental; urgency=low

  * New SVN snapshot.
    - Provides LZMA support (not yet used in the package).
    - Fix grub-mkrescue manpage generation.  (Closes: #489440)

  * Rename grub-linuxbios to grub-coreboot (and leave a dummy grub-linuxbios
    package to handle upgrades).

  [ Updated translations ]
  * Spanish (es.po) by Maria Germana Oliveira Blazetic  (Closes: #489877)
  * Portuguese (pt.po) by Ricardo Silva  (Closes: #489807)

 -- Robert Millan <rmh@aybabtu.com>  Sat, 12 Jul 2008 17:47:09 +0200

grub2 (1.96+20080704-2) unstable; urgency=high

  * patches/02_old_linux_version_comparison.diff: Set interpreter to /bin/bash.
    (Closes: #489426, #489446)

 -- Robert Millan <rmh@aybabtu.com>  Mon,  7 Jul 2008 15:17:58 +0200

grub2 (1.96+20080704-1) unstable; urgency=high

  * New SVN snapshot.
  * default/grub: Add commented example to disable graphical terminal.
  * Use substvars to support linking with liblzo1.
  * Bring 03_disable_floppies.diff to pre-r805 state.  (Closes: #488375)
  * patches/02_old_linux_version_comparison.diff: New patch.  Steal version
    comparison code from GRUB Legacy's update-grub.  (Closes: #464086, #489133)
  * patches/00_speed_up_font_load.diff: New patch.  Generate font files with
    only the needed characters.  (Closes: #476479, #477083)

 -- Robert Millan <rmh@aybabtu.com>  Fri,  4 Jul 2008 21:39:07 +0200

grub2 (1.96+20080626-1) unstable; urgency=high

  * New CVS snapshot.
    - Avoids passing UUID to Linux when not using initrd.  (Closes: #484228)
    - patches/04_uuids_and_abstraction_dont_play_along_nicely.diff: Resync.

 -- Robert Millan <rmh@aybabtu.com>  Thu, 26 Jun 2008 16:43:48 +0200

grub2 (1.96+20080621-1) unstable; urgency=high

  * Urgency set to "high" because of #482688.
  * New CVS snapshot.
    - Fix module load hook in prepare_grub_to_access_device().
      (Closes: #486804)
    - Call prepare_grub_to_access_device() before accessing devices, never
      afterwards.  (Closes: #487198)
  * grub.d/05_debian_theme: Prefer /boot/grub over /usr for image
    loading, since chances are it's less LVMed.

 -- Robert Millan <rmh@aybabtu.com>  Sat, 21 Jun 2008 15:52:48 +0200

grub2 (1.96+20080617-1) unstable; urgency=low

  * New CVS snapshot.
    - Supports IDA block devices.  (Closes: #483858)
    - Fixes some problems in ext2/ext3.  (Closes: #485068, #485065)
    - Uses EUID instead of UID in update-grub.  (Closes: #486043, #486039,
      #486040, #486041).
    - Fixes incomplete I2O device support.  Thanks Sven Mueller.
      (Closes: #486505)
    - Fixes recent regressions in fs/ext2.c.  (Closes: #485279)
    - Only use UUIDs when requested device is not the same as the one
      providing /boot.  (Closes: #486119)
    - patches/02_libgcc_powerpc_hack.diff: Remove.  Probably not needed
      anymore.
    - patches/04_uuids_and_abstraction_dont_play_along_nicely.diff: Update.
  * patches/06_olpc_prefix_hack.diff: Hardcode prefix to (sd,1) on OLPC.
  * Refurbish 03_disable_floppy_support_in_util_biosdisk.diff into
    03_disable_floppies.diff.

 -- Robert Millan <rmh@aybabtu.com>  Tue, 17 Jun 2008 01:07:52 +0200

grub2 (1.96+20080601-2) unstable; urgency=low

  * 04_run_grub_mkdevicemap_when_grub_probe_fails.diff: Remove.  Argueably
    makes grub-probe unreliable and is quite annoying.
  * 04_uuids_and_abstraction_dont_play_along_nicely.diff: New patch.  Disable
    UUID parameter to Linux when LVM or dmRAID is in use.  (Closes: #484228)
    This is a workaround for bug #484297 in udev.

 -- Robert Millan <rmh@aybabtu.com>  Tue,  3 Jun 2008 16:29:53 +0200

grub2 (1.96+20080601-1) unstable; urgency=low

  * New CVS snapshot.
    - patches/06_backward_compat_in_uuid_support.diff: Merged.
    - Fixes NULL pointer dereference in biosdisk.c.  (Closes: #483895, #483900)
    - Extends UUID support for XFS and ReiserFS.

 -- Robert Millan <rmh@aybabtu.com>  Sun,  1 Jun 2008 15:44:08 +0200

grub2 (1.96+20080531-1) unstable; urgency=low

  * New CVS snapshot.
    - Work around BIOS bug affecting keyboard on macbooks.  (Closes: #482860)
    - Adjust grub.d/05_debian_theme to use the new UUID-compatible API.
    - default/grub: Add commented GRUB_DISABLE_LINUX_UUID variable.
    - patches/06_backward_compat_in_uuid_support.diff: New.  Make update-grub
      generate code that is compatible with older GRUB installs.
    - util/biosdisk.c no longer complains about duplicated device.map entries.
      (Closes: #481236)

  [ Updated translations ]
  * Galician (gl.po) by Jacobo Tarrio  (Closes: #480977)

 -- Robert Millan <rmh@aybabtu.com>  Sat, 31 May 2008 00:02:54 +0200

grub2 (1.96+20080512-1) unstable; urgency=low

  * New CVS snapshot.
    - Adds support for default-only Linux cmdline options.  (Closes: #460843)
    - Supports Xen virtual block devices.  (Closes: #456777)
    - Supports Virtio block devices.  (Closes: #479056)
    - Supports CCISS block devices.  (Closes: #479735)
    - Fixes handling of more LVM abnormal conditions.  (Closes: #474343,
      #474931, #477175)

  * Switch to liblzo2 now that it's GPLv3-compatible.  (Closes: #466375)
  * grub-pc.postinst: Escape \ and / in cmdline sed invokation.
    (Closes: #479279)

  [ Updated translations ]
  * Italian (it.po) by Luca Monducci  (Closes: #480740)

 -- Robert Millan <rmh@aybabtu.com>  Mon, 12 May 2008 17:46:38 +0200

grub2 (1.96+20080429-1) unstable; urgency=high

  * New CVS snapshot.
    - Includes sample grub.cfg file; we use it for grub-rescue-pc.
      (Closes: #478324)
  * grub-common: Upgrade Replaces to << 1.96+20080426-3.  (Closes: #478224,
    #478353, #478144)

  [ Updated translations ]
  * French (fr.po) by Christian Perrier  (Closes: #471291)

 -- Robert Millan <rmh@aybabtu.com>  Tue, 29 Apr 2008 13:27:52 +0200

grub2 (1.96+20080426-1) unstable; urgency=high

  * New CVS snapshot.
    - Fixes syntax error when setting GRUB_PRELOAD_MODULES.  (Closes: #476517)
  * Move os-prober to Suggests, to avoid trouble with #476184.
    (Closes: #476684)
  * patches/04_run_grub_mkdevicemap_when_grub_probe_fails.diff: New patch,
    does what its name says.  (Closes: #467127)
    - Also move grub-mkdevicemap from grub-pc to grub-common, so that GRUB
      Legacy can use it.

  [ Updated translations ]
  * Basque (eu.po) by Piarres Beobide  (Closes: #476708)

 -- Robert Millan <rmh@aybabtu.com>  Sat, 26 Apr 2008 20:06:55 +0200

grub2 (1.96+20080413-1) unstable; urgency=high

  * New CVS snapshot.
    - Provides 30_os-prober update-grub add-on.  Thanks Fabian Greffrath.
      (Closes: #461442)
    - Improves robustness when handling LVM.
      (Closes: #474931, #474343)
  * patches/03_disable_floppy_support_in_util_biosdisk.diff: New.  Does
    what its name says.  (Closes: #475177)

 -- Robert Millan <rmh@aybabtu.com>  Sun, 13 Apr 2008 13:53:28 +0200

grub2 (1.96+20080408-1) unstable; urgency=low

  * New CVS snapshot.
    - grub-probe skips non-existant devices when processing device.map.
    (Closes: #473209)
  * control: Fix syntax error.

  [ Updated translations ]
  * Finnish (fi.po) by Esko Arajärvi (Closes: #468641)

 -- Robert Millan <rmh@aybabtu.com>  Tue,  8 Apr 2008 15:45:25 +0200

grub2 (1.96+20080228-1) unstable; urgency=low

  * New CVS snapshot.
  * Split grub-probe into grub-common package.  Make all flavours depend on it.
    (Closes: #241972)
  * Suggest multiboot-doc.
  * patches/01_grub_legacy_0_based_partitions.diff: New patch.  Add a hack that
    tells grub-probe you want 0-based partition count
    (GRUB_LEGACY_0_BASED_PARTITIONS variable)
  * Stop depending on lsb-release (too heavy! we don't need python in base).
    Instead of assuming it's there, try calling it and otherwise just echo
    Debian.

 -- Robert Millan <rmh@aybabtu.com>  Thu, 28 Feb 2008 16:43:40 +0100

grub2 (1.96+20080219-3) unstable; urgency=low

  * default/grub: Use lsb_release to support Debian derivatives.
    (Closes: #466561)
  * grub.d/05_debian_theme: Only setup background image when a reader for it
    is present in /boot/grub.  (Closes: #467111)

  [ Updated translations ]
  * Russian (ru.po) by Yuri Kozlov (Closes: #467181)

 -- Robert Millan <rmh@aybabtu.com>  Sun, 24 Feb 2008 15:39:50 +0100

grub2 (1.96+20080219-2) unstable; urgency=high

  * grub-pc.postinst: Create /boot/grub if it doesn't exist.

 -- Robert Millan <rmh@aybabtu.com>  Wed, 20 Feb 2008 07:15:14 +0100

grub2 (1.96+20080219-1) unstable; urgency=high

  * New CVS snapshot.
    - Improves GPT support, allowing it to work without blocklists.

 -- Robert Millan <rmh@aybabtu.com>  Tue, 19 Feb 2008 15:05:10 +0100

grub2 (1.96+20080216-1) unstable; urgency=high

  * New CVS snapshot.
    - Fixes offset calculation issue when installing on GPT (urgency set
      to high because of this).
  * Fix Vcs-Browser tag.  Thanks James.  (Closes: #465697)
  * Only process grub-pc/linux_cmdline if /boot/grub/menu.lst exists.
    (Closes: #465708)

  [ Updated translations ]
  * French (fr.po) by Christian Perrier  (Closes: #465706)

 -- Robert Millan <rmh@aybabtu.com>  Sat, 16 Feb 2008 23:30:55 +0100

grub2 (1.96+20080213-1) unstable; urgency=low

  * New CVS snapshot.
    - Failure to read one device in a RAID-1 array no longer causes boot
      to fail (so long as there's a member that works).  (Closes: #426341)
  * script: For /proc/mounts, only report lines that start with /dev/.
  * Add new upgrade-from-grub-legacy script for the user to complete the upgrade
    process from GRUB Legacy, and advertise it prominently in menu.lst.
    (Closes: #464912)
  * Add a hack to support gfxterm / background_image on systems where /usr
    isn't accessible.  (Closes: #464911, #463144)
    - grub-pc.postinst
    - grub.d/05_debian_theme
  * Fix a pair of spelling mistakes in debconf.  (Closes: #465296)
  * Migrate kopt from menu.lst.  (Closes: #461164, #464918)

  [ Updated translations ]
  * Portuguese (pt.po) by Ricardo Silva (Closes: #465137)
  * German (de.po) by Helge Kreutzmann (Closes: #465295)

 -- Robert Millan <rmh@aybabtu.com>  Wed, 13 Feb 2008 16:37:13 +0100

grub2 (1.96+20080210-1) unstable; urgency=high

  * New CVS snapshot.
    - Errors that cause GRUB to enter rescue mode are displayed now.
      (Closes: #425149)
    - Build LVM/RAID modules into a few commands that were missing them
      (notably, grub-setup).  (Closes: #465033)
  * Fix license violation (incompatibility between GRUB and LZO2).
    (Closes: #465056)
    - Urgency set to high.
    - control: Move liblzo2-dev from Build-Depends to Build-Conflicts
      (leaving liblzo-dev as the only option).

 -- Robert Millan <rmh@aybabtu.com>  Sun, 10 Feb 2008 17:09:15 +0100

grub2 (1.96+20080209-1) unstable; urgency=low

  * New CVS snapshot.
    - Fix a root device setting issue in grub-setup.  (Closes: #463391)
    - Fix partmap detection under LVM/RAID.
    - Add scripting commands that would allow user to implement hiddenmenu-like
      functionality (http://grub.enbug.org/Hiddenmenu).
    - Provide manpages for grub-setup, grub-emu, grub-mkimage and others.
      (Closes: #333516, #372890)
  * Fix a pair of spelling errors in debconf templates.  Thanks Christian
    Perrier.  (Closes: #464133)
  * Run debconf-updatepo.  (Closes: #463918)
  * Lower base-files versioned dependency to >= 4.0.1~bpo40+1.

 -- Robert Millan <rmh@aybabtu.com>  Sat,  9 Feb 2008 13:43:49 +0100

grub2 (1.96+20080203-1) unstable; urgency=low

  * New CVS snapshot (and release, but we skipped that ;-))
    - patches/01_regparm.diff: Delete.
    - Improved XFS support.
    - util/grub.d/00_header.in: Add runtime error detection (for gfxterm).
    - Fixes problem when chainloading to Vista.
  * Fix po-debconf errors.  Thanks Thomas Huriaux.  (Closes: #402972)
  * grub.d/05_debian_theme:
    - Add runtime error detection.
    - Detect/Enable PNG background when it is present.
  * control (grub-ieee1275): Remove versioned dependency on powerpc-ibm-utils.

 -- Robert Millan <rmh@aybabtu.com>  Sun,  3 Feb 2008 19:31:23 +0100

grub2 (1.95+20080201-1) unstable; urgency=low

  * New CVS snapshot.
  * presubj: Improve notice.
  * patches/01_regparm.diff: Fix CPU context corruption affecting fs/xfs.c.
    (Closes: #463081, #419766, #462159)
  * patches/02_libgcc_powerpc_hack.diff: Fix FTBFS on powerpc. (Closes: #457491)
  * patches/disable_xfs.diff: Actually remove this time...

 -- Robert Millan <rmh@aybabtu.com>  Fri,  1 Feb 2008 17:06:00 +0100

grub2 (1.95+20080128-1) unstable; urgency=low

  * New CVS snapshot.
    - Fixes bogus CLAIM problems on Apple firmware.  (Closes: #449135, #422729)
    - grub-probe performs sanity checks to make sure our filesystem drivers
      are usable.  (Closes: #462449)
    - patches/disable_ata.diff: Remove.  ATA module isn't auto-loaded in
      rescue floppies now.
    - patches/disable_xfs.diff: Remove.  See above (about grub-probe).
  * Bring back grub-emu; it can help a lot with debugging feedback.
    - control
    - rules

 -- Robert Millan <rmh@aybabtu.com>  Mon, 28 Jan 2008 00:01:11 +0100

grub2 (1.95+20080116-2) unstable; urgency=low

  * grub.d/05_debian_theme: Enable swirlish beauty.
  * rules: Obtain debian/legacy/update-grub dynamicaly from GRUB Legacy svn.

 -- Robert Millan <rmh@aybabtu.com>  Sat, 19 Jan 2008 13:16:18 +0100

grub2 (1.95+20080116-1) unstable; urgency=low

  * New CVS snapshot.
    - update-grub ignores stale *.dpkg-* files.  (Closes: #422708, #424223)
    - LVM/RAID now working properly (except when it affects /boot).
      (Closes: #425666)
    - Fixes flickery in timeout message.  (Closes: #437275)
  * grub-pc.postinst: Use `--no-floppy' whenever possible.  Die, floppies,
    die!
  * Resync with latest version of GRUB Legacy's update-grub.  This time,
    using the $LET_US_TRY_GRUB_2 hack to reuse the same script both for
    addition of core.img and its removal.
  * grub-*.install: Add update-grub2 stub.  Packages providing /etc/grub.d/
    scripts should invoke update-grub2 in both postinst and postrm (whenever
    it is found, of course).
  * control: Reorganize a bit, including a complete rewrite of the
    package descriptions.
  * control (grub-ieee1275): Enable for i386/amd64.

 -- Robert Millan <rmh@aybabtu.com>  Wed, 16 Jan 2008 15:00:54 +0100

grub2 (1.95+20080107-1) unstable; urgency=low

  * New CVS snapshot.
    - Supports ReiserFS.  (Closes: #430742)
    - patches/disable_ata.diff: Resync.

 -- Robert Millan <rmh@aybabtu.com>  Mon,  7 Jan 2008 12:46:39 +0100

grub2 (1.95+20080105-2) unstable; urgency=low

  * grub-pc.postinst: Fix covered assumption that menu.lst exists.
    (Closes: #459247)
  * copyright: Fix copyright/license reference.

 -- Robert Millan <rmh@aybabtu.com>  Sun,  6 Jan 2008 18:02:28 +0100

grub2 (1.95+20080105-1) unstable; urgency=low

  * New CVS snapshot.
    - Fixes install on non-devfs systems with devfs-style paths (ouch).
      (Closes: #450709).
    - Fixes boot of "Linux" zImages (including memtest86+).  (Closes: #436113).
    - Corrects usage message in grub-setup.  (Closes: #458600).
    - patches/menu_color.diff: Remove.  Made obsolete by `menu_color_normal'
      and `menu_color_highlight' variables.  Add/install grub.d/05_debian_theme
      to make use of them.
  * Reestructure grub-pc.postinst.  Notably:
    - Do not touch menu.lst unless user has confirmed it (via debconf).
      (Closes: #459247)
    - When we do, keep a backup in /boot/grub/menu.lst_backup_by_grub2_postinst.

 -- Robert Millan <rmh@aybabtu.com>  Sat,  5 Jan 2008 17:55:37 +0100

grub2 (1.95+20080101-1) unstable; urgency=low

  * New CVS snapshot.
    - patches/disable_xfs.diff: Rewrite in a way that won't collide with
      upstream changes so often.
    - unifont.hex now processed by upstream.
      - rules: Disable build of unifont.pff.
      - *.install: Remove build/unifont.pff line.
    - patches/menu_color.diff: Change menu color to our traditional blue theme.
  * Support new dpkg fields (Homepage, Vcs-Svn, Vcs-Browser).
  * patches/disable_ata.diff: Prevent ATA module from being built on i386-pc.

 -- Robert Millan <rmh@aybabtu.com>  Tue,  1 Jan 2008 19:45:30 +0100

grub2 (1.95+20071101-1) unstable; urgency=low

  * New CVS snapshot.
    - patches/linuxbios.diff: Remove (supported in upstream now).

 -- Robert Millan <rmh@aybabtu.com>  Thu,  1 Nov 2007 13:18:51 +0100

grub2 (1.95+20071004-2) unstable; urgency=low

  * Rename debian/grub-of.* to debian/grub-ieee1275.*.
  * Add debian/grub-linuxbios.{postinst,dirs,install}.
  * rules: Fix/Overrride lintian warnings (unstripped-binary-or-object).
  * Remove grub-linuxbios.postinst.

 -- Robert Millan <rmh@aybabtu.com>  Wed, 10 Oct 2007 23:56:35 +0200

grub2 (1.95+20071004-1) unstable; urgency=low

  * New CVS snapshot.
  * Add grub-linuxbios package.
    - patches/linuxbios.diff
    - control
    - rules
  * Rename grub-of to grub-ieee1275 to match with upstream conventions.
    - control
    - rules

 -- Robert Millan <rmh@aybabtu.com>  Thu,  4 Oct 2007 14:42:30 +0200

grub2 (1.95+20070829-1) unstable; urgency=low

  * New CVS snapshot.
    - Includes fix for parallel builds.
  * rules: Append -j flag to $(MAKE) to take advantage of >1 processors.
  * Add reference to /usr/share/common-licenses.
    - debian/copyright
    - debian/control (all packages): Add base-files (>= 4.0.1) dependency.

 -- Robert Millan <rmh@debian.org>  Sat,  1 Sep 2007 19:00:22 +0200

grub2 (1.95+20070828-2) unstable; urgency=low

  * control (grub-of): Make depends on powerpc-ibm-utils versioned as
    >= 1.0.6 (older versions don't have -a flag).

 -- Robert Millan <rmh@debian.org>  Tue, 28 Aug 2007 23:32:32 +0200

grub2 (1.95+20070828-1) unstable; urgency=low

  * New CVS snapshot.
    - Adds ntfs support.
    - Fixes a pair of issues indirectly breaking grub-probe on powerpc.
      (Closes: #431488)
    - patches/disable_xfs.diff: Resync.
    - copyright: License upgraded to GPLv3.
  * control (grub-of Depends): Add powerpc-utils (for nvsetenv) and bc.

 -- Robert Millan <rmh@debian.org>  Tue, 28 Aug 2007 21:24:14 +0200

grub2 (1.95+20070626-1) unstable; urgency=low

  * New CVS snapshot.
    - More fixes to cope with unreadable /.  (Closes: #427289)
    - update-grub supports multiple terminals.
  * control (Build-Depends): Add genisoimage.
  * patches/partmap_fallback.diff: Remove.  It didn't archieve anything as
    it also needs support for proper identification of raid / lvm (this is
    being worked on).
  * patches/disable_xfs.diff: Disable xfs in grub-probe.
  * grub-rescue-pc.README.Debian: New.  Explain how to use the rescue
    images.

 -- Robert Millan <rmh@debian.org>  Tue, 26 Jun 2007 08:39:14 +0200

grub2 (1.95+20070614-1) unstable; urgency=low

  * New CVS snapshot.
    - update-grub is tollerant to unreadable / (as long as /boot is
    accessible). (Closes: #427289)
  * grub-pc.postinst: Generate new grub.cfg when menu.lst exists.
  * New package grub-rescue-pc.
    - control: Add it.
    - README.Debian.in: Remove obsolete documentation.
    - rules: Build rescue images using grub-mkrescue.
    - grub-rescue-pc.dirs: Prepare their directory.
    - grub-rescue-pc.install: Install them.
  * legacy/update-grub: Fix core.img detection on separate /boot.

 -- Robert Millan <rmh@debian.org>  Thu, 14 Jun 2007 08:17:21 +0200

grub2 (1.95+20070604-1) unstable; urgency=low

  * New CVS snapshot.
    - patches/grub_probe_for_everyone.diff: Remove (merged).
    - update-grub exports user-defined GRUB_CMDLINE_LINUX.  (Closes: #425453)
    - Fix those nasty powerpc bugs.  (Closes: #422729)

 -- Robert Millan <rmh@aybabtu.com>  Mon,  4 Jun 2007 21:30:55 +0200

grub2 (1.95+20070520-1) unstable; urgency=low

  * New CVS snapshot.
    - LVM / RAID fixes.  (Closes: #423648, #381150)
    - Fix memory management bug.  (Closes: #423409)
    - patches/efi.diff: Remove (merged).
    - patches/grub_probe_for_everyone.diff: Use the new paths for
      util/grub-probe.c, util/biosdisk.c, util/getroot.c.  Enable
      grub-mkdevicemap.  (Closes: #424985)
  * legacy/update-grub: Get rid of all grub-set-default calls.  (Closes: #425054)
  * grub-{pc,efi,of}.postinst: Only run update-grub if grub.cfg already exists.
  * grub-pc.postinst: Only run GRUB Legacy compat stuff if menu.lst is found.
  * patches/partmap_fallback.diff: New.  Implement fallback "pc gpt" for partmap
    detection failures.  (Closes: #423022)
  * control: Update XS-Vcs-* fields.  Thanks Sam Morris <sam@robots.org.uk>.
    (Closes: #425146)
  * grub-{pc,efi,of}.{dirs,postinst}: Move unifont.pff to /usr/share/grub.

 -- Robert Millan <rmh@aybabtu.com>  Sun, 20 May 2007 11:13:03 +0200

grub2 (1.95+20070515-1) unstable; urgency=low

  * New CVS snapshot.
    - Fix assumptions about /, /boot and /boot/grub being the same device.
    (Closes: #423268, #422459)
    - Proper sorting of Linux images.  (Closes: #422580)
    - update-grub lets /etc/default/grub override its variables now.
    (Closes: #423649)
    - update-grub mentions /etc/default/grub in the grub.cfg header.
    (Closes: #423651)
    - update-grub sets 800x600x16 as the default gfxmode.  (Closes: #422794)
    - update-grub runs grub-mkdevicemap before attempting to use grub-probe
    (part of #423217)

  [ Otavio Salvador ]
  * Add support to DEB_BUILD_OPTIONS=noopt. Thanks to Sam Morris
    <sam@robots.org.uk> for the patch. (Closes: #423005)
  * Add Robert Millan as uploader.
  * Change build-dependency from liblzo-dev to liblzo2-dev. (Closes: #423358)

  [ Robert Millan ]
  * grub-pc.postinst:
    - Remove /boot/grub/device.map before running grub-install.
      (Closes: #422851)
    - Always run update-grub after grub-install. (part of #423217)
    - Use grub-mkdevicemap instead of removing device.map, since update-grub
      needs it but grub-install is not run unconditionaly.
    - Redirect grub-install invocation to /dev/null, since it can mislead
      users into thinking that MBR was overwritten.  (part of #423217)
  * default/grub: Stop exporting the variables (update-grub does that now).
  * Misc EFI fixes, including new grub-install.
    - patches/efi.diff: New.
    - patches/grub_probe_for_everyone.diff: Move some bits to efi.diff.
    - grub-efi.install: Stop installing dummy grub-install.
    - grub-install: Remove.
  * grub-pc.postinst: Avoid generating core.img when menu.lst is not present,
    to avoid duplicated work (this is specialy important for d-i).  (part of
    #423217).
  * See multiple references above.  (Closes: #423217)
  * grub-{pc,efi,of}.{dirs,install}: Install presubj in the right directory
    to make it work again (oops).
  * Add reportbug script to gather debugging information.  (Closes: #423218)
    - script: New.
    - grub-{pc,efi,of}.install: Install it.
  * Install the reportbug scripts for grub2 too, since users might still use
    it for bugfiling.
    - grub2.dirs
    - grub2.install
  * Fix some lintian warnings.
    - control (grub2): Depend on debconf.
    - README.Debian.in: Fix mispell.
    - grub2.templates: Remove extra dot.

 -- Robert Millan <rmh@aybabtu.com>  Tue, 15 May 2007 22:08:53 +0200

grub2 (1.95+20070507-1) unstable; urgency=low

  [ Robert Millan ]
  * New CVS snapshot.
    - patches/build_neq_src.diff: Remove (merged).
  * Fix debhelper files to ensure each package gets the right thing.
  * Enable gfxterm/unifont support.
  * On grub-pc, if there's no core.img setup, create one (but do not
    risk writing to MBR).
  * On grub-pc, if menu.lst is found, regenerate it to include our
    core.img.

  [ Otavio Salvador ]
  * Move debian/update-grub to debian/legacy/update-grub otherwise the
    source gets messy.

 -- Otavio Salvador <otavio@ossystems.com.br>  Mon, 07 May 2007 18:48:14 -0300

grub2 (1.95+20070505.1-3) unstable; urgency=low

  * Split postinst into grub2.postinst (with the transition warning) and
    postinst.in, with update-grub invocation for grub-{pc,efi,of}.
    - postinst.in
    - grub2.postinst
    - rules

 -- Robert Millan <rmh@aybabtu.com>  Sun,  6 May 2007 01:20:04 +0200

grub2 (1.95+20070505.1-2) unstable; urgency=low

  * Add EFI build of GRUB.
  - control: Restructure to provide 3 packages: grub-pc (x86),
    grub-efi (x86) and grub-of (powerpc).
  - rules: Handle a separate build for each package.
  - patches/build_neq_src.diff: Fix builddir == srcdir assumptions.
  - patches/grub_probe_for_everyone.diff: New (superceds
    powerpc_probe.diff).  Enable grub-probe on powerpc and i386-efi.
  - grub-install: Dummy informational grub-install for EFI.
  - grub-efi.install: Installs it.

 -- Robert Millan <rmh@aybabtu.com>  Sun,  6 May 2007 00:23:56 +0200

grub2 (1.95+20070505.1-1) unstable; urgency=low

  * New CVS snapshot.
  * patches/powerpc_probe.diff: Add partmap/gpt.c to grub-probe.
  * control (Architecture): Temporarily disable powerpc.  Sorry, but runtime
    is currently broken and we don't have the hardware to debug it.  Will be
    re-enabled in next upload.

 -- Robert Millan <rmh@aybabtu.com>  Sat,  5 May 2007 21:52:49 +0200

grub2 (1.95+20070505-1) unstable; urgency=low

  * New CVS snapshot.
    - Improved grub.cfg parser.  (Closes: #381215)
    - patches/fix-grub-install.diff: Remove (merged).
    - control (Build-Depends): Remove libncurses5-dev (no longer needed).
    - provides update-grub2.  (Closes: #419151)
    - Supports GPT in PC/BIOS systems.  (Closes: #409073)
  * control (Build-Depends): Add gcc-multilib to fix FTBFS.
  * control (Description): Make it less scary, and more informative.
  * postinst: Run update-grub to ensure the latest improvements always are
    applied.
  * patches/powerpc_probe.diff: Attempt at making grub-probe build/install
    on powerpc (and hopefuly update-grub).

 -- Robert Millan <rmh@aybabtu.com>  Sat,  5 May 2007 01:49:07 +0200

grub2 (1.95-5) unstable; urgency=low

  * Fix FTBFS on kFreeBSD. Thanks to Aurelien Jarno <aurel32@debian.org>
    by providing the patch. Closes: #416408

 -- Otavio Salvador <otavio@ossystems.com.br>  Fri, 30 Mar 2007 19:20:48 -0300

grub2 (1.95-4) unstable; urgency=low

  * Fix powerpc grub-install binary path. Closes: #402838

 -- Otavio Salvador <otavio@ossystems.com.br>  Thu, 22 Mar 2007 23:45:56 -0300

grub2 (1.95-3) unstable; urgency=low

  [ Christian Perrier ]
  * Switch to po-debconf for debconf templates. Closes: #402972
  * Depend on ${misc:Depends} and not "debconf" to allow cdebconf to be used
  * Debconf translations:
    - French
    - Czech. Closes: #413327
    - Galician. Closes: #413323
    - Swedish. Closes: #413325
    - Portuguese. Closes: #413332
    - German. Closes: #413365
    - Tamil. Closes: #413478
    - Russian. Closes: #413542
    - Italian. Closes: #413904
    - Romanian. Closes: #414443

 -- Otavio Salvador <otavio@ossystems.com.br>  Tue, 20 Mar 2007 23:46:38 -0300

grub2 (1.95-2) unstable; urgency=low

  [ Robert Millan ]
  * update-grub: Fix for Xen hypervisor entries, thanks Aaron Schrab.
    (Closes: #394706)
  * Transition to new numbering scheme for partitions. (Closes: #395019)
    - update-grub: Don't substract 1 when converting partition device names to
      grub drives.
    - Add debconf warning explaining the situation.
  * Rewrite Architecture line back to hardcoded list :(.  (Closes: #398060)

 -- Otavio Salvador <otavio@debian.org>  Mon, 11 Dec 2006 05:08:41 -0200

grub2 (1.95-1) unstable; urgency=low

  * New upstream release.
    - patches/03_revert_partition_numbering.diff: Delete (obsoleted).

 -- Robert Millan <rmh@aybabtu.com>  Sat, 14 Oct 2006 21:19:21 +0200

grub2 (1.94+20061003-1) unstable; urgency=high

  * New CVS snapshot.

  [ Otavio Salvador ]
  * Change debhelper compatibility mode to 5:
    - debian/compat: setted to 5;
  * control (Build-Depends): Add lib32ncurses5-dev for ppc64.
    Closes: #389873
  * Set urgency=high since it's experimental stuff and tagged likewise. It
    also solved a serious bug on PowerPC that leave users with a black
    screen.

  [ Robert Millan ]
  * control (Depends):  Add powerpc-ibm-utils for powerpc/ppc64.
    (Closes: #372186)

 -- Otavio Salvador <otavio@debian.org>  Tue,  3 Oct 2006 16:49:32 -0300

grub2 (1.94+20060926-1) unstable; urgency=high

  * New CVS snapshot.
    - Command-line editting fix (Closes: #381214).
    - Fixes runtime breakage on amd64 (not in BTS).
    - Delete a few patches (merged).

  [ Robert Millan ]
  * Set urgency=high.  Might seem like a rush, but it can't possibly be worse than
    1.94-5 (broken on systems that use udev, broken on amd64...).
  * Pure ppc64 support.
    - control (Architecture): Add any-ppc64.
    - control (Build-Depends): Add libc6-dev-powerpc [ppc64].
  * rules: Remove moddep.lst install command (no longer needed).
  * patches/03_revert_partition_numbering.diff:  New.  Revert a commit that
    broke grub-probefs.
  * Add bug template to encourage sending upstream stuff directly to
    upstream.
    - presubj: New.

  [ Otavio Salvador ]
  * Add XS-X-Vcs-Svn on control file and point it to our current svn
    repository.
  * Add cvs-snapshot to rules.

 -- Otavio Salvador <otavio@debian.org>  Tue, 26 Sep 2006 16:14:36 -0300

grub2 (1.94-6) unstable; urgency=low

  [ Robert Millan ]
  * update-grub:  Set interpreter to /bin/bash to cope with non-POSIX
    extensions.  (mentioned in #361929)
  * patches/03_avoid_recursing_into_dot_static.diff:  New.  Avoid recursing into
    dotdirs (e.g. ".static").
  * patches/04_mkdevicemap_dont_assume_floppies.diff:  New.  Don't assume
    /dev/fd0 exists when generating device.map.

 -- Otavio Salvador <otavio@debian.org>  Thu, 14 Sep 2006 16:07:30 -0300

grub2 (1.94-5) unstable; urgency=low

  [ Robert Millan ]
  * control (Build-Depends): s/any-amd64/amd64 kfreebsd-amd64/g (this seems to
    confuse buildds).
  * 02_not_remove_menu_lst.patch: New patch.  Skip menu.lst removal in
    grub-install.  (Closes: #372934)

 -- Otavio Salvador <otavio@debian.org>  Sun, 20 Aug 2006 12:02:13 -0300

grub2 (1.94-4) unstable; urgency=low

  [ Otavio Salvador ]
  * 01_fix_amd64_building.patch: dropped since it now supports amd64
    native building.
  * Remove convert_kernel26 usage since it's not necessary anymore and due
    initramfs-tools changes it's bug too.
  
  [ Robert Millan ]
  * Fork update-grub from grub legacy, and tweak a few commands in output to
    make it work for grub2.
  * Update README.Debian.in with more recent (and easier) install instructions.
  * Add grub to Conflicts/Replaces.  Too many commands with the same name,
    even if they don't use the same path yet (but will likely do in the
    future, see #361929).
  * Get rid of control.in, which I introduced in 0.6+20040805-1 and turned out
    to be an endless source of problems (and forbidden by policy as well).
  * Fix FTBFS on amd64. Really closes: #372548.

 -- Otavio Salvador <otavio@debian.org>  Fri, 18 Aug 2006 15:38:25 -0300

grub2 (1.94-3) unstable; urgency=low

  * Fix FTBFS in amd64. Closes: 372548

 -- Otavio Salvador <otavio@debian.org>  Sat, 10 Jun 2006 19:57:01 -0300

grub2 (1.94-2) unstable; urgency=low

  * Update grub images paths in README.Debian
  * 01_fix_grub-install.patch: add to fix a problem with PowerPC
    installation. Refs: #371069
  * Fix FTBFS in amd64. Closes: #370803

 -- Otavio Salvador <otavio@debian.org>  Fri,  9 Jun 2006 09:29:40 -0300

grub2 (1.94-1) unstable; urgency=low

  * New upstream release.
    - Fix powerpc building. Closes: #370259
    - 01_fix_grub-install.patch: merged upstream.
    - Moved modules to /usr/lib/grub since they are architecture 
      dependent.
  * Leave CDBS set debhelper compatibility level.
  * Allow amd64 build to happen. Closes: #364956
  * Enforce building in 32bits while running in x86_64 machines.
  * Update Standards version to 3.7.2. No changes need.

 -- Otavio Salvador <otavio@debian.org>  Mon,  5 Jun 2006 12:49:09 -0300

grub2 (1.93-1) unstable; urgency=low

  * New upstream release.
    - Added support to PowerPC. Closes: #357853
    - 01_fix_grub-install.patch: rediff.
  * Update Standards version to 3.6.2. No changes need.
  * Start to use new dpkg architecture definition. Closes: #360134

 -- Otavio Salvador <otavio@debian.org>  Sat,  1 Apr 2006 10:07:17 -0300

grub2 (1.92-2) unstable; urgency=low

  * Add bison on build-depends field. Closes: #346178
  * Add more fixes in 01_fix_grub-install.patch. Closes: #346177

 -- Otavio Salvador <otavio@debian.org>  Fri,  6 Jan 2006 09:48:08 -0200

grub2 (1.92-1) unstable; urgency=low

  * New upstream release.
    - Add support for GPT partition table format.
    - Add a new command "play" to play an audio file on PC.
    - Add support for Linux/ADFS partition table format.
    - Add support for BASH-like scripting.
    - Add support for Apple HFS+ filesystems.
  * 01_fix_grub-install.patch: Added. Fix grub-install to use
    /bin/grub-mkimage instead of /sbin/grub-mkimage. Closes: #338824
  * Do not use CDBS tarball mode anymore. Closes: #344272  
  
 -- Otavio Salvador <otavio@debian.org>  Thu,  5 Jan 2006 15:20:40 -0200

grub2 (1.91-0) unstable; urgency=low

  * New upstream release. Closes: #331211
  * debian/watch: added.
  * debian/control.in, debian/control: Add libncurses5-dev in
    Build-Depends. Closes: #304638
  * Remove Robert Millan as uploader;
  * Add myself as uploader;

 -- Otavio Salvador <otavio@debian.org>  Sat, 12 Nov 2005 16:35:18 -0200

grub2 (0.6+20050203-2) unstable; urgency=low

  * Disable for powerpc.  Reportedly it fails to boot.

 -- Robert Millan <rmh@debian.org>  Fri,  4 Feb 2005 01:52:09 +0100

grub2 (0.6+20050203-1) unstable; urgency=low

  * New upstream snapshot.
  * Install moddep.lst properly in a cpu-independant way. (Closes: #264115)
  * Use cdbs debian/control autogeneration.
    - Set DEB_AUTO_UPDATE_DEBIAN_CONTROL = yes.
    - Move control to control.in.
    - Add a @cdbs@ tag and replace Architecture with Cpu/System.
  * control.in (Build-Depends):  Add ruby.

 -- Robert Millan <rmh@debian.org>  Thu,  3 Feb 2005 22:33:39 +0100

grub2 (0.6+20040805-1) unstable; urgency=low

  * New upstream snapshot.
  * Uploading to unstable so that powerpc users can be blessed by GRUB too.
  * Use type-handling to generate dpkg arch list.
    - control.in
    - rules

 -- Robert Millan <rmh@debian.org>  Thu,  5 Aug 2004 20:50:16 +0200

grub2 (0.6+20040502-1) experimental; urgency=low

  * New upstream snapshot.
    - Fix FTBFS on powerpc.

 -- Robert Millan <rmh@debian.org>  Sun,  2 May 2004 18:16:29 +0200

grub2 (0.6+20040429-1) experimental; urgency=low

  * New upstream snapshot.
    - control (Architecture): Add powerpc.

 -- Robert Millan <rmh@debian.org>  Thu, 29 Apr 2004 20:41:31 +0200

grub2 (0.6+20031125-1) experimental; urgency=low

  * New upstream snapshot.
    - patches/multiboot.diff: Nuked.
    - install,docs: Update directory name.
  * control (Maintainer): Set to pkg-grub-devel mailing list.
  * control (Uploaders): Add myself.
  * control (Architecture): Add freebsd-i386 and netbsd-i386.

 -- Robert Millan <rmh@debian.org>  Tue, 25 Nov 2003 23:48:18 +0100

grub2 (0.6+20031114-1) experimental; urgency=low

  * New upstream snapshot.
    - README.Debian: s/fat/ext2/g (We now have ext2fs support).
  * Add multiboot support, thanks to Jeroen Dekkers for his patch.
    - patches/multiboot.diff: New.
    - control (Architecture): Add hurd-i386 (which needed multiboot).
  * Rename package to grub2 (to follow upstream tendency).
    - control: Ditto.
    - README.Debian: Likewise.
  * Switch to tarball mode.
    - rules: Ditto.
    - docs: Prefix paths in order to workaround dh_installdocs bug.
    - install: Likewise, but not because of bug (should be in rules, actualy).
  * Fix FTBFS. (Closes: #213868)
    - control (Build-Depends): Add autoconf.
    - control (Build-Conflicts): Add autoconf2.13.

 -- Robert Millan <rmh@debian.org>  Fri, 14 Nov 2003 13:16:12 +0100

pupa (0.6+20031008-1) experimental; urgency=low

  * New upstream snapshot.
  * Uploading to experimental.
  * debian/control: Add Jason Thomas to Uploaders.

 -- Robert Millan <rmh@debian.org>  Wed,  8 Oct 2003 13:22:50 +0000

pupa (0.6+20030915-1) unstable; urgency=low

  * Initial Release. (Closes: #211030)

 -- Robert Millan <rmh@debian.org>  Mon, 15 Sep 2003 14:58:42 +0000<|MERGE_RESOLUTION|>--- conflicted
+++ resolved
@@ -1,32 +1,28 @@
-<<<<<<< HEAD
+grub2 (1.99~rc1-2) UNRELEASED; urgency=low
+
+  * Merge 1.98+20100804-13 and 1.98+20100804-14, updating translations:
+    - Kazakh (Baurzhan Muftakhidinov / Timur Birsh).
+
+ -- Colin Watson <cjwatson@debian.org>  Tue, 18 Jan 2011 11:44:48 +0000
+
 grub2 (1.99~rc1-1) experimental; urgency=low
 
   [ Colin Watson ]
   * New upstream release candidate.
-=======
-grub2 (1.98+20100804-14) unstable; urgency=low
-
-  [ Updated translations ]
-  * Kazakh (Baurzhan Muftakhidinov / Timur Birsh).  Closes: #609187
->>>>>>> 6ea32517
 
   [ Alexander Kurtz ]
   * 05_debian_theme:
     - If we find a background image and no colours were specified, use
       upstream defaults for color_normal and color_highlight rather than
       setting color_normal to black/black.
-<<<<<<< HEAD
     - Make the code more readable by replacing code for handling
       alternatives.
     - Make the code for searching for pictures in /boot/grub more readable
       and robust (for example against newlines in the filename).
-=======
->>>>>>> 6ea32517
     - Don't try the other alternatives when $GRUB_BACKGROUND is set; you can
       now add GRUB_BACKGROUND= to /etc/default/grub to force no background
       image (closes: #608263).
 
-<<<<<<< HEAD
  -- Colin Watson <cjwatson@debian.org>  Mon, 17 Jan 2011 13:43:06 +0000
 
 grub2 (1.99~20110112-1) experimental; urgency=low
@@ -218,7 +214,21 @@
   * Dzongkha (dawa pemo via Tenzin Dendup).  Closes: #604102
 
  -- Colin Watson <cjwatson@debian.org>  Mon, 22 Nov 2010 12:24:56 +0000
-=======
+
+grub2 (1.98+20100804-14) unstable; urgency=low
+
+  [ Updated translations ]
+  * Kazakh (Baurzhan Muftakhidinov / Timur Birsh).  Closes: #609187
+
+  [ Alexander Kurtz ]
+  * 05_debian_theme:
+    - If we find a background image and no colours were specified, use
+      upstream defaults for color_normal and color_highlight rather than
+      setting color_normal to black/black.
+    - Don't try the other alternatives when $GRUB_BACKGROUND is set; you can
+      now add GRUB_BACKGROUND= to /etc/default/grub to force no background
+      image (closes: #608263).
+
  -- Colin Watson <cjwatson@debian.org>  Mon, 17 Jan 2011 23:19:38 +0000
 
 grub2 (1.98+20100804-13) unstable; urgency=low
@@ -227,7 +237,6 @@
     - Don't add spurious RAID array members (closes: #605357).
 
  -- Colin Watson <cjwatson@debian.org>  Tue, 04 Jan 2011 14:07:14 +0000
->>>>>>> 6ea32517
 
 grub2 (1.98+20100804-12) unstable; urgency=low
 
