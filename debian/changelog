<<<<<<< HEAD
grub2 (2.02+dfsg1-20) unstable; urgency=medium

=======
grub2 (2.04~rc1-3) experimental; urgency=medium

  [ Will Thompson ]
  * Fix --disable-quiet-boot.

  [ Steve Langasek ]
  * If we don't have writable grubenv and we're on EFI, always show the menu
    (merged from Ubuntu).

>>>>>>> a5cbf70f
  [ Steve McIntyre ]
  * Make all the signed EFI arches have a Recommends: from
    grub-efi-ARCH-signed to shim-signed, not just amd64.
    Closes: #931038
  * Add myself to Uploaders

<<<<<<< HEAD
 -- Steve McIntyre <93sam@debian.org>  Tue, 25 Jun 2019 10:11:12 +0100

grub2 (2.02+dfsg1-19) unstable; urgency=medium

  [ Colin Watson ]
  * Fix format of debian/copyright.

  [ Steve McIntyre ]
  * Add the ntfs module to signed UEFI images. Closes: #923855
  * Add the cpuid module to signed UEFI images. Closes: #928628
  * Add the play module to signed UEFI images. Closes: #930290
  * Add an extra di-specific version of the UEFI netboot image with a
    different baked-in prefix value. Helps to fix #928750.
  * Deal with --force-extra-removable with signed shim too. Closes: #930531

 -- Colin Watson <cjwatson@debian.org>  Fri, 14 Jun 2019 19:04:01 +0100
=======
  [ Colin Watson ]
  * Squash linuxefi* patches into a single patch.

 -- Colin Watson <cjwatson@debian.org>  Thu, 27 Jun 2019 08:51:37 +0100

grub2 (2.04~rc1-2) experimental; urgency=medium

  [ Colin Watson ]
  * debian/build-efi-images: Add tpm on x86_64-efi (thanks, Chris Coulson).

  [ Steve McIntyre ]
  * Add the ntfs module to signed UEFI images. Closes: #923855
  * Add the cpuid module to signed UEFI images. Closes: #928628
  * Add the play module to signed UEFI images. Closes: #930290
  * Add an extra di-specific version of the UEFI netboot image with a
    different baked-in prefix value. Helps to fix #928750.
  * Deal with --force-extra-removable with signed shim too. Closes: #930531

 -- Colin Watson <cjwatson@debian.org>  Sat, 15 Jun 2019 09:41:19 +0100

grub2 (2.04~rc1-1) experimental; urgency=medium

  * New upstream release candidate.
    - getroot: Save/restore CWD more reliably on Unix (closes: #918700).
  * Rename patches to use "-" as a separator rather than "_" (except when
    referring to a file, function, or command containing a "_").
  * Fix format of debian/copyright.

 -- Colin Watson <cjwatson@debian.org>  Thu, 30 May 2019 16:56:05 +0100
>>>>>>> a5cbf70f

grub2 (2.02+dfsg1-18) unstable; urgency=medium

  * Apply patches from Alexander Graf to fix grub-efi-arm crash (closes:
    #927269):
    - arm: Move trampolines into code section
    - arm: Align section alignment with manual relocation offset code
  * Make grub2-common Breaks+Replaces grub-cloud-amd64 (<< 0.0.4) to work
    around that package shipping colliding configuration file names in
    stretch-backports (closes: #919915).
  * Apply patch from Peter Jones to forbid the "devicetree" command when
    Secure Boot is enabled (closes: #927888).

 -- Colin Watson <cjwatson@debian.org>  Sat, 04 May 2019 22:58:32 +0100

grub2 (2.02+dfsg1-17) unstable; urgency=medium

  * Make grub-efi-*-bin recommend efibootmgr.  We don't actually use it any
    more, but it's helpful for debugging.

 -- Colin Watson <cjwatson@debian.org>  Mon, 15 Apr 2019 18:38:30 +0100

grub2 (2.02+dfsg1-16) unstable; urgency=medium

  * Fix -Wcast-align diagnostics on ARM.

 -- Colin Watson <cjwatson@debian.org>  Sat, 23 Mar 2019 23:28:17 +0000

grub2 (2.02+dfsg1-15) unstable; urgency=medium

  * Build-depend on libefiboot-dev and libefivar-dev, for EFI variable
    storage changes.
  * Drop now-unnecessary dependencies on efibootmgr.

 -- Colin Watson <cjwatson@debian.org>  Sat, 23 Mar 2019 09:56:35 +0000

grub2 (2.02+dfsg1-14) unstable; urgency=medium

  * Make signed packages depend on a matching version of grub-common, in an
    attempt to prevent incorrect testing migrations (closes: #924814).
  * Cherry-pick from upstream:
    - xfs: Accept filesystem with sparse inodes (closes: #924760).
  * Minimise writes to EFI variable storage (closes: #891434).

 -- Colin Watson <cjwatson@debian.org>  Sat, 23 Mar 2019 09:47:10 +0000

grub2 (2.02+dfsg1-13) unstable; urgency=medium

  * Add regexp module to signed UEFI images.
  * debian/signing-template.json.in: Use new extendable format.

  [ Debconf translations ]
  * [nb] Norwegian Bokmål (Petter Reinholdtsen; closes: #924326).

 -- Colin Watson <cjwatson@debian.org>  Thu, 14 Mar 2019 10:33:24 +0000

grub2 (2.02+dfsg1-12) unstable; urgency=medium

  [ Colin Watson ]
  * Remove code to migrate grub-pc/install_devices to persistent device
    names under /dev/disk/by-id/.  This migration happened in
    1.98+20100702-1, which was in squeeze (four stable releases ago), so we
    no longer need to carry around this complex code.
  * Preserve previous answer to grub-pc/install_devices if we have to ask
    grub-pc/install_devices_disks_changed and the user chooses not to
    install to any devices, so that we can recover from temporary bugs that
    cause /dev/disk/by-id/ paths to change (closes: #919029).
  * debian/signing-template.json.in: Add trusted_certs key (empty, since
    GRUB has no hardcoded list of trusted certificates).
  * util: Detect more I/O errors (closes: #922741).

  [ Leif Lindholm ]
  * arm64/efi: Fix grub_efi_get_ram_base().

  [ Steve McIntyre ]
  * grub-install: Check for arm-efi as a default target (closes: #922104).

  [ James Clarke ]
  * osdep/freebsd: Fix partition calculation for EBR entries (closes:
    #923253).

 -- Colin Watson <cjwatson@debian.org>  Fri, 01 Mar 2019 12:34:45 +0000

grub2 (2.02+dfsg1-11) unstable; urgency=medium

  [ Colin Watson ]
  * Apply patches from Alexander Graf to set arm64-efi code offset to
    EFI_PAGE_SIZE (closes: #919012, LP: #1812317).
  * Upgrade to debhelper v10.
  * Set Rules-Requires-Root: no.
  * Add help and ls modules to signed UEFI images (closes: #919955).
  * Fix application of answers from dpkg-reconfigure to /etc/default/grub
    (based loosely on a patch by Steve Langasek, for which thanks; closes:
    #921702).

  [ Steve McIntyre ]
  * Make grub-efi-amd64-signed recommend shim-signed (closes: #919067).

  [ Jeroen Dekkers ]
  * Initialize keyboard in at_keyboard module init if keyboard is ready
    (closes: #741464).

  [ John Paul Adrian Glaubitz ]
  * Include a.out header in assembly of sparc64 boot loader (closes:
    #921249).

  [ Hervé Werner ]
  * Fix setup on Secure Boot systems where cryptodisk is in use (closes:
    #917117).

  [ Debconf translations ]
  * [de] German (Helge Kreutzmann and Holger Wansing; closes: #921018).

 -- Colin Watson <cjwatson@debian.org>  Sun, 10 Feb 2019 18:53:41 +0000

grub2 (2.02+dfsg1-10) unstable; urgency=medium

  * Apply patch from Heinrich Schuchardt (mentioned in #916695 though
    unrelated):
    - grub-core/loader/efi/fdt.c: do not copy random memory
  * Add luks modules to signed UEFI images (pointed out by Alex Griffin and
    Hervé Werner; closes: #908162, LP: #1565950).
  * Keep track of the previous version of /usr/share/grub/default/grub and
    set UCF_FORCE_CONFFOLD=1 when running ucf if it hasn't changed; ucf
    can't figure this out for itself since we apply debconf-based
    customisations on top of the template configuration file (closes:
    #812574, LP: #564853).
  * Backport Xen PVH guest support from upstream (closes: #776450).  Thanks
    to Hans van Kranenburg for testing.

 -- Colin Watson <cjwatson@debian.org>  Fri, 11 Jan 2019 15:24:20 +0000

grub2 (2.02+dfsg1-9) unstable; urgency=medium

  [ Colin Watson ]
  * Sync Maintainer/Uploaders in debian/signing-template/control.in with the
    main packaging.
  * Tell reportbug to submit bug reports against unsigned packages rather
    than generated signed packages.
  * Update Homepage, debian/copyright Source, and debian/watch to use HTTPS.
  * Move bash completions to /usr/share/bash-completion/completions/grub and
    add appropriate symlinks (closes: #912852).
  * Build with GCC 8 (closes: #915735).

  [ Leif Lindholm ]
  * Apply patch series (mostly) from upstream to switch the arm loader over
    to use the arm64 loader code and improve arm/arm64 initrd handling
    (closes: #907596, #909420, #915091).

  [ Matthew Garrett ]
  * Don't enforce Shim signature validation if Secure Boot is disabled.

 -- Colin Watson <cjwatson@debian.org>  Fri, 07 Dec 2018 10:38:37 +0000

grub2 (2.02+dfsg1-8) unstable; urgency=medium

  * Revise grub-<platform>-bin and grub-<platform> package descriptions to
    try to explain better how they fit together and which one should be used
    (based loosely on work by Justin B Rye, for which thanks; closes:
    #630224).
  * Skip flaky grub_cmd_set_date test (closes: #906470).
  * Work around bug in obsolete init-select package: add Conflicts/Replaces
    from grub-common, and take over /etc/default/grub.d/init-select.cfg with
    a no-op stub (thanks to Guillem Jover for the suggestion; closes:
    #863801).
  * Build-depend on dosfstools and mtools on non-Linux variants of
    i386/amd64/arm64 as well, to match debian/rules.
  * Cherry-pick from upstream:
    - i386/linux: Add support for ext_lfb_base (LP: #1785033).
  * Don't source /etc/default/grub.d/*.cfg in config maintainer scripts,
    since otherwise we incorrectly merge settings from there into
    /etc/default/grub (closes: #872637, LP: #1797894).
  * Add xfs module to signed UEFI images (closes: #911147, LP: #1652822).
  * Cope with / being on a ZFS root dataset (closes: #886178).

  [ Debconf translations ]
  * [sv] Swedish (Martin Bagge and Anders Jonsson; closes: #851964).

 -- Colin Watson <cjwatson@debian.org>  Mon, 29 Oct 2018 13:02:08 +0000

grub2 (2.02+dfsg1-7) unstable; urgency=medium

  * Move kernel maintainer script snippets into grub2-common (thanks,
    Bastian Blank; closes: #910959).
  * Add cryptodisk and gcry_* modules to signed UEFI images (closes:
    #908162, LP: #1565950).
  * Remove dh_builddeb override to use xz compression; this has been the
    default since dpkg 1.17.0.

 -- Colin Watson <cjwatson@debian.org>  Sat, 27 Oct 2018 13:06:32 +0100

grub2 (2.02+dfsg1-6) unstable; urgency=medium

  * Only build *-signed packages on their native architecture for now, since
    otherwise we end up with clashing source packages (closes: #906596).
  * Refer to source packages in Built-Using, not binary packages (closes:
    #907483).

 -- Colin Watson <cjwatson@debian.org>  Tue, 28 Aug 2018 16:17:21 +0100

grub2 (2.02+dfsg1-5) unstable; urgency=medium

  [ Colin Watson ]
  * Change Maintainer to pkg-grub-devel@alioth-lists.debian.net, following
    Alioth lists migration.
  * Backport from upstream:
    - Use grub-file to figure out whether multiboot2 should be used for
      Xen.gz (closes: #898947).
    - x86-64: Treat R_X86_64_PLT32 as R_X86_64_PC32.
  * Fix some test failures:
    - Disable sercon in SeaBIOS.
    - Fix qemu options for UHCI test.

  [ Philipp Hahn ]
  * Disallow unsigned kernels if UEFI Secure Boot is enabled
    (patch by Linn Crosetto <linn@hpe.com>)
  * Add patch to fix lockdown mode
    (patch by Luca Boccassi <bluca@debian.org>)
  * Build monolithic EFI binaries for signing (closes: #851994)
  * Add template for signing monolithic EFI binaries
  * debian/build-efi-images: Use correct EFI vendor (closes: #769172)

  [ Luca Boccassi ]
  * template packages: install changelog and copyright
  * Override lintian error about template rules file
  * Add XB-Efi-Vendor metadata to efi-*-bin packages

 -- Colin Watson <cjwatson@debian.org>  Mon, 30 Jul 2018 13:33:23 +0100

grub2 (2.02+dfsg1-4) unstable; urgency=medium

  * Adjust restore_mkdevicemap.patch to fix format-overflow warning with GCC
    7 (the overflow was in fact impossible in practice, but GCC couldn't
    prove that).
  * Cherry-pick upstream patch to disable -Wformat-truncation on GCC >= 7 in
    printf_unit_test.
  * Build with GCC 7 (closes: #892397).

 -- Colin Watson <cjwatson@debian.org>  Sun, 01 Apr 2018 10:49:48 +0100

grub2 (2.02+dfsg1-3) unstable; urgency=medium

  * sparc64: Don't use devspec to determine the OBP path (closes: #854568).
  * ieee1275: Fix crash in of_path_of_nvme when of_path is empty (closes:
    #891773).
  * sparc64: Limit nvme of_path_of_nvme to just SPARC.

 -- Colin Watson <cjwatson@debian.org>  Fri, 02 Mar 2018 12:53:34 +0000

grub2 (2.02+dfsg1-2) unstable; urgency=medium

  * Build-depend on libparted-dev on powerpc and ppc64 (closes: #891070).
  * Add support for modern sparc64 hardware (thanks, Eric Snowberg via John
    Paul Adrian Glaubitz; closes: #854568).
  * Build without PIE on sparc and sparc64 (thanks, John Paul Adrian
    Glaubitz; closes: #891733).

 -- Colin Watson <cjwatson@debian.org>  Wed, 28 Feb 2018 12:03:49 +0000

grub2 (2.02+dfsg1-1) unstable; urgency=medium

  * Switch to tracking debian/grub-extras/ using "git subtree" rather than
    submodules.
  * Update debian/README.source for Salsa migration.
  * Use pkg-config to find FreeType (closes: #887721).
  * Change various binary packages' priorities to optional, since "Priority:
    extra" is now deprecated.
  * Repack upstream tarball without grub-core/lib/libgcrypt*/cipher/crc.c,
    and provide a replacement implementation backported from more recent
    versions of libgcrypt (closes: #745409).
  * Cherry-pick upstream patch to avoid -Werror=unused-value build failure
    (closes: #890431).
  * Handle the case where udevadm exists but is non-functional, as warned
    about by Lintian 2.5.75.

 -- Colin Watson <cjwatson@debian.org>  Sat, 17 Feb 2018 21:28:41 +0000

grub2 (2.02-3) unstable; urgency=medium

  * Use current location for upstream signing key
    (debian/upstream/signing-key.asc).
  * Update upstream signing key to a non-expired version.
  * Install bootinfo.txt and grub.chrp in grub-ieee1275-bin for ppc64, and
    install and use prep-bootdev on powerpc and ppc64 as well as ppc64el
    (thanks, John Paul Adrian Glaubitz; closes: #881730).
  * Cherry-pick upstream patch to change the default TSC calibration method
    to pmtimer on EFI systems (closes: #883193).
  * Move VCS to salsa.debian.org.
  * Consistently create /boot/grub in the postinst of all grub-<platform>
    packages (closes: #884883).

  [ Debconf translations ]
  * [sq] Albanian (Silva Arapi; closes: #874497).

 -- Colin Watson <cjwatson@debian.org>  Sat, 10 Feb 2018 03:00:30 +0000

grub2 (2.02-2) unstable; urgency=medium

  * Comment out debian/watch lines for betas and pre-releases for now.
  * Cherry-pick upstream patch to allow mounting ext2/3/4 file systems that
    have the 'encrypt' feature enabled (closes: #840204).

 -- Colin Watson <cjwatson@debian.org>  Thu, 06 Jul 2017 18:02:02 +0100

grub2 (2.02-1) unstable; urgency=medium

  * New upstream release.
    - xen: Fix wrong register in relocator (closes: #799480).
  * Resolve symlinks for supported init paths as well as for /sbin/init
    (thanks, Felipe Sateler; closes: #842315).

  [ Debconf translations ]
  * [sr] Serbian (Karolina Kalic; closes: #691288).
  * [sr@latin] Serbian Latin (Karolina Kalic; closes: #691289).
  * [pt] Portuguese (Rui Branco - DebianPT; closes: #864171).

 -- Colin Watson <cjwatson@debian.org>  Fri, 23 Jun 2017 13:47:39 +0100

grub2 (2.02~beta3-5) unstable; urgency=medium

  [ Steve McIntyre ]
  * Make grub-install check for errors from efibootmgr (closes: #853234).
    There are probably still underlying issues in other similar reported
    bugs, but they're more effectively tracked elsewhere (e.g. efibootmgr)
    at this point (closes: #756253, #852513).

  [ Debconf translations ]
  * [ug] Uyghur (Abduqadir Abliz).
  * [es] Spanish (Manuel "Venturi" Porras Peralta; closes: #852977).

 -- Colin Watson <cjwatson@debian.org>  Sat, 11 Feb 2017 15:09:19 +0000

grub2 (2.02~beta3-4) unstable; urgency=medium

  [ Colin Watson ]
  * Drop build-dependency on libxen-dev, unnecessary now that upstream has
    taken a copy of the necessary public headers.
  * Ensure that build-efi-images has a suitable PATH for running mkfs.msdos
    (thanks, Luca Boccassi; closes: #852001).

  [ dann frazier ]
  * Add grub2/update_nvram template to allow users to disable NVRAM
    updates during package upgrades (LP: #1642298).

  [ Debconf translations ]
  * [ro] Romanian (Andrei POPESCU).
  * [kk] Kazakh (Baurzhan Muftakhidinov).
  * [lt] Lithuanian (Rimas Kudelis).
  * [th] Thai (Theppitak Karoonboonyanan).
  * [sl] Slovenian (Vanja Cvelbar).
  * [pl] Polish (Łukasz Dulny).
  * [eu] Basque (Iñaki Larrañaga Murgoitio; closes: #851981).
  * [bg] Bulgarian (Damyan Ivanov; closes: #852024).
  * [de] German (Helge Kreutzmann; closes: #852027).
  * [vi] Vietnamese (Trần Ngọc Quân).
  * [ko] Korean (Changwoo Ryu; closes: #852061).
  * [ru] Russian (Yuri Kozlov; closes: #852064).
  * [tr] Turkish (Mert Dirik).
  * [it] Italian (Luca Monducci; closes: #852073).
  * [cs] Czech (Miroslav Kure; closes: #852189).
  * [be] Belarusian (Viktar Siarheichyk; closes: #852286).
  * [eo] Esperanto (Felipe Castro).
  * [uk] Ukrainian (Yatsenko Alexandr).
  * [pt_BR] Brazilian Portuguese (Adriano Rafael Gomes; closes: #852325).
  * [hr] Croatian (Tomislav Krznar).
  * [ca] Catalan (Innocent De Marchi; closes: #852331).
  * [fr] French (Baptiste Jammet; closes: #852341).
  * [da] Danish (Joe Hansen; closes: #852349).
  * [nl] Dutch (Frans Spiesschaert; closes: #852403).

 -- Colin Watson <cjwatson@debian.org>  Tue, 24 Jan 2017 11:39:45 +0000

grub2 (2.02~beta3-3) unstable; urgency=medium

  [ Chad MILLER ]
  * Signal to zpool that it should emit full names of constituent devices
    (closes: #824974, LP: #1527727).

  [ Mathieu Trudel-Lapierre ]
  * Fix support for IPv6 PXE booting under UEFI (LP: #1229458):
    - misc-fix-invalid-char-strtol.patch: fix strto*l methods invalid chars.
    - net_read_bracketed_ipv6_addr.patch: read bracketed IPv6 addresses.
    - bootp_new_net_bootp6_command.patch: add new bootp6 commands.
    - efinet_uefi_ipv6_pxe_support.patch: teach efinet to allow bootp6.
    - bootp_process_dhcpack_http_boot.patch: process DHCPACK, support HTTP.
    - efinet_set_network_from_uefi_devpath.patch: configure network from the
      devpath provided by the UEFI firmware.
    - efinet_set_dns_from_uefi_proto.patch: set DNS nameservers and search
      domains from the UEFI protocol.
  * debian/patches/install_signed.patch: update patch for the new names of
    the EFI binaries from shim.
  * debian/control: Breaks shim (<< 0.9+1474479173.6c180c6-0ubuntu1~) due to
    the renamed binaries in the new shim.
  * debian/postinst.in: call on to update-secureboot-policy on configure to
    make sure users can disable shim validation if necessary. 
  * debian/build-efi-images: add loopback and squash4 modules to the signed
    EFI images.

 -- Colin Watson <cjwatson@debian.org>  Tue, 01 Nov 2016 11:10:52 +0000

grub2 (2.02~beta3-2) unstable; urgency=medium

  * debian/watch: Switch URL scheme to HTTP.
  * Fix operator precedence in GRUB_DEVICE UUID tests (closes: #841680,
    #841741).

 -- Colin Watson <cjwatson@debian.org>  Mon, 31 Oct 2016 10:24:02 +0000

grub2 (2.02~beta3-1) unstable; urgency=medium

  [ Colin Watson ]
  * New upstream beta release.
  * syslinux_test: Fix out-of-tree build handling.
  * Drop "grub-shell: Pass -no-pad to xorriso when building floppy images".
    The floppy images built by grub-shell are no longer over the floppy
    limit, and this patch now itself causes fddboot_test failures.
  * Build with GCC 6 (closes: #835964).
  * linuxefi.patch: Adjust for libgcc removal.
  * Apply openSUSE patch to accept empty modules for now so that Xen builds
    work.

  [ Debconf translations ]
  * [ja] Japanese (Takuma Yamada; closes: #815203, #817084).

  [ Martin Pitt ]
  * debian/grub-common.init: Don't source /lib/init/vars.sh, we don't depend
    on initscripts (and don't want to). There is no reason why we would not
    use the LSB log_action_msg in non-verbose (default) mode, most other
    packages use it unconditionally (closes: #824875, LP: #1584134).

  [ Steve Beattie ]
  * debian/rules: Disable PIE builds for GRUB modules (closes: #837493).

 -- Colin Watson <cjwatson@debian.org>  Sun, 16 Oct 2016 10:46:46 +0100

grub2 (2.02~beta2-36) unstable; urgency=medium

  [ Colin Watson ]
  * Use HTTPS for Vcs-Git URL.
  * Add zfs, zfscrypt, and zfsinfo to signed EFI images (LP: #1542358).

  [ Martin Pitt ]
  * debian/postinst.in, debian/kernel/zz-update-grub: Call
    systemd-detect-virt (which works under any init system, despite the
    name) instead of the Ubuntu specific running-in-container wrapper.
    (LP: #1539016)

 -- Colin Watson <cjwatson@debian.org>  Fri, 05 Feb 2016 15:41:05 +0000

grub2 (2.02~beta2-35) unstable; urgency=medium

  * Apply the arm64 -mpc-relative-literal-loads workaround in configure
    rather than in debian/rules, to cope with toolchains that don't have the
    relevant patch applied.

 -- Colin Watson <cjwatson@debian.org>  Fri, 22 Jan 2016 11:02:10 +0000

grub2 (2.02~beta2-34) unstable; urgency=medium

  [ Colin Watson ]
  * Remove duplicate Replaces on grub-ieee1275 (<< 2.00-4) from
    grub2-common.
  * Refer to /usr/share/common-licenses/GPL-3 rather than
    /usr/share/common-licenses/GPL.
  * Cherry-pick upstream patches to add more ACPI opcodes to acpihalt
    (closes: #766853, LP: #1530648).
  * Drop build-dependency on libusb-dev, since it was currently unused in
    any case; also explicitly configure with --disable-grub-emu-usb to avoid
    possible future ambiguity (closes: #810421).
  * Use dpkg-maintscript-helper to convert directories to symlinks in
    various upgrade cases, in place of hand-coded equivalents.
  * Change versioned Conflicts from grub-common and grub2-common into Breaks
    or Breaks+Replaces as appropriate.
  * Remove pragmas related to -Wunreachable-code (closes: #812047).
  * Temporarily work around arm64 build failure with gcc-5 >= 5.3.1-4 using
    -mpc-relative-literal-loads.
  * Backport various ZFS improvements from trunk (closes: #706415, #772797;
    LP: #1451476, #1530457).

  [ Didier Roche ]
  * Use new plymouth theme path to set grub theme configuration.

 -- Colin Watson <cjwatson@debian.org>  Fri, 22 Jan 2016 10:03:00 +0000

grub2 (2.02~beta2-33) unstable; urgency=high

  [ Mathieu Trudel-Lapierre ]
  * Cherry-picks to better handle TFTP timeouts on some arches: (LP: #1521612)
    - (7b386b7) efidisk: move device path helpers in core for efinet
    - (c52ae40) efinet: skip virtual IP devices when enumerating cards
    - (f348aee) efinet: enable hardware filters when opening interface

  [ Lee Trager ]
  * Add raid5rec and raid6rec to signed EFI images (closes: #807385).

  [ Colin Watson ]
  * CVE-2015-8370: Fix authentication bypass via backspace integer underflow
    (closes: #808122).

 -- Colin Watson <cjwatson@debian.org>  Wed, 16 Dec 2015 09:46:22 +0000

grub2 (2.02~beta2-32) unstable; urgency=medium

  [ Mathieu Trudel-Lapierre ]
  * Cherry-pick patch to add SAS disks to the device list from the ofdisk
    module. (LP: #1517586)

  [ dann frazier ]
  * Cherry-pick patch to open Simple Network Protocol exclusively.
    (LP: #1508893)

  [ Linn Crosetto ]
  * Install arm64 signed images if UEFI Secure Boot is enabled (closes:
    #806178).

 -- Colin Watson <cjwatson@debian.org>  Wed, 25 Nov 2015 16:07:21 +0000

grub2 (2.02~beta2-31) unstable; urgency=medium

  * Cherry-pick upstream patch to fix XFS alignment treatment.
  * Cherry-pick upstream patch to fix XFS handling of symlink with
    crc-enabled filesystem.

 -- Colin Watson <cjwatson@debian.org>  Thu, 05 Nov 2015 15:08:03 +0000

grub2 (2.02~beta2-30) unstable; urgency=medium

  [ dann frazier ]
  * arm64/setjmp: Add missing license macro. (LP: #1459871)

  [ Colin Watson ]
  * Cherry-pick upstream patches for XFS v5 support (closes: #772565).

 -- Colin Watson <cjwatson@debian.org>  Thu, 05 Nov 2015 12:30:27 +0000

grub2 (2.02~beta2-29) unstable; urgency=medium

  [ Linn Crosetto ]
  * Clean up docs, mpi, and other files (closes: #798607).

  [ dann frazier ]
  * progress: avoid NULL dereference for net files. (LP: #1459872)

 -- Colin Watson <cjwatson@debian.org>  Tue, 13 Oct 2015 23:36:46 +0100

grub2 (2.02~beta2-28) unstable; urgency=medium

  * Reduce the CFLAGS -O3 default on Ubuntu ppc64el to -O2; it introduces
    various -Werror failures and isn't worth it here.

 -- Colin Watson <cjwatson@debian.org>  Sun, 06 Sep 2015 01:25:56 +0100

grub2 (2.02~beta2-27) unstable; urgency=medium

  [ Felix Zielcke ]
  * Remove Robert Millan from Uploaders with his permission. Thanks for
    all the work he did for GRUB 2!
  * Stop forcing gcc-4.9 for building.
  * Update to Policy 3.9.6.
  * Update the Browser URL for our git repository.
  * Use dpkg-buildflags at least for the host binaries.
  * Simplify Build-Depends.

  [ Colin Watson ]
  * Go back to forcing a particular compiler version, but this time gcc-5.
    The reason for this is that new compiler versions often make slight
    changes to the size of compiled code which break delicate parts of GRUB,
    and we want to make sure that we test newer versions before switching to
    them.
  * Make builds that are not limited to architecture-dependent packages
    (i.e. dpkg-buildpackage -b) work on non-x86 architectures (closes:
    #744954).

  [ Mathieu Trudel-Lapierre ]
  * debian/build-efi-images: Look for grub.cfg in $cmdpath too in
    gcdx64.efi, to simplify embedded scenarios: putting a grub.cfg snippet
    that loads the right "real" grub.cfg can be useful. (LP: #1468111)
  * debian/patches/uefi_firmware_setup.patch: Take into account that the
    UEFI variable OsIndicationsSupported is a bit field, and as such should
    be compared as hex values in 30_uefi-firmware.in. (LP: #1456911)
  * Update quick boot logic to handle abstractions for which there is no
    write support. (LP: #1274320)

  [ dann frazier ]
  * d/p/arm64-set-correct-length-of-device-path-end-entry.patch: Fixes
    booting arm64 kernels on certain UEFI implementations. (LP: #1476882)

  [ Debconf translations ]
  * [lv] Latvian (Rudolfs Mazurs; closes: #777648).

 -- Colin Watson <cjwatson@debian.org>  Fri, 04 Sep 2015 12:35:59 +0100

grub2 (2.02~beta2-26) unstable; urgency=medium

  [ William Grant ]
  * Fix linuxefi module to be included on x86_64-efi rather than amd64-efi.
    amd64-efi isn't a thing. (LP: #1464959)

  [ Steven Chamberlain ]
  * Recognise Xen xbd and KVM virtio disks on kFreeBSD (closes: #786621).

 -- Colin Watson <cjwatson@debian.org>  Sun, 14 Jun 2015 10:02:19 +0100

grub2 (2.02~beta2-25) unstable; urgency=medium

  * Build-depend on dosfstools and mtools on arm64 as well as amd64.

 -- Colin Watson <cjwatson@debian.org>  Fri, 12 Jun 2015 12:29:19 +0100

grub2 (2.02~beta2-24) unstable; urgency=medium

  [ Mathieu Trudel-Lapierre ]
  * Fix handling of --disk-module option (cherry-pick from fa335308).
    (Closes: #746596, LP: #1309735)
  * Fix double-free of LV names for mdraid (cherry-pick from fc535b32).
    (LP: #1330963)

  [ dann frazier ]
  * Build image tarball on arm64
  * Only include linuxefi module in images for amd64. This module doesn't
    exist on other platforms like arm64, where GRUB chainloads to the kernel
    EFI stub.

  [ Paulo Flabiano Smorigo ]
  * powerpc: Add a flag to avoid unnecessary optimizations (like vsx)
    (LP: #1459706).

 -- Colin Watson <cjwatson@debian.org>  Thu, 11 Jun 2015 17:08:09 +0100

grub2 (2.02~beta2-23) unstable; urgency=medium

  [ Debconf translations ]
  * [da] Danish (Joe Dalton; closes: #781333).

  [ Felix Zielcke ]
  * Run the tests with LC_MESSAGES=C.UTF-8. Some tests fail with non
    english locale. (Closes: #782580)

  [ Mathieu Trudel-Lapierre ]
  * Backport from upstream:
    - arp, icmp: Fix handling in case of oversized or invalid packets.
      (LP: #1428005)

  [ Robie Basak ]
  * Change the default GRUB_RECORDFAIL_TIMEOUT to 30, so interactive users
    still get the opporunity to intervene after a real boot failure, but
    headless users will not end up stuck after boot failures that were
    really power failures (closes: #782552, LP: #1443735).

 -- Colin Watson <cjwatson@debian.org>  Thu, 14 May 2015 16:18:33 +0100

grub2 (2.02~beta2-22) unstable; urgency=medium

  * Make grub-common's Suggests on grub-emu architecture-specific, to
    quieten debcheck.
  * Remove unnecessary feature test macros from hostfs, to fix building with
    glibc 2.20.
  * Backport from upstream:
    - Fix UEFI boot failure with some firmware that returns incorrect paths
      (closes: #735960).

 -- Colin Watson <cjwatson@debian.org>  Mon, 23 Mar 2015 15:30:15 +0000

grub2 (2.02~beta2-21) unstable; urgency=medium

  [ Mathieu Trudel-Lapierre ]
  * Fix overlap check in check_blocklists for load_env (backported patch
    from upstream commit 1f6af2a9; LP: #1311247).

  [ Steve McIntyre ]
  * Add support for running a 64-bit Linux kernel on a 32-bit EFI (closes:
    #775202).

  [ Colin Watson ]
  * Use mtmsr rather than mtmsrd in ppc64el-disable-vsx.patch, since the
    "VSX Available" bit is in the lower half of the MSR anyway, and mtmsrd
    faults on 32-bit systems (closes: #776400).

 -- Colin Watson <cjwatson@debian.org>  Tue, 27 Jan 2015 20:37:04 +0000

grub2 (2.02~beta2-20) unstable; urgency=medium

  [ Colin Watson ]
  * Generate alternative init entries in advanced menu (closes: #757298,
    #773173).
  * When configuring grub-pc, copy unicode.pf2 to /boot/grub/ even if
    /boot/grub/grub.cfg does not exist yet; this matches the behaviour of
    grub-efi-* (thanks, Luca Capello; closes: #617196).

  [ Debconf translations ]
  * [fi] Finnish (Timo Jyrinki; closes: #774060).
  * [mr] Marathi (sampada nakhare; closes: #773901).

 -- Colin Watson <cjwatson@debian.org>  Sat, 03 Jan 2015 12:39:52 +0000

grub2 (2.02~beta2-19) unstable; urgency=medium

  [ Steve McIntyre ]
  * Handle case insensitivity of VFAT filesystem on /boot/EFI when installing
    extra cpoy of grub-efi to the removable media path
    /boot/efi/EFI/BOOT/BOOT$ARCH.EFI (Closes: #773092)
  * Make the force_efi_extra_removable debconf prompt only show up when
    configuring grub-*efi*. Closes: #773004

  [ Ian Campbell ]
  * Improvements to English wording of new debconf template from Justin B Rye.
  * Add debian/README.source.

  [ Debconf translations ]
  * [eu] Basque (Iñaki Larrañaga Murgoitio, Closes: #772946)
  * [be] Belarusian (Viktar Siarheichyk, Closes: #773054)
  * [pt_BR] Brazilian Portuguese (Adriano Rafael Gomes, Closes: #773682)
  * [bg] Bulgarian (Damyan Ivanov, Closes: #772878)
  * [cs] Czech (Miroslav Kure, Closes: #772924)
  * [nl] Dutch (Frans Spiesschaert, Closes: 773637)
  * [eo] Esperanto (Felipe Castro, Closes: #773096)
  * [fi] Finnish (Timo Jyrinki, Closes: #772921)
  * [fr] French (Christian PERRIER, Closes: #772771)
  * [de] German (Martin Eberhard Schauer, Closes: #773664)
  * [el] Greek (Panagiotis Georgakopoulos, Closes: #773068)
  * [he] Hebrew (Omer Zak, Closes: #773377)
  * [is] Icelandic (Sveinn í Felli, Closes: #772922)
  * [it] Italian (Luca Monducci, Closes: #773553)
  * [kk] Kazakh (Baurzhan Muftakhidinov, Closes: #772916)
  * [lt] Lithuanian (Rimas Kudelis, Closes: #773060)
  * [pl] Polish (Łukasz Dulny, Closes: #772930)
  * [ro] Romanian (Andrei POPESCU, Closes: #773349)
  * [ru] Russian (Yuri Kozlov, Closes: #773211)
  * [sl] Slovenian (Vanja Cvelbar, Closes: #773508)
  * [es] Spanish (Manuel "Venturi" Porras Peralta, Closes: #773222)
  * [sv] Swedish (Martin Bagge & Anders Jonsson, Closes: 773208)
  * [th] Thai (Theppitak Karoonboonyanan, Closes: #773160)
  * [zh_TW] Traditional Chinese (Vincent W. Chen, Closes: #773418)
  * [tr] Turkish (Mert Dirik, Closes: #773666)

 -- Ian Campbell <ijc@debian.org>  Mon, 22 Dec 2014 11:55:33 +0000

grub2 (2.02~beta2-18) unstable; urgency=medium

  [ Steve McIntyre ]
  * Add support for forcing an extra copy of grub-efi to the removable
    media path /boot/efi/EFI/BOOT/BOOT$ARCH.EFI (#767037)

  [ Ian Campbell ]
  * Add myself to Uploaders.

 -- Ian Campbell <ijc@debian.org>  Mon, 08 Dec 2014 08:38:38 +0000

grub2 (2.02~beta2-17) unstable; urgency=medium

  [ Colin Watson ]
  * Fix up some pointer-to-integer casts in linuxefi so that it can build on
    i386-efi.
  * Backport from upstream:
    - Fix typo (gettext_print instead of gettext_printf) (LP: #1390766).

  [ Ian Campbell ]
  * Correct syntax error in grub-xen-host bootstrap configuration file.
  * Log failure when grub-install fails in postinst, rather than failing the
    entire postinst. (Closes: #770412)
  * Arrange to insmod xzio and lzopio when booting a kernel as a Xen guest.
    (Closes: #755256)

 -- Ian Campbell <ijc@debian.org>  Sun, 30 Nov 2014 17:15:21 +0000

grub2 (2.02~beta2-16) unstable; urgency=medium

  [ Ian Campbell ]
  * Provide prebuilt grub-xen binaries for host use in a new grub-xen-host
    package.
  * Build/Install binaries into /boot/xen when installing grub-xen.

 -- Ian Campbell <ijc@debian.org>  Thu, 06 Nov 2014 13:32:01 +0000

grub2 (2.02~beta2-15) unstable; urgency=medium

  * Disable nvram installation again on chrp_ibm machines that are emulated
    by qemu; that doesn't have nvram devices so the nvram utility inevitably
    fails.

 -- Colin Watson <cjwatson@debian.org>  Wed, 15 Oct 2014 21:34:02 +0100

grub2 (2.02~beta2-14) unstable; urgency=medium

  * On architectures without a real GRUB port, just build the utilities.
    This makes tools such as grub-probe and grub-fstest available
    everywhere, and makes grub-mount available on all Linux and kFreeBSD
    architectures.
  * Remove .MIPS.abiflags section from images (thanks, Jurica Stanojkovic,
    although I used a slightly simpler approach; closes: #762307).
  * Include a text attribute reset in the clear command for ppc
    (LP: #1295255).
  * Disable VSX instruction on powerpc startup to fix booting on ppc64el.
  * Stop adding a CHRP note on chrp_ibm machines, since that apparently
    breaks PowerVM and isn't needed on other machine types as far as we can
    tell (LP: #1334793).
  * Refactor flicker-free-boot configuration in debian/rules to reduce
    duplication.
  * Disable flicker-free-boot on Ubuntu ppc64el for now, as it isn't needed
    there and causes too many problems (LP: #1338471).
  * Use nvram rather than nvsetenv on chrp_ibm machines, since that tool is
    better-supported and copes with such things as nvram being missing in
    qemu.
  * Remove brace-expansion from the postrm, and switch the preinst and
    postrm to /bin/sh (closes: #762940).
  * On ppc64el, look for a PReP partition and install the core image to the
    first one if found.  For now this is done by borrowing prep-bootdev.c
    from grub-installer, incurring a dependency on libparted.

 -- Colin Watson <cjwatson@debian.org>  Fri, 26 Sep 2014 18:05:15 +0100

grub2 (2.02~beta2-13) unstable; urgency=medium

  * Drop gcc-4.9-multilib build-dependency on ppc64el again.

 -- Colin Watson <cjwatson@debian.org>  Fri, 19 Sep 2014 20:30:31 +0100

grub2 (2.02~beta2-12) unstable; urgency=medium

  [ Colin Watson ]
  * Point Vcs-* fields back at master.
  * Support grub-emu on x32 (closes: #760428).
  * Adjust packaging for x32:
    - Build-depend on cpio on x32 as well.
    - Make grub-efi-ia32-bin and grub-efi-amd64-bin depend on efibootmgr on
      any Linux architecture for which they are built (in practice, adding
      x32).
    - Build grub-mount-udeb on x32 as well.
    - Add Lintian binary-from-other-architecture overrides where
      appropriate.
  * Apply patches from Paulo Flabiano Smorigo to allow building a 32-bit
    big-endian loader on ppc64el using -m32 -mbig-endian, replacing the
    cross-compiler hack.

  [ Ian Campbell ]
  * Add dependency on efibootmgr to grub-efi-{arm,arm64}-bin.

 -- Colin Watson <cjwatson@debian.org>  Fri, 19 Sep 2014 15:19:26 +0100

grub2 (2.02~beta2-11) unstable; urgency=medium

  * Force grub-pc/mixed_legacy_and_grub2 to be reshown, rather than failing
    when it was already seen (closes: #749571).
  * Build with GCC 4.9 (closes: #748003).
  * Build for sparc64 (closes: #753784).
  * Fix an infinite loop in grub-mkconfig when kernel paths contain regex
    metacharacters.  Thanks to Heimo Stranner for the report.
  * On upgrade, if we find that one of the install devices no longer exists,
    ask the debconf question at priority critical rather than high.

 -- Colin Watson <cjwatson@debian.org>  Thu, 24 Jul 2014 09:11:31 +0100

grub2 (2.02~beta2-10) unstable; urgency=medium

  [ Colin Watson ]
  * Add the true module to the signed image, since 05_debian_theme uses it.
    Thanks to Dimitri John Ledkov for the report.
  * Limit test suite parallelisation to 1; the test suite seems to have some
    isolation problems at higher levels at the moment (closes: #746856).
  * Simplify override_dh_install a bit.
  * Backport patches from upstream to make the network stack more responsive
    on busy networks (LP: #1314134).

  [ Dimitri John Ledkov ]
  * Add support for nvme device in grub-mkdevicemap (closes: #746396,
    LP: #1275162).

  [ Debconf translations ]
  * Korean (Changwoo Ryu, closes: #745559).

 -- Colin Watson <cjwatson@debian.org>  Thu, 08 May 2014 11:13:48 +0100

grub2 (2.02~beta2-9) unstable; urgency=medium

  * Backport from upstream:
    - Tolerate devices with no filesystem UUID returned by os-prober
      (LP: #1287436).

 -- Colin Watson <cjwatson@debian.org>  Thu, 10 Apr 2014 17:34:44 +0100

grub2 (2.02~beta2-8) unstable; urgency=medium

  [ Colin Watson ]
  * Backport from upstream:
    - ieee1275: check for IBM pseries emulated machine.
    - Fix partmap, cryptodisk, and abstraction handling in grub-mkconfig
      (closes: #735935).
    - btrfs: fix get_root key comparison failures due to endianness.
  * Build-depend on automake (>= 1.10.1) to ensure that it meets configure's
    requirements (LP: #1299041).
  * When installing an image for use with UEFI Secure Boot, generate a
    load.cfg even if there are no device abstractions in use (LP: #1298399).

  [ Jon Severinsson ]
  * Add Tanglu support, as in Debian except:
    - Enable splash screen by default (as Ubuntu)
    - Enable quiet and quick boot (as Ubuntu)
    - Enable the grub-common init script (as Ubuntu)
    - Enable dynamic gfxpayload (as Ubuntu)
    - Enable vt handover (as Ubuntu)
    - Use monochromatic theme by default (as Ubuntu)
    - Use Tanglu GRUB wallpaper by default.

 -- Colin Watson <cjwatson@debian.org>  Mon, 31 Mar 2014 16:30:37 +0100

grub2 (2.02~beta2-7) experimental; urgency=medium

  * Fix shift-held-down test not to clear other modifier key states
    (LP: #843804).
  * Explicitly pass an appropriate --target to grub-install in the postinst
    (suggested by Jordan Uggla).
  * Backport from upstream:
    - Use bootaa64.efi instead of bootaarch64.efi on arm64 to comply with
      EFI specification.  Also use grubaa64.efi for consistency.

 -- Colin Watson <cjwatson@debian.org>  Mon, 10 Mar 2014 13:39:33 +0000

grub2 (2.02~beta2-6) experimental; urgency=medium

  * Install bootinfo.txt and grub.chrp into grub-ieee1275-bin on powerpc and
    ppc64el.
  * Port yaboot logic to improve installation for various powerpc machine
    types.
  * Improve parsing of /etc/default/grub.d/*.cfg in C utilities
    (LP: #1273694).
  * Run grub-install on install or upgrade on grub-ieee1275/ppc64el.

 -- Colin Watson <cjwatson@debian.org>  Tue, 28 Jan 2014 23:50:55 +0000

grub2 (2.02~beta2-5) experimental; urgency=medium

  * Add a number of EFI debugging commands to the signed image (lsefi,
    lsefimmap, lsefisystab, lssal).
  * Add gfxterm_background to the signed image so that background_image
    works in UEFI Secure Boot mode.  Thanks to syscon-hh for the report.

 -- Colin Watson <cjwatson@debian.org>  Mon, 27 Jan 2014 10:03:00 +0000

grub2 (2.02~beta2-4) experimental; urgency=medium

  * Remove redundant build-dependencies on autoconf and automake, covered by
    dh-autoreconf.
  * In --enable-quick-boot mode, restore previous behaviour of using a
    hidden timeout if GRUB_HIDDEN_TIMEOUT=0 (thanks to Sebastien Bacher for
    the report).
  * Disable cpio test on kFreeBSD again for now; it fails within cpio itself
    with "field width not sufficient for storing rdev minor".
  * Copy shim.efi.signed to the correct path in UEFI Secure Boot mode.
    Thanks to syscon-hh for the report.

 -- Colin Watson <cjwatson@debian.org>  Mon, 20 Jan 2014 15:53:36 +0000

grub2 (2.02~beta2-3) experimental; urgency=medium

  * Pass VERBOSE=1 when running tests so that Automake will print test logs
    on failure.
  * Adjust Vcs-* fields to indicate the experimental branch.
  * Build-depend on cpio on architectures where we run the test suite, for
    tests/cpio_test.in.
  * Ignore EPERM when modifying kern.geom.debugflags on FreeBSD, fixing
    tests.

 -- Colin Watson <cjwatson@debian.org>  Fri, 17 Jan 2014 10:50:40 +0000

grub2 (2.02~beta2-2) experimental; urgency=medium

  * Convert patch handling to git-dpm.
  * Add bi-endian support to ELF parser (Tomohiro B Berry).
  * Adjust restore_mkdevicemap.patch to mark get_kfreebsd_version as static,
    to appease "gcc -Werror=missing-prototypes".
  * Cherry-pick from upstream:
    - Change grub-macbless' manual page section to 8.
  * Install grub-glue-efi, grub-macbless, grub-render-label, and
    grub-syslinux2cfg.
  * grub-shell: Pass -no-pad to xorriso when building floppy images.

 -- Colin Watson <cjwatson@debian.org>  Thu, 16 Jan 2014 15:18:04 +0000

grub2 (2.02~beta2-1) experimental; urgency=low

  * New upstream beta release.
  * Drop qemu-utils build-dependency; the test suite no longer uses
    qemu-img.
  * Build grub-common, grub2-common, grub-themes-starfield, and grub-mount
    on ARM and ARM64 architectures.
  * Install grub-mkrescue in grub-common on all architectures.
  * Make grub-efi-ia32, grub-efi-amd64, and grub-efi-ia64 conflict with
    elilo.
  * Adjust the postinst of grub-efi-ia64, grub-efi-arm, and grub-efi-arm64
    to keep the EFI System Partition up to date with grub-install after it
    has been run once, like grub-efi-ia32 and grub-efi-amd64 already do.
  * Regularise indentation of "recordfail" in /etc/grub.d/10_linux.
  * Add alpha.gnu.org to debian/watch, for pre-releases.
  * Add OpenPGP signature checking configuration to watch file.
  * Drop mkconfig_skip_dmcrypt.patch; it breaks GRUB_ENABLE_CRYPTODISK=y,
    which is a better fix for the original problem (closes: #732245).
  * Fix mismerge of mkconfig_loopback.patch.
  * Build for ppc64el, using a powerpc cross-compiler at least for now.
  * Don't run gettext_strings_test; this test is mainly useful as an
    upstream maintenance check.
  * Silence warning if /usr/share/locale-langpack does not exist (closes:
    #732595).
  * Remove debian/grub-common.preinst, superseded by .maintscript files.
  * Install grub-file in grub-common.
  * Fix crash due to pointer confusion in grub-mkdevicemap, introduced while
    converting away from nested functions in 2.00+20131208-1.

 -- Colin Watson <cjwatson@debian.org>  Thu, 26 Dec 2013 00:52:47 +0000

grub2 (2.00+20131208-1) experimental; urgency=low

  * New upstream snapshot.
    - Skip issuing cursor on/off sequences on Macs (closes: #683068).
    - Move grub-mknetdir to /usr/bin (closes: #688799).
    - Apply program name transformations at build-time rather than at
      run-time (closes: #696465).
    - Add info documentation for grub-mount (closes: #666427).
    - Clean up dangling references to grub-setup (LP: #1082045).
    - Avoid installing to sectors matching the signature of an Acer
      registration utility with several sightings in the wild (LP: #987022).
    - Document the need for GRUB_DEFAULT=saved in grub-set-default(8)
      (LP: #1102925).
    - Fix missing PVs if they don't contain an "interesting" LV (probably
      closes: #650724, #707613).
    - Reimplement grub-reboot to not depend on saved_entry (closes: #707695,
      LP: #704406).
    - Fix Ctrl-u handling to copy the killed characters to the kill buffer
      as UCS4 stored as grub_uint32_t rather than as 8-bit characters stored
      as char (closes: #710076).
    - Fix inconsistent use of GRUB_CRYPTODISK_ENABLE and
      GRUB_ENABLE_CRYPTODISK (LP: #1232237).
    - Support GRUB_DISABLE_SUBMENU configuration, and document submenu usage
      in grub-reboot(8) (closes: #690538).
    - Don't decompress initrd when booting with Xen (closes: #700197).
    - Document how to delete the whole environment block (closes: #726265).
    - Revamp hidden timeout handling by adding a new timeout_style
      environment variable and a corresponding GRUB_TIMEOUT_STYLE
      configuration key for grub-mkconfig.  This controls hidden-timeout
      handling more simply than the previous arrangements, and pressing any
      hotkeys associated with menu entries during the hidden timeout will
      now boot the corresponding menu entry immediately (LP: #1178618).  As
      part of merging this, radically simplify the mess that
      quick_boot.patch had made of /etc/grub.d/30_os-prober; if it finds
      other OSes it can now just set timeout_style=menu and make sure the
      timeout is non-zero.
    - On Linux, read partition start offsets from sysfs if possible
      (LP: #1237519).
    - New ports to arm-uboot, arm-efi, arm64-efi, i386-xen, and x86_64-xen.
  * Add grub-uboot*, grub-efi-arm*, and grub-xen* binary packages.
  * Ignore functional test failures for now as they are broken.
  * Move working directories around (build/<package> -> obj/<package>,
    build/stamps -> debian/stamps) so that "debian/rules build" still works
    after working directories have been created.
  * Drop "grub-mkrescue --diet" option; never merged upstream and only
    matters for floppies.  Please let me know if you were using this.
    Explicitly use -no-pad to build grub-rescue-floppy.img, which has an
    equivalent effect on size.
  * Break lupin-support (<< 0.55) due to the rewrite of grub-install in C.
  * Remove build-dependency on autogen, no longer needed.
  * Compress GRUB files on grub-rescue-floppy.img using xz.
  * Build-depend on wamerican, newly required by the test suite.
  * Run tests with LC_CTYPE=C.UTF-8, so that grub-fs-tester can handle UTF-8
    data correctly.
  * Update debian/legacy/update-grub to the version from grub 0.97-67.
  * Silence error message on initial installation when /etc/default/grub
    does not yet exist.
  * Add GRUB_RECOVERY_TITLE option, to allow the controversial "recovery
    mode" text to be customised (LP: #1240360).

 -- Colin Watson <cjwatson@debian.org>  Mon, 09 Dec 2013 00:21:45 +0000

grub2 (2.00-20) unstable; urgency=low

  * Backport from upstream:
    - Sort gnumach kernels in version order (closes: #725451).
  * Move packaging to git, following upstream.  Adjust Vcs-* fields.
  * Remove obsolete DM-Upload-Allowed field.
  * Merge (completely!) from Ubuntu:
    - Handle probing striped DM-RAID devices (thanks, Robert Collins;
      LP: #803658).
    - Unconditionally create grub.cfg on our EFI boot partition in Secure
      Boot mode; GRUB always needs some configuration in this case to find
      /boot/grub, since we can't modify the signed image at install time
      (Steve Langasek, LP: #1236625).
    - If MokManager is present on the host system, copy it onto the EFI boot
      partition for use (Steve Langasek).
    - Adjust UEFI installation to cope with Kubuntu setting GRUB_DISTRIBUTOR
      (LP: #1242417).
    - If building for Ubuntu:
      + Bypass menu unless other OSes are installed or Shift is pressed.
      + Show the boot menu if the previous boot failed.
      + Set GRUB_GFXPAYLOAD_LINUX=keep unless it's known to be unsupported
        on the current hardware.
      + Set vt.handoff=7 for smooth handoff to kernel graphical mode.
      + In recovery mode, add nomodeset to the Linux kernel arguments, and
        remove the 'set gfxpayload=keep' command.
      + Set default timeout to 10 seconds.
      + Enable hidden timeout support by default.
    - Migrate timeout settings from menu.lst.
    - Probe FusionIO devices (LP: #1237519).
  * Make grub.cfg world-unreadable if even hashed passwords are in use
    (closes: #632598).

 -- Colin Watson <cjwatson@debian.org>  Thu, 14 Nov 2013 10:49:31 +0000

grub2 (2.00-19) unstable; urgency=low

  [ Colin Watson ]
  * Merge from Ubuntu:
    - debian/build-efi-images: Where possible, make use of the device path
      derived from the EFI Loaded Image Protocol to compute the prefix
      (LP: #1097570).
    - debian/build-efi-images: Add a netboot image target to our set of
      prebuilt EFI images (thanks, Steve Langasek).
  * Backport from upstream:
    - Handle partitions on non-512B EFI disks (LP: #1065281).

  [ Phillip Susi ]
  * restore_mkdevicemap.patch: Fix dmraid uuid check to look for "DMRAID-"
    anywhere instead of only at the start, since kpartx prefixes it with
    "partN-" (LP: #1183915).

 -- Colin Watson <cjwatson@debian.org>  Wed, 18 Sep 2013 17:18:27 +0100

grub2 (2.00-18) unstable; urgency=low

  * Add gettext module to signed UEFI images (LP: #1104627).
  * Put the preprocessor definition for quiet-boot in the right place so
    that it actually takes effect.

 -- Colin Watson <cjwatson@debian.org>  Mon, 26 Aug 2013 17:23:09 +0100

grub2 (2.00-17) unstable; urgency=low

  * Really include patches to reduce visual clutter in normal mode when
    building for Ubuntu.

 -- Colin Watson <cjwatson@debian.org>  Thu, 15 Aug 2013 09:58:59 +0100

grub2 (2.00-16) unstable; urgency=low

  * Make reportbug script file robust against su authentication failures and
    missing LVM commands.
  * Backport from upstream:
    - Move @itemize after @subsection to satisfy texinfo-5.1.
    - grub-mkconfig: Fix detection of Emacs autosave files.
    - Fix spurious failure on Xen partition devices without disk devices
      (closes: #708614).
  * Merge from Ubuntu:
    - Treat Kubuntu as an alias for Ubuntu in GRUB_DISTRIBUTOR (Harald
      Sitter).
    - Make any EFI system boot into the shim (if installed) even if
      SecureBoot is disabled (Stéphane Graber).
    - Allow Shift to interrupt 'sleep --interruptible'.
    - If building for Ubuntu:
      + Reduce visual clutter in normal mode.
      + Remove verbose messages printed before reading configuration.
      + Suppress kernel/initrd progress messages, except in recovery mode.
      + Suppress "GRUB loading" message unless Shift is held down.
    - Skip Windows os-prober entries on Wubi systems.
  * Consolidate debian/rules logic for when to build signed images.

 -- Colin Watson <cjwatson@debian.org>  Thu, 15 Aug 2013 08:35:53 +0100

grub2 (2.00-15) unstable; urgency=low

  [ Colin Watson ]
  * Install reportbug presubj and script files in all binary packages.
  * Make grub-yeeloong.postinst explicitly install with
    --target=mipsel-loongson (closes: #708204).
  * Make grub-script-check fail on scripts containing no commands (closes:
    #713886).
  * Make the description of grub-firmware-qemu a little more generic, rather
    than assuming that bochsbios provides qemu's default BIOS image (closes:
    #714277).
  * Don't assume that the presence of /etc/default/grub or
    /etc/default/grub.d/*.cfg means that any particular item is set in it
    (LP: #1199731).

  [ Debconf translations ]
  * Hungarian (Dr. Nagy Elemér Károly).

 -- Colin Watson <cjwatson@debian.org>  Sat, 13 Jul 2013 11:04:15 +0100

grub2 (2.00-14) unstable; urgency=low

  * Merge from Ubuntu:
    - Don't call update-grub in the zz-update-grub kernel hook if
      /boot/grub/grub.cfg doesn't exist.
    - acpihalt: expand parser to handle SSDTs and some more opcodes.  Fixes
      test suite hang with current seabios.
  * Remove kernel-specific grub.d conffiles that were dropped from packages
    built for all but their corresponding kernel type in 1.96+20090307-1
    (closes: #703539).
  * Look for grub-bios-setup in /usr/lib/grub/i386-pc/ as well (closes:
    #705636).
  * Merge 1.99-27.1 (thanks, Steve McIntyre):
    - Add entries for Windows Boot Manager found via UEFI in os-prober
      (closes: #698914).

 -- Colin Watson <cjwatson@debian.org>  Thu, 09 May 2013 00:14:55 +0100

grub2 (2.00-13) experimental; urgency=low

  * Backport from upstream:
    - Fix booting FreeBSD >= 9.1 amd64 kernels (closes: #699002).
  * Merge from Ubuntu:
    - Stop using the /usr/share/images/desktop-base/desktop-grub.png
      alternative as the fallback background if GRUB_DISTRIBUTOR is
      "Ubuntu".
    - source_grub2.py: Use attach_default_grub from apport's hookutils.
    - Output a menu entry for firmware setup on UEFI FastBoot systems.
    - Set a monochromatic theme and an appropriate background for Ubuntu.
    - Remove "GNU/Linux" from default distributor string for Ubuntu.
    - Apply Ubuntu GRUB Legacy changes to legacy update-grub script.
    - Apply patch from Fedora to add a "linuxefi" loader which boots kernels
      with EFI handover patches, avoiding ExitBootServices.
    - Temporarily make linuxefi refuse to validate kernels in the absence of
      a shim, until we get some other details worked out.
    - Automatically call linuxefi from linux if secure boot is enabled and
      the kernel is signed, to hand over to the kernel without calling
      ExitBootServices.  Otherwise, linux will fall through to previous
      code, call ExitBootServices itself, and boot the kernel normally.
    - Generate configuration for signed UEFI kernels if available.
    - On Ubuntu amd64, add a raw-uefi custom upload tarball for signing.
    - Install signed images if available and UEFI Secure Boot is enabled.
    - Add "splash" to default boot options on Ubuntu.

 -- Colin Watson <cjwatson@debian.org>  Fri, 01 Feb 2013 15:44:25 +0000

grub2 (2.00-12) experimental; urgency=low

  * Silence output from running-in-container.
  * Also skip update-grub when running in a container (LP: #1060404).

 -- Colin Watson <cjwatson@debian.org>  Thu, 24 Jan 2013 23:21:48 +0000

grub2 (2.00-11) experimental; urgency=low

  [ Adam Conrad ]
  * debian/{postinst,config}.in: Don't fail if /etc/default/grub.d
    configuration snippets exist, but /etc/default/grub does not.

  [ Colin Watson ]
  * Merge wheezy branch up to 1.99-27, fixing overzealous removal of
    load_video call when GRUB_GFXPAYLOAD_LINUX is empty (closes: #661789).
  * Merge from Ubuntu:
    - If the postinst is running in a container, skip grub-install and all
      its associated questions (LP: #1060404).
    - Fix backslash-escaping in merge_debconf_into_conf (LP: #448413).  Note
      that this differs slightly from the fix in Ubuntu, which corrected
      behaviour when amending an existing configuration item but
      accidentally over-escaped when adding a new one.
    - Replace "single" with "recovery" when friendly-recovery is installed
      (LP: #575469).
    - Adjust versions of grub-doc and grub-legacy-doc conflicts to tolerate
      Ubuntu's backport of the grub-doc split (LP: #493968).

 -- Colin Watson <cjwatson@debian.org>  Mon, 21 Jan 2013 10:49:00 +0000

grub2 (2.00-10) experimental; urgency=low

  * Support parallel builds.
  * Remove /boot/grub/unicode.pf2 on purge of grub-efi-{amd64,i386} (closes:
    #697183).
  * Build with GCC 4.7.
  * Merge from Ubuntu:
    - Don't permit loading modules on UEFI Secure Boot (since in such a
      setup the GRUB core image must be signed but it has no provision for
      verifying module signatures).
    - Read /etc/default/grub.d/*.cfg after /etc/default/grub (LP: #901600).
    - Blacklist 1440x900x32 from VBE preferred mode handling until a better
      solution is available (LP: #701111).

 -- Colin Watson <cjwatson@debian.org>  Thu, 03 Jan 2013 09:38:25 +0000

grub2 (2.00-9) experimental; urgency=low

  * Ensure /boot/grub exists before copying files to it for EFI installs
    (closes: #696962).

 -- Colin Watson <cjwatson@debian.org>  Sat, 29 Dec 2012 23:44:51 +0000

grub2 (2.00-8) experimental; urgency=low

  * debian/apport/source_grub2.py:
    - Use context managers to avoid (harmless) file descriptor leaks.
    - Set a file encoding, per PEP 0263.
  * Drop grub-ieee1275-bin's dependency on bc in favour of powerpc-ibm-utils
    (>= 1.2.12-1) (cf. #625728).
  * Move powerpc-ibm-utils and powerpc-utils dependencies from
    grub-ieee1275-bin to grub-ieee1275 (closes: #693400).
  * Merge from Ubuntu:
    - Ignore symlink traversal failures in grub-mount readdir
      (LP: #1051306).
    - Fix incorrect initrd minimum address calculation (LP: #1055686).
    - Avoid assuming that gets is declared.
  * Copy unicode.pf2 to /boot/grub/ for EFI installs so that it is more
    likely to be readable by GRUB (closes: #661789).

 -- Colin Watson <cjwatson@debian.org>  Fri, 28 Dec 2012 17:34:32 +0000

grub2 (2.00-7) experimental; urgency=low

  * Backport from upstream:
    - Fix stderr leakage from grub-probe in is_path_readable_by_grub.
    - Fix tftp endianness problem.
  * Merge from Ubuntu:
    - Prefer translations from language packs (LP: #537998).  (No-op for
      Debian, but harmless.)
    - Avoid getting confused by inaccessible loop device backing paths
      (LP: #938724).

 -- Colin Watson <cjwatson@debian.org>  Wed, 26 Sep 2012 16:05:07 +0100

grub2 (2.00-6) experimental; urgency=low

  [ Colin Watson ]
  * Adjust package descriptions to talk about update-grub, not update-grub2.
  * Backport from upstream:
    - Fix grub-emu build on FreeBSD.
  * Revert gcc-4.6-multilib build-dependency change from 2.00-1, since
    kfreebsd-i386 and hurd-i386 don't have gcc-4.6-multilib.  Instead, make
    sure to only install efiemu32.o and efiemu64.o on (linux-)i386,
    kopensolaris-i386, and any-amd64.
  * Manually expand @PACKAGE@ symbols in grub-efi.postinst (closes:
    #688725), grub-linuxbios.postinst (closes: #688726), and grub2.postinst
    (closes: #688724).

  [ Debconf translations ]
  * Lithuanian (Rimas Kudelis).  Closes: #675628
  * Galician (Jorge Barreiro).  Closes: #677389
  * Welsh (Daffyd Tomos).
  * Greek (galaxico).  Closes: #685201
  * Romanian (Andrei POPESCU).  Closes: #685477
  * Finnish (Timo Jyrinki).

  [ Cyril Brulebois ]
  * Use xz compression for all binaries to save up some space on CD images
    (closes: #688773).

 -- Colin Watson <cjwatson@debian.org>  Tue, 25 Sep 2012 22:47:03 +0100

grub2 (2.00-5) experimental; urgency=low

  * Backport from upstream:
    - Remove extra layer of escaping from grub_probe.
    - Add efifwsetup module to reboot into firmware setup menu.
    - Revert incorrect off-by-one fix when embedding in MBR (LP: #1051154).
  * Switch watch file to point to ftp.gnu.org.
  * Build-depend on liblzma-dev, enabling 'grub-mkimage -C xz'.
  * Adjust /etc/grub.d/30_os-prober to detect Ubuntu's use of "recovery"
    rather than "single".

 -- Colin Watson <cjwatson@debian.org>  Wed, 19 Sep 2012 08:52:27 +0100

grub2 (2.00-4) experimental; urgency=low

  * Fix platform postinsts to handle new core.img location.
  * Only fix up powerpc key repeat on IEEE1275 machines.  Fixes powerpc-emu
    compilation.
  * Move grub-install to grub2-common, since it's now common across
    platforms but clashes with grub-legacy.
  * Move grub-mknetdir to grub-common, since it's now common across
    platforms.
  * Make grub-install fall back to i386-pc if booted using EFI but the
    relevant *-efi target is not available (because only grub-pc is
    installed).

 -- Colin Watson <cjwatson@debian.org>  Fri, 14 Sep 2012 13:38:37 +0100

grub2 (2.00-3) experimental; urgency=low

  * Use dh-autoreconf.
  * Bail out if trying to run grub-mkconfig during upgrade to 2.00 (e.g.
    while configuring a kernel image), since the old /etc/grub.d/00_header
    conffile breaks until such time as grub-common is configured.

 -- Colin Watson <cjwatson@debian.org>  Thu, 13 Sep 2012 17:07:18 +0100

grub2 (2.00-2) experimental; urgency=low

  * Add -Wno-error=unused-result to HOST_CFLAGS for the moment, since at
    least grub-core/lib/crypto.c fails to compile on Ubuntu otherwise.
  * Update default/grub.md5sum to include Ubuntu maverick's default md5sum.
  * Autogenerate packaging files for grub-emu, in order that its postinst
    does not contain unexpanded @PACKAGE@ symbols.
  * Only try to install efiemu*.o into grub-emu on *-i386.

 -- Colin Watson <cjwatson@debian.org>  Sat, 08 Sep 2012 10:32:33 +0100

grub2 (2.00-1) experimental; urgency=low

  [ Jordi Mallach, Colin Watson ]
  * New upstream release.
    - Add LUKS and GELI encrypted disk support (closes: #463107).
    - Lazy scanning to avoid accessing devices which aren't really used.
      This avoids boot delay due to slow device scanning (closes: #549905,
      #550015, #550083, #564252, #595059, #632408).
    - Don't override more informative errors when loading kernel/initrd
      (closes: #551630).
    - Support 4K-sector NTFS (closes: #567728).
    - Unify grub-mkrescue interface on powerpc with that on other
      architectures (closes: #570119).
    - Fix infinite recursion in gettext when translation fails (closes:
      #611537, #612454, #616487, #619618, #626853, #643608).
    - Add more missing quotes to grub-mkconfig (closes: #612417).
    - Import gnulib change to fix argp_help segfault with help filter
      (closes: #612692).
    - Support %1$d syntax in grub_printf (closes: #630647).
    - Use write-combining MTRR to speed up video with buggy BIOSes (closes:
      #630926).
    - Remove multiboot header from PXE images to avoid confusing ipxe
      (closes: #635877).
    - Fix crash when attempting to install to a non-BIOS disk (closes:
      #637208).
    - Fix handling of grub-mkrescue --xorriso= option (closes: #646788).
    - Use umask rather than chmod to create grub.cfg.new to avoid insecure
      grub.cfg (closes: #654599).
    - Improve font installation logic (closes: #654645).
    - Add grub-probe info documentation (closes: #666031).
    - Don't crash on canonicalize_file_name failure in grub-probe (closes:
      #677211).

  [ Colin Watson ]
  * Adjust debian/watch to point to xz-compressed tarballs.
  * debian/grub.d/05_debian_theme: Source grub-mkconfig_lib from
    /usr/share/grub, not the /usr/lib/grub compatibility link.
  * Convert to source format 3.0 (quilt).  Developers, note that patches are
    stored applied in bzr; you may want to 'quilt pop -a' / 'quilt push -a'
    around merges.
  * Remove pointless debian/grub-mount-udeb.install.hurd-i386;
    grub-mount-udeb is not built on the Hurd.
  * Refactor debian/grub-common.install.hurd-i386 into .in files so that it
    imposes less of a maintenance burden.
  * Restore grub-mkdevicemap for now.  While it's kind of a mess, requiring
    lots of OS-specific code to iterate over all possible devices, we use it
    in a number of scripts to discover devices and reimplementing those in
    terms of something else would be very complicated.
  * Add grub-efi-ia64-bin and grub-efi-ia64 packages.  These are currently
    experimental, and grub-efi-ia64 does not automatically run grub-install.
  * Build-depend on gcc-4.6-multilib on kfreebsd-i386 and hurd-i386 as well
    as the other i386 architectures, since we need it to build efiemu32.o
    and efiemu64.o.
  * Add per-platform *-dbg packages containing files needed to use GRUB's
    GDB stub.  These are relatively large and thus worth splitting out.
  * Build-depend on ttf-dejavu-core for the starfield theme.
  * Add a grub-theme-starfield package containing the starfield theme.
  * Backport from upstream:
    - Don't decrease efi_mmap_size (LP: #1046429).
  * grub-common Suggests: console-setup for grub-kbdcomp (closes: #686815).
  * Silence error messages when translations are unavailable.
  * Don't pass *.module to dpkg-shlibdeps, avoiding lots of build-time
    warnings.
  * Move transitional package to Section: oldlibs.
  * Acknowledge NMU (closes: #676609).

  [ Debconf translations ]
  * Lithuanian (Rimas Kudelis).  Closes: #675628
  * Galician (Jorge Barreiro).  Closes: #677389
  * Welsh (Daffyd Tomos).
  * Greek (galaxico).  Closes: #685201
  * Romanian (Andrei POPESCU).  Closes: #685477
  * Finnish (Timo Jyrinki).

 -- Colin Watson <cjwatson@debian.org>  Thu, 06 Sep 2012 19:04:21 +0100

grub2 (1.99-27.1) unstable; urgency=medium

  * NMU
  * Add entries for Windows Boot Manager found via UEFI in
    os-prober. Closes: #698914 before the Wheezy release.

 -- Steve McIntyre <93sam@debian.org>  Fri, 26 Apr 2013 23:53:34 +0100

grub2 (1.99-27) unstable; urgency=low

  * Amend gfxpayload_keep_default.patch to no longer remove the call to
    load_video when GRUB_GFXPAYLOAD_LINUX is empty (closes: #661789).

 -- Colin Watson <cjwatson@debian.org>  Sun, 20 Jan 2013 16:37:52 +0000

grub2 (1.99-26) unstable; urgency=low

  * Remove /boot/grub/unicode.pf2 on purge of grub-efi-{amd64,i386} (closes:
    #697183).

 -- Colin Watson <cjwatson@debian.org>  Wed, 02 Jan 2013 11:54:50 +0000

grub2 (1.99-25) unstable; urgency=low

  * Ensure /boot/grub exists before copying files to it for EFI installs
    (closes: #696962).

 -- Colin Watson <cjwatson@debian.org>  Sat, 29 Dec 2012 23:45:01 +0000

grub2 (1.99-24) unstable; urgency=low

  * Acknowledge NMU with thanks.
  * Fix namespace of EFI boot failure patch file added in NMU.
  * Copy unicode.pf2 to /boot/grub/ for EFI installs so that it is more
    likely to be readable by GRUB (closes: #661789).
  * Fix infinite recursion in gettext when translation fails (closes:
    #611537, #612454, #616487, #619618, #626853, #643608).
  * Fix grammar in Finnish translation (closes: #687681).

 -- Colin Watson <cjwatson@debian.org>  Fri, 28 Dec 2012 13:01:38 +0000

grub2 (1.99-23.1) unstable; urgency=low

  * Non-maintainer upload.
  * Apply Ubuntu patch fixing some EFI boot failures (closes: #687320)
    - Thanks to Colin Watson.

 -- Michael Gilbert <mgilbert@debian.org>  Sun, 14 Oct 2012 04:09:51 -0400

grub2 (1.99-23) unstable; urgency=low

  [ Debconf translations ]
  * Lithuanian (Rimas Kudelis).  Closes: #675628
  * Galician (Jorge Barreiro).  Closes: #677389
  * Welsh (Daffyd Tomos).
  * Greek (galaxico).  Closes: #685201
  * Romanian (Andrei POPESCU).  Closes: #685477
  * Finnish (Timo Jyrinki).

  [ Cyril Brulebois ]
  * Use xz compression for all binaries to save up some space on CD images
    (closes: #688773).

  [ Colin Watson ]
  * Autogenerate packaging files for grub-emu (closes: #688727), in order
    that its postinst does not contain unexpanded @PACKAGE@ symbols.
  * Manually expand @PACKAGE@ symbols in grub-efi.postinst (closes:
    #688725), grub-linuxbios.postinst (closes: #688726), and grub2.postinst
    (closes: #688724).

 -- Colin Watson <cjwatson@debian.org>  Tue, 25 Sep 2012 18:59:18 +0100

grub2 (1.99-22.1) unstable; urgency=low

  * Non-maintainer upload.
  * Apply upstream patches for hurd-i386:
    - Test inode number (Closes: #634799).
    - Disable zfs code on GNU/Hurd (Closes: #670069).
    - Add userland partition support (Closes: #670186).
  * Fix packages build without libfuse (Closes: #670189).

 -- Samuel Thibault <sthibault@debian.org>  Fri, 08 Jun 2012 01:19:00 +0200

grub2 (1.99-22) unstable; urgency=low

  [ Debconf translations ]
  * Khmer added (Khoem Sokhem)
  * Slovenian (Vanja Cvelbar).  Closes: #670616
  * Traditional Chinese (Vincent Chen).
  * Vietnamese (Hai Lang).
  * Marathi (Sampada Nakhare)
  * Finnish (Timo Jyrinki).  Closes: #673976
  * Latvian (Rūdolfs Mazurs).  Closes: #674697

  [ Colin Watson ]
  * Make apport hook compatible with Python 3.
  * Add upstream r3476 (fix memory leak in grub_disk_read_small) to
    4k_sectors.patch, otherwise the larger disk cache due to
    efi_disk_cache.patch can cause EFI systems to run out of memory.

 -- Colin Watson <cjwatson@debian.org>  Wed, 30 May 2012 10:38:40 +0100

grub2 (1.99-21) unstable; urgency=low

  * Backport from upstream:
    - Fix hook calling for unaligned segments (closes: #666992,
      LP: #972250).

 -- Colin Watson <cjwatson@debian.org>  Tue, 03 Apr 2012 14:19:18 +0100

grub2 (1.99-20) unstable; urgency=low

  * Backport kFreeBSD support from upstream to 4k_sectors.patch.

 -- Colin Watson <cjwatson@debian.org>  Mon, 02 Apr 2012 21:53:02 +0100

grub2 (1.99-19) unstable; urgency=low

  [ Colin Watson ]
  * Add grub-probe to grub-mount-udeb (LP: #963471).
  * Backport from upstream:
    - Restore CFLAGS after efiemu check (closes: #665772).
    - Include __ctzdi2 and __ctzsi2 from libgcc if present (closes:
      #665993).
    - Support non-512B sectors and agglomerate reads.

  [ Debconf translations ]
  * Croatian (Tomislav Krznar).

 -- Colin Watson <cjwatson@debian.org>  Mon, 02 Apr 2012 18:26:09 +0100

grub2 (1.99-18) unstable; urgency=low

  [ Colin Watson ]
  * Ensure that /sbin and /usr/sbin are in $PATH when running tests (closes:
    #662916).
  * mkconfig_loopback.patch: Use different GRUB loop devices for different
    OS loop devices (thanks, bcbc; LP: #888281).
  * Backport from upstream:
    - Add support for LZO compression in btrfs (LP: #727535).
    - Fix efiemu configure check.

  [ Ilya Yanok ]
  * Backport from upstream:
    - Make FAT UUID uppercase to match Linux (LP: #948716).

  [ Debconf translations ]
  * Norwegian Bokmål (Hans Fredrik Nordhaug). 
  * Gujarati (Kartik Mistry).  Closes: #663542

 -- Colin Watson <cjwatson@debian.org>  Mon, 19 Mar 2012 18:24:33 +0000

grub2 (1.99-17) unstable; urgency=low

  * efi_disk_cache.patch: Fix incorrect GRUB_DISK_CACHE_BITS (LP: #944347).

 -- Colin Watson <cjwatson@debian.org>  Tue, 06 Mar 2012 17:43:42 +0000

grub2 (1.99-16) unstable; urgency=low

  * Backport from upstream:
    - Build with -fno-asynchronous-unwind-tables to save space (closes:
      #662787).

 -- Colin Watson <cjwatson@debian.org>  Tue, 06 Mar 2012 12:45:42 +0000

grub2 (1.99-15) unstable; urgency=low

  [ Adam Conrad ]
  * grub.cfg_400.patch: Redirect grep stdout to /dev/null since
    grub-mkconfig is "exec > grub.cfg.new", which causes grep's input
    and output to be the same FD (LP: #934269) (closes: #652972)
  * efi_disk_cache.patch: Bump the disk cache on EFI systems to
    dramatically reduce load times for vmlinux/initrd (LP: #944347)

  [ Colin Watson ]
  * no_libzfs.patch: Use xasprintf rather than asprintf.
  * Backport from upstream:
    - Rewrite XFS btree parsing; fixes invalid BMAP (closes: #657776).
    - Handle newer autotools, and add some missing quotes in the process.
      (Note that this moves grub-mkconfig_lib and update-grub_lib to
      /usr/share/grub; I added links in /usr/lib/grub for compatibility.)
    - Fix incorrect identifiers in bash-completion (closes: #661415).
    - Add support for GRUB_CMDLINE_GNUMACH (closes: #660493).
  * Build with GCC 4.6 (closes: #654727).

  [ Debconf translations ]
  * Dutch (Jeroen Schot).  Closes: #651275
  * Bulgarian (Damyan Ivanov).  Closes: #653356
  * Icelandic (Sveinn í Felli). 
  * Ukrainian (Yatsenko Alexandr).  Closes: #654294
  * Italian (Luca Monducci).  Closes: #654304
  * Thai (Theppitak Karoonboonyanan).  Closes: #656551
  * Uyghur (Abduqadir Abliz)
  * Indonesian (Mahyuddin Susanto).  Closes: #656705
  * Hebrew (Omer Zak).  Closes: #656852
  * Turkish (Atila KOÇ).  Closes: #656907
  * Polish (Michał Kułach).  Closes: #657265
  * Asturian (Mikel González).
  * Dzongkha (Dawa Pemo)
  * Tamil (Dr.T.Vasudevan). 
  * Belarusian (Viktar Siarhiejczyk).  Closes: #662615

 -- Colin Watson <cjwatson@debian.org>  Mon, 05 Mar 2012 16:58:01 +0000

grub2 (1.99-14) unstable; urgency=low

  * Rewrite no_libzfs.patch using a different approach.  (Closes: #648539)

 -- Robert Millan <rmh@debian.org>  Sun, 13 Nov 2011 00:14:38 +0100

grub2 (1.99-13) unstable; urgency=low

  [ Debconf translations ]
  * Portuguese (Miguel Figueiredo).  Closes: #641226
  * German (Martin Eberhard Schauer).  Closes: #641630
  * Sinhala (Danishka Navin).  Closes: #644080
  * Uyghur (Gheyret Tohti).  Closes: #627011

  [ Robert Millan ]
  * LVM support for GNU/kFreeBSD.
    - kfreebsd_lvm.patch
  * Cherry-pick several ZFS updates from upstream Bazaar.
    - zfs_update.patch
  * Build without libzfs.

 -- Robert Millan <rmh@debian.org>  Fri, 11 Nov 2011 23:04:58 +0100

grub2 (1.99-12) unstable; urgency=low

  [ Robert Millan ]
  * Fix grub-probe detection for LSI MegaRAID SAS devices on kFreeBSD.
    - kfreebsd_mfi_devices.patch

  [ Colin Watson ]
  * Backport from upstream:
    - Canonicalise the path argument to grub-probe (closes: #637768).
    - Skip */README* as well as README* (LP: #537123).

 -- Colin Watson <cjwatson@debian.org>  Mon, 05 Sep 2011 15:17:20 +0100

grub2 (1.99-11) unstable; urgency=low

  * Backport from upstream:
    - Honour GRUB_CMDLINE_LINUX_XEN_REPLACE and
      GRUB_CMDLINE_LINUX_XEN_REPLACE_DEFAULT, which replace
      GRUB_CMDLINE_LINUX and GRUB_CMDLINE_LINUX_DEFAULT (complementing the
      existing options which append; closes: #617538).

 -- Colin Watson <cjwatson@debian.org>  Mon, 08 Aug 2011 17:55:21 +0100

grub2 (1.99-10) unstable; urgency=high

  * Mark la_array as packed.
    - zfs_packed_la_array.patch

 -- Robert Millan <rmh@debian.org>  Sun, 07 Aug 2011 20:16:31 +0000

grub2 (1.99-9) unstable; urgency=low

  [ Colin Watson ]
  * Adjust apport hook to attach /boot/grub/device.map if it exists.
  * Fix regression in gfxterm background_color handling.
  * Improve detection of invalid shell syntax in apport hook.

  [ Debconf translations ]
  * Esperanto (Felipe E. F. de Castro).  Closes: #632157
  * Slovak (Slavko).

  [ Robert Millan ]
  * Enable grub-mount on kfreebsd-any.
  * Build grub-mount-udeb on kfreebsd-i386 and kfreebsd-amd64.

 -- Robert Millan <rmh@debian.org>  Mon, 25 Jul 2011 15:36:31 +0200

grub2 (1.99-8) unstable; urgency=low

  [ Robert Millan ]
  * Avoid buggy versions of libgeom-dev (see #630107).  Closes: #630197
  * Fix grub-probe detection for ATA devices using `ata' driver on kFreeBSD 9.
    - kfreebsd-9_ada_devices.patch

  [ Colin Watson ]
  * Update ntldr-img from grub-extras:
    - Handle ext3 inode sizes other than 128.

  [ Debconf translations ]
  * Kazakh (Baurzhan Muftakhidinov). Closes: #630915

 -- Colin Watson <cjwatson@debian.org>  Tue, 21 Jun 2011 02:10:10 +0100

grub2 (1.99-7) unstable; urgency=low

  [ Debconf translations ]
  * Basque (Iñaki Larrañaga Murgoitio).  Closes: #628716
  * Swedish (Martin Bagge / brother).  Closes: #628866
  * Czech (Miroslav Kure).  Closes: #628978
  * Brazilian Portuguese (Flamarion Jorge).  Closes: #629135
  * Spanish (Francisco Javier Cuadrado).  Closes: #629633

  [ Colin Watson ]
  * Cope with btrfs / inside an encrypted block device (thanks, alexeagar;
    LP: #757631).
  * Merge from Ubuntu:
    - Give up scanning partitions after ten consecutive open failures
      (LP: #787461).

 -- Colin Watson <cjwatson@debian.org>  Thu, 16 Jun 2011 00:13:14 +0100

grub2 (1.99-6) unstable; urgency=low

  [ Colin Watson ]
  * Update Vcs-* fields for Alioth changes.
  * Backport from upstream, removing the need for Breaks: udev (<< 168-1):
    - Don't stat devices unless we have to.

  [ Debconf translations ]
  * Catalan (Jordi Mallach).
  * Farsi (Behrad Eslamifar).  Closes: #628648

 -- Colin Watson <cjwatson@debian.org>  Tue, 31 May 2011 09:20:54 +0100

grub2 (1.99-5) unstable; urgency=low

  [ Colin Watson ]
  * Change grub2/linux_cmdline and grub2/kfreebsd_cmdline descriptions to
    indicate that the command line is allowed to be empty, since this is a
    common source of confusion (thanks, Jordan Uggla).
  * On non-Ubuntu-derived systems, add Breaks: udev (<< 168-1) to
    grub-common, for the sake of (some?) users without initrds (closes:
    #627587).

  [ Debconf translations ]
  * French (Christian Perrier)
  * Russian (Yuri Kozlov).  Closes: #628196
  * Simplified Chinese (YunQiang Su).  Closes: #628210
  * Japanese (Hideki Yamane).  Closes: #628382
  * Danish (Joe Hansen).  Closes: #628427

 -- Colin Watson <cjwatson@debian.org>  Sun, 29 May 2011 21:58:55 +0100

grub2 (1.99-4) unstable; urgency=low

  * Make grub-<platform>-bin packages depend on grub-common rather than
    grub2-common, and add grub2-common dependencies to grub-<platform>.
    This ensures that grub-<platform>-bin packages are coinstallable with
    grub-legacy, making it easier to use them as build-dependencies.
  * Stop trying to install the non-existent grub-ofpathname(8) on sparc for
    now.  It will exist in the next upstream snapshot.

 -- Colin Watson <cjwatson@debian.org>  Thu, 19 May 2011 12:38:45 +0100

grub2 (1.99-3) unstable; urgency=low

  * Ship grub-mkrescue on non-Linux amd64/i386 architectures.
  * Don't try to ship grub-mkrescue on sparc.
  * Drop boot_blocklist_hack.patch, fixed differently upstream some time ago
    by being smarter about filesystem-root-relative path conversion.

 -- Colin Watson <cjwatson@debian.org>  Wed, 18 May 2011 14:06:51 +0100

grub2 (1.99-2) unstable; urgency=low

  * Include both old and new Lintian override styles for
    statically-linked-binary tag, since ftp-master has not yet been updated
    to 2.5.0~rc1.

 -- Colin Watson <cjwatson@debian.org>  Tue, 17 May 2011 01:36:10 +0100

grub2 (1.99-1) unstable; urgency=low

  * New upstream release.
    - Ensure uniqueness of RAID array numbers even if some elements have a
      name (closes: #609804).
    - Remove unnecessary brackets from tr arguments (closes: #612564).
    - Add grub-mkrescue info documentation (closes: #612585).
    - Avoid generating invalid configuration when something that looks like
      a Xen hypervisor is present without any Xen kernels (closes: #612898).
    - Fix memory alignment when calling 'linux' multiple times on EFI
      (closes: #616638).
    - Fix grub-install on amd64 EFI systems (closes: #617388).
    - Automatically export pager variable (closes: #612995).
    - Fix parser error with "time" (closes: #612991).
    - Ignore case of bitmap extensions (closes: #611123).
    - Skip vmlinux-* on x86 platforms (closes: #536846, #546008).
    - Accept old-style Xen kernels (closes: #610428).
    - Skip damaged LVM volumes (closes: #544731).
    - Handle LVM mirroring (closes: #598441).
    - Detect spares and report them as not RAID members (closes: #611561).
    - Don't enable localisation unless gfxterm is available (closes:
      #604609).
    - Fix partitioned RAID support (closes: #595071, #613444).
    - Dynamically count the number of lines for the lower banner (closes:
      #606494).
    - Improve quoting in grub-mkconfig, to support background image file
      names containing spaces (closes: #612417).
    - Flush BIOS disk devices more accurately (closes: #623124).
    - Identify RAID devices by their UUID rather than by their guessed name
      (closes: #624232).
    - Add "SEE ALSO" sections to most man pages (closes: #551428).

  [ Christian Perrier ]
  * Drop extra word in French debconf translation. Thanks to David
    Prévôt.
  * Fix spelling error in French debconf translation. Thanks to David
    Prévôt.

  [ Colin Watson ]
  * Set PACKAGE_VERSION and PACKAGE_STRING using configure arguments rather
    than sedding configure.ac in debian/rules (which sometimes has annoying
    interactions with quilt, etc.).
  * Update branch_embed-sectors.patch:
    - Detect sector used by HighPoint RAID controller (closes: #394868).
  * Add debian/README.source (from quilt).
  * Make debian/rules more explicit about when autogen.sh is run.  We need
    to be careful that all full builds run it, since we use GRUB extras.
  * Merge from Ubuntu:
    - Handle filesystems loop-mounted on file images.
    - On Wubi, don't ask for an install device, but just update wubildr
      using the diverted grub-install.
    - Add grub-mount-udeb, containing just grub-mount.  This can be used by
      os-prober and other parts of d-i.
    - Artificially bump Replaces: grub-common versioning to account for
      grub-reboot/grub-set-default movement in Ubuntu.
  * Don't do a separate build pass for grub-common.  It will be identical to
    the build for the default platform for the CPU architecture anyway, so
    reuse that.
  * Build with GCC 4.5 on all architectures.
  * Update Lintian overrides for changes in Lintian 2.5.0~rc1.
  * Invert how files are split among binary packages: rather than code in
    debian/rules to remove files we don't want, add dh_install configuration
    to declare the files we do want.  This means a little more repetition
    for platform-specific programs, but it seems less confusing and easier
    to extend.
  * Drop versioned dependencies on base-files.  GPL-3 has been there for two
    Debian releases now, and the dependency was never upgrade-critical
    anyway.
  * Create grub2-common package containing files that are common among GRUB
    platform packages but that would break GRUB Legacy, or that are too
    confusing when coinstalled with GRUB Legacy (closes: #564167).
  * Drop conflict on an ancient (pre-lenny/hardy) version of desktop-base.
  * Move /etc/grub.d/05_debian_theme to grub-common, to go with the other
    /etc/grub.d/* files.
  * Drop redundant Suggests: os-prober from several platform packages, as
    grub-common already Recommends: os-prober.
  * Create grub-<platform>-bin packages corresponding to all grub-<platform>
    packages (except for grub-emu).  These do not automatically install the
    boot loader or update grub.cfg, and they install their binaries to
    /usr/lib/grub/<cpu>-<platform>/; this means that they can be installed
    in parallel, making it easier to use them to build GRUB-based disk
    images (e.g. d-i).  The grub-<platform> packages now depend on these and
    include symlinks, so their behaviour will remain as before.
  * Make grub-emu depend on grub-common.
  * Make the documentation directory in most binary packages be a symlink to
    that in grub-common.
  * Drop lenny compatibility from grub2-common's dpkg/install-info
    dependency, since it produces a Lintian warning and using the current
    packaging on lenny is probably rather a stretch anyway.

  [ Updated translations ]
  * Belarusian (Viktar Siarheichyk).  Closes: #606864
  * Danish (Joe Hansen).  Closes: #606879
  * Romanian (Andrei POPESCU).  Closes: #606888
  * Italian (Luca Monducci).  Closes: #606891
  * Brazilian Portuguese (Flamarion Jorge).  Closes: #610613
  * Greek (Emmanuel Galatoulas).  Closes: #604847

 -- Colin Watson <cjwatson@debian.org>  Mon, 16 May 2011 17:42:07 +0100

grub2 (1.99~rc1-13) unstable; urgency=low

  * Cherry-pick from upstream:
    - Use correct limits for mips initrd.
  * Run grub-install on install or upgrade of grub-yeeloong.
  * Update branch_fuse.patch:
    - Tell FUSE to run single-threaded, since GRUB code is not thread-safe
      (LP: #756297).

 -- Colin Watson <cjwatson@debian.org>  Fri, 15 Apr 2011 12:11:21 +0100

grub2 (1.99~rc1-12) unstable; urgency=low

  * Update branch_butter.patch:
    - Fix filename comparison.
    - Take extent offset in account on uncompressed extents.
    - Use filled extent size if available.
  * Allow use of first sector on btrfs (LP: #757446).
  * Merge from Ubuntu:
    - Build part_msdos and vfat into EFI boot images (LP: #677758).

 -- Colin Watson <cjwatson@debian.org>  Mon, 11 Apr 2011 16:22:08 +0100

grub2 (1.99~rc1-11) unstable; urgency=low

  * Update branch_fuse.patch:
    - Make grub-mount exit non-zero if opening the device or filesystem
      fails.
    - Translate GRUB error codes into OS error codes for FUSE (LP: #756456).
  * Merge from Ubuntu:
    - Fix use of freed memory when replacing existing loopback device
      (LP: #742967).

 -- Colin Watson <cjwatson@debian.org>  Sun, 10 Apr 2011 21:52:26 +0100

grub2 (1.99~rc1-10) unstable; urgency=low

  * Update branch_butter.patch, fixing RAID1/duplicated chunk size
    calculation (thanks, Vladimir Serbinenko; LP: #732149).

 -- Colin Watson <cjwatson@debian.org>  Sat, 09 Apr 2011 21:22:15 +0100

grub2 (1.99~rc1-9) unstable; urgency=low

  * Update branch_parse-color.patch, to blend text when any background is
    set as opposed to only when a stretched background is set (closes:
    #613120).
  * Make update-grub2 a symlink to update-grub, rather than bothering with a
    wrapper script.
  * Cherry-pick from upstream:
    - Check RAID superblock offset (closes: #610184).
    - Flush buffer cache on close and not on open (closes: #620663).
    - Handle special naming of yeeloong directory (closes: #620420).
  * Add grub-mount utility, from the upstream 'fuse' branch.
  * efibootmgr is only available on Linux architectures, so only make
    grub-efi-ia32 and grub-efi-amd64 depend on it on Linux.

 -- Colin Watson <cjwatson@debian.org>  Sat, 09 Apr 2011 03:39:56 +0100

grub2 (1.99~rc1-8) unstable; urgency=low

  * Cherry-pick from upstream:
    - Fix FreeBSD compilation problem.

 -- Colin Watson <cjwatson@debian.org>  Tue, 29 Mar 2011 15:13:51 +0100

grub2 (1.99~rc1-7) unstable; urgency=low

  * Add /proc/mdstat, LVM information, and listings of /dev/disk/by-id/ and
    /dev/disk/by-uuid/ to bug reports, by request of upstream.
  * Cherry-pick from upstream:
    - Use libgeom on FreeBSD to detect partitions (closes: #612128).
    - Copy the partition table zone if floppy support is disabled, even if
      no partition table is found (LP: #741867).
    - Fix an ext2 overflow affecting inodes past 2TiB.
    - Fix RAID-0 disk size calculation for metadata 1.x (LP: #743136).
  * Merge from Ubuntu:
    - Build with gcc-4.5 on ppc64.
    - Add apport hook for ProblemType = 'Package', thanks to Jean-Baptiste
      Lallement (LP: #591753).

 -- Colin Watson <cjwatson@debian.org>  Tue, 29 Mar 2011 12:30:36 +0100

grub2 (1.99~rc1-6) unstable; urgency=low

  * Cherry-pick from upstream:
    - Fix crash when extending menu entry line beyond 79 characters (closes:
      #615893).
    - Account for FreeBSD module headers when calculating allocation size.
    - Switch back to framebuffer page zero before loading the kernel
      (thanks, Felix Kuehling).
  * Merge from Ubuntu:
    - If we're upgrading and /boot/grub/core.img doesn't exist, then don't
      ask where to install GRUB, since it probably means we're in some kind
      of specialised environment such as a live USB stick (LP: #591202).
    - Drop the default priority of grub2/linux_cmdline to medium.  We only
      need to ask it if we're upgrading from GRUB Legacy and found an empty
      kopt in menu.lst (LP: #591202).
  * Update branch_embed-sectors.patch, avoiding consuming lots of space and
    time if the first partition is not near the start of the disk (closes:
    #619458, LP: #691569).

 -- Colin Watson <cjwatson@debian.org>  Fri, 25 Mar 2011 19:23:04 +0000

grub2 (1.99~rc1-5) unstable; urgency=low

  * Update debian/legacy/update-grub to the version from grub 0.97-65.
  * Mark binary packages as Multi-Arch: foreign (for example, an amd64
    kernel installed on an i386 system could use the native architecture's
    GRUB).
  * Rewrite find_root_device_from_mountinfo to cope with move-mounts
    (LP: #738345).

  [ Updated translations ]
  * Esperanto (Felipe Castro).  Closes: #606524
  * Thai (Theppitak Karoonboonyanan).  Closes: #607706

 -- Colin Watson <cjwatson@debian.org>  Wed, 23 Mar 2011 15:51:47 +0000

grub2 (1.99~rc1-4) unstable; urgency=low

  * Don't touch /boot/grub/grub2-installed if using the --root-directory
    option to grub-install (thanks, Nicolas George; closes: #614927).
  * Update branch_devmapper.patch, adding partitioned MD RAID support
    (untested) and support for probing multipath disks.
  * Update ntldr-img from grub-extras:
    - Only call ntfs_fix_mmft if the attribute to find is AT_DATA.  This
      matches GRUB's NTFS module.
    - Install grubinst as grub-ntldr-img.
  * Fix loading GRUB from lnxboot (LP: #693671).
  * Update branch_embed-sectors.patch to avoid straying into first partition
    when embedding-area sectors are in use (closes: #613409, LP: #730225).

 -- Colin Watson <cjwatson@debian.org>  Tue, 15 Mar 2011 11:01:48 +0000

grub2 (1.99~rc1-3) unstable; urgency=low

  * Build for ppc64 (except for grub-emu, which doesn't build cleanly yet).
  * Suppress output from debconf-communicate in upgrade-from-grub-legacy.
  * Refer to the info documentation at the top of /etc/default/grub (closes:
    #612538).
  * We need at least freebsd-utils (>= 8.0-4) on kFreeBSD architectures for
    camcontrol, so depend on it.
  * Tolerate camcontrol failing to read capacity of IDE devices, until such
    time as we know how to do this properly (see #612128).
  * Adjust /etc/default/grub for rename of GRUB_DISABLE_LINUX_RECOVERY to
    GRUB_DISABLE_RECOVERY (closes: #612777).
  * Update ntldr-img from grub-extras:
    - Install g2hdr.bin and g2ldr.mbr (closes: #613245).

 -- Colin Watson <cjwatson@debian.org>  Wed, 16 Feb 2011 13:11:11 +0000

grub2 (1.99~rc1-2) unstable; urgency=low

  * Merge 1.98+20100804-13 and 1.98+20100804-14, updating translations:
    - Kazakh (Baurzhan Muftakhidinov / Timur Birsh).
  * mkconfig_skip_dmcrypt.patch: Refer to GRUB_PRELOAD_MODULES rather than
    suggesting people write a /etc/grub.d/01_modules script (thanks, Jordan
    Uggla).
  * Handle empty dir passed to grub_find_root_device_from_mountinfo; fixes
    grub-mkrelpath on btrfs subvolumes (LP: #712029).
  * Add rootflags=subvol=<name> if / is on a btrfs subvolume (LP: #712029).
  * Upload to unstable.

 -- Colin Watson <cjwatson@debian.org>  Tue, 08 Feb 2011 11:39:26 +0000

grub2 (1.99~rc1-1) experimental; urgency=low

  [ Colin Watson ]
  * New upstream release candidate.

  [ Alexander Kurtz ]
  * 05_debian_theme:
    - If we find a background image and no colours were specified, use
      upstream defaults for color_normal and color_highlight rather than
      setting color_normal to black/black.
    - Make the code more readable by replacing code for handling
      alternatives.
    - Make the code for searching for pictures in /boot/grub more readable
      and robust (for example against newlines in the filename).
    - Don't try the other alternatives when $GRUB_BACKGROUND is set; you can
      now add GRUB_BACKGROUND= to /etc/default/grub to force no background
      image (closes: #608263).

 -- Colin Watson <cjwatson@debian.org>  Mon, 17 Jan 2011 13:43:06 +0000

grub2 (1.99~20110112-1) experimental; urgency=low

  * New Bazaar snapshot.
    - Disable ieee1275_fb on sparc (closes: #560823).
    - Fix pf2 font generation on big-endian platforms (closes: #609818).
  * branch_butter.patch: Resolve the device returned by
    grub_find_root_device_from_mountinfo or find_root_device_from_libzfs
    using grub_find_device (closes: #609590, #609814, LP: #700147).

 -- Colin Watson <cjwatson@debian.org>  Thu, 13 Jan 2011 00:12:41 +0000

grub2 (1.99~20110111-1) experimental; urgency=low

  * New Bazaar snapshot.
    - Don't check amount of low memory, as reportedly INT 12h can be broken
      and if low memory is too low we wouldn't have gotten into
      grub_machine_init anyway (closes: #588293, LP: #513528).
    - Submenu default support (LP: #691878).
    - Fix optimisation-dependent grub-mklayout crash (closes: #609584).
  * branch_butter.patch: Don't free an uninitialised pointer if /proc is
    unmounted (LP: #697493).
  * Add a po/LINGUAS file listing the translations we've synced from the TP
    (closes: #609671).

 -- Colin Watson <cjwatson@debian.org>  Tue, 11 Jan 2011 17:11:44 +0000

grub2 (1.99~20110106-1) experimental; urgency=low

  * New Bazaar snapshot.
    - Check that named RAID array devices exist before using them (closes:
      #606035).
    - Clear terminfo output on initialisation (closes: #569678).
    - Fix grub-probe when btrfs is on / without a separate /boot.

 -- Colin Watson <cjwatson@debian.org>  Thu, 06 Jan 2011 13:38:57 +0000

grub2 (1.99~20110104-2) experimental; urgency=low

  * Support long command lines as per the 2.06 Linux boot protocol, from the
    upstream 'longlinuxcmd' branch.
  * Add a background_color command, from the upstream 'parse-color' branch.
  * Update branch_devmapper.patch, adding a #include to fix a build failure
    on Ubuntu amd64.
  * When embedding the core image in a post-MBR gap, check for and avoid
    sectors matching any of a number of known signatures, from the upstream
    'embed-sectors' branch.

 -- Colin Watson <cjwatson@debian.org>  Wed, 05 Jan 2011 13:31:05 +0000

grub2 (1.99~20110104-1) experimental; urgency=low

  * New Bazaar snapshot.
    - Don't emit drivemap directive for Windows Server 2008 (closes:
      #607687).
    - Don't add spurious RAID array members (closes: #605357).
    - Improve presentation of Xen menu entries (closes: #607867).
    - Fix PCI probing hangs by skipping remaining functions on devices that
      do not implement function 0 (closes: #594967).
    - Fix typo in descriptions of extract_legacy_entries_source and
      extract_legacy_entries_configfile (LP: #696721).
  * Merge 1.98+20100804-12:
    - Use semicolons rather than commas to separate size from model in
      debconf disk and partition descriptions.
  * Add full btrfs support, from the upstream 'butter' branch.
  * Support partitioned loop devices and improve devmapper support, from the
    upstream 'devmapper' branch.
  * Add squashfs 4 support, from the upstream 'squash' branch.

 -- Colin Watson <cjwatson@debian.org>  Tue, 04 Jan 2011 16:12:45 +0000

grub2 (1.99~20101221-1) experimental; urgency=low

  * New Bazaar snapshot.
    - Initialise next pointer when creating multiboot module (closes:
      #605567).
    - Fix gettext quoting to work with bash as /bin/sh, and make echo
      UTF-8-clean so that (at least) Catalan boot messages are displayed
      properly (closes: #605615).
    - Fix use of uninitialised memory in Reed-Solomon recovery code
      (LP: #686705).

 -- Colin Watson <cjwatson@debian.org>  Tue, 21 Dec 2010 17:43:52 +0000

grub2 (1.99~20101210-2) experimental; urgency=low

  * Automatically remove MD devices from device.map on upgrade, since the
    BIOS cannot read from these and including them in device.map will break
    GRUB's ability to read from such devices (LP: #690030).
  * Merge 1.98+20100804-9, 1.98+20100804-10, and 1.98+20100804-11:
    - Apply debconf template review by debian-l10n-english and mark several
      more strings for translation, thanks to David Prévot and Justin B Rye.
    - Incorporate rewritten 05_debian_theme by Alexander Kurtz, which works
      when /usr is inaccessible by GRUB.

 -- Colin Watson <cjwatson@debian.org>  Sun, 19 Dec 2010 13:25:14 +0000

grub2 (1.99~20101210-1) experimental; urgency=low

  * New Bazaar snapshot.
    - ZFS moved into grub-core.
    - Extend gettext to fall back from ll_CC to ll, and set lang to include
      country part by default so that Chinese works (LP: #686788).
  * Remove grub-mknetdir from grub-emu.
  * Exit silently from zz-update-grub kernel hook if update-grub does not
    exist (e.g. if grub-pc has been removed but not purged; closes:
    #606184).

 -- Colin Watson <cjwatson@debian.org>  Sat, 11 Dec 2010 01:22:26 +0000

grub2 (1.99~20101126-1) experimental; urgency=low

  * New Bazaar snapshot (mipsel build fix, LVM-on-RAID probing fix).
  * Fix comma-separation in handling of grub-pc/install_devices.

 -- Colin Watson <cjwatson@debian.org>  Fri, 26 Nov 2010 13:08:52 +0000

grub2 (1.99~20101124-1) experimental; urgency=low

  * New Bazaar snapshot (command priorities, build fixes, grub-mkdevicemap
    segfault).
  * Don't try to build grub-efi-amd64 on kfreebsd-i386 or hurd-i386
    (requires gcc-4.4-multilib).

 -- Colin Watson <cjwatson@debian.org>  Wed, 24 Nov 2010 12:12:33 +0000

grub2 (1.99~20101123-1) experimental; urgency=low

  * New Bazaar snapshot (build fixes).
  * Build-depend on qemu-utils and parted on non-Hurd architectures.
  * qemu_img_exists.patch: Skip partmap test if qemu-img doesn't exist (as
    is the case on the Hurd).
  * Make grub-efi-ia32 and grub-efi-amd64 depend on efibootmgr so that
    grub-install works properly.
  * Upgrade the installed core image when upgrading grub-efi-ia32 or
    grub-efi-amd64, although only if /boot/efi/EFI/<id> (where <id> is an
    identifier based on GRUB_DISTRIBUTOR, e.g. 'debian') already exists.
  * Re-expand a couple of dpkg architecture wildcards to exclude certain
    special cases: gcc-4.4-multilib is not available on kfreebsd-i386 or
    hurd-i386, and qemu-system is not available on hurd-i386.

 -- Colin Watson <cjwatson@debian.org>  Tue, 23 Nov 2010 10:51:23 +0000

grub2 (1.99~20101122-1) experimental; urgency=low

  [ Colin Watson ]
  * New Bazaar snapshot.  Too many changes to list in full, but some of the
    more user-visible ones are as follows:
    - GRUB script:
      + Function parameters, "break", "continue", "shift", "setparams",
        "return", and "!".
      + "export" command supports multiple variable names.
      + Multi-line quoted strings support.
      + Wildcard expansion.
    - sendkey support.
    - USB hotunplugging and USB serial support.
    - Rename CD-ROM to cd on BIOS.
    - Add new --boot-directory option to grub-install, grub-reboot, and
      grub-set-default; the old --root-directory option is still accepted
      but was often confusing.
    - Basic btrfs detection/UUID support (but no file reading yet).
    - bash-completion for utilities.
    - If a device is listed in device.map, always assume that it is
      BIOS-visible rather than using extra layers such as LVM or RAID.
    - Add grub-mknetdir script (closes: #550658).
    - Remove deprecated "root" command.
    - Handle RAID devices containing virtio components.
    - GRUB Legacy configuration file support (via grub-menulst2cfg).
    - Keyboard layout support (via grub-mklayout and grub-kbdcomp).
    - Check generated grub.cfg for syntax errors before saving.
    - Pause execution for at most ten seconds if any errors are displayed,
      so that the user has a chance to see them.
    - Support submenus.
    - Write embedding zone using Reed-Solomon, so that it's robust against
      being partially overwritten (closes: #550702, #591416, #593347).
    - GRUB_DISABLE_LINUX_RECOVERY and GRUB_DISABLE_NETBSD_RECOVERY merged
      into a single GRUB_DISABLE_RECOVERY variable.
    - Fix loader memory allocation failure (closes: #551627).
    - Don't call savedefault on recovery entries (closes: #589325).
    - Support triple-indirect blocks on ext2 (closes: #543924).
    - Recognise DDF1 fake RAID (closes: #603354).

  [ Robert Millan ]
  * Use dpkg architecture wildcards.

  [ Updated translations ]
  * Slovenian (Vanja Cvelbar).  Closes: #604003
  * Dzongkha (dawa pemo via Tenzin Dendup).  Closes: #604102

 -- Colin Watson <cjwatson@debian.org>  Mon, 22 Nov 2010 12:24:56 +0000

grub2 (1.98+20100804-14) unstable; urgency=low

  [ Updated translations ]
  * Kazakh (Baurzhan Muftakhidinov / Timur Birsh).  Closes: #609187

  [ Alexander Kurtz ]
  * 05_debian_theme:
    - If we find a background image and no colours were specified, use
      upstream defaults for color_normal and color_highlight rather than
      setting color_normal to black/black.
    - Don't try the other alternatives when $GRUB_BACKGROUND is set; you can
      now add GRUB_BACKGROUND= to /etc/default/grub to force no background
      image (closes: #608263).

 -- Colin Watson <cjwatson@debian.org>  Mon, 17 Jan 2011 23:19:38 +0000

grub2 (1.98+20100804-13) unstable; urgency=low

  * Backport from upstream:
    - Don't add spurious RAID array members (closes: #605357).

 -- Colin Watson <cjwatson@debian.org>  Tue, 04 Jan 2011 14:07:14 +0000

grub2 (1.98+20100804-12) unstable; urgency=low

  * Backport from upstream:
    - Support big ext2 files (closes: #543924).
    - Fix gettext quoting to work with bash as /bin/sh, and make echo
      UTF-8-clean so that (at least) Catalan boot messages are displayed
      properly (closes: #605615).
    - Initialise next pointer when creating multiboot module (closes:
      #605567).
    - Fix PCI probing hangs by skipping remaining functions on devices that
      do not implement function 0 (closes: #594967).
  * Use semicolons rather than commas to separate size from model in debconf
    disk and partition descriptions; commas are too easily confused with the
    multiselect choice separator, and in particular make it impossible to
    answer questions properly in the editor frontend (closes: #608449).
    Unfuzzy all translations where possible.

 -- Colin Watson <cjwatson@debian.org>  Tue, 04 Jan 2011 00:42:29 +0000

grub2 (1.98+20100804-11) unstable; urgency=low

  * Exit silently from zz-update-grub kernel hook if update-grub does not
    exist (e.g. if grub-pc has been removed but not purged; closes:
    #606184).
  * Apply debconf template review by debian-l10n-english and mark several
    more strings for translation, thanks to David Prévot and Justin B Rye
    (closes: #605748).
  * Unfuzzy some translations that were not updated in this round (thanks,
    David Prévot; closes: #606921).
  * Incorporate rewritten 05_debian_theme by Alexander Kurtz, which works
    when /usr is inaccessible by GRUB (closes: #605705).
  * Backport from upstream:
    - Recognise DDF1 DM-RAID (closes: #603354).

  [ Updated translations ]
  * Chinese (YunQiang Su).  Closes: #606426
  * Indonesian (Arief S Fitrianto).  Closes: #606431
  * Slovenian (Vanja Cvelbar).  Closes: #606445
  * Swedish (Martin Bagge / brother).  Closes: #606455
  * Ukrainian (Yatsenko Alexandr).  Closes: #606538
  * Basque (Iñaki Larrañaga Murgoitio).  Closes: #606644
  * Slovak (Slavko).  Closes: #606663
  * Catalan (Jordi Mallach).
  * Bulgarian (Damyan Ivanov).  Closes: #606452
  * Persian (Morteza Fakhraee).  Closes: #606672
  * Russian (Yuri Kozlov).  Closes: #606753
  * Dutch (Paul Gevers).  Closes: #606807
  * Japanese (Hideki Yamane).  Closes: #606836
  * French (Christian Perrier).  Closes: #606842
  * Czech (Miroslav Kure).  Closes: #606854
  * Spanish (Francisco Javier Cuadrado).  Closes: #606903
  * Portuguese (Tiago Fernandes / Miguel Figueiredo).  Closes: #606908
  * German (Martin Eberhard Schauer).  Closes: #606896

 -- Colin Watson <cjwatson@debian.org>  Sat, 18 Dec 2010 17:20:09 +0000

grub2 (1.98+20100804-10) unstable; urgency=low

  * fix_crash_condition_in_kfreebsd_loader.patch: Import from upstream.
    Fixes crash condition in case kfreebsd_* commands are used after
    kfreebsd has (gracefully) failed.

 -- Robert Millan <rmh@debian.org>  Tue, 30 Nov 2010 19:40:11 +0100

grub2 (1.98+20100804-9) unstable; urgency=low

  [ Robert Millan ]
  * Import from upstream:
    - refuse_embedingless_cross_disk.patch: Refuse to do a cross-disk
      embeddingless install rather than creating a broken install.
    - fix_grub_install_error_msg.patch: Replace useless recomendation to
      pass --modules with a recomendation to report a bug.
    - message_refresh.patch: Make error messages visible again. (Closes: #605485)

  [ Jordi Mallach ]
  * Update Catalan translation with latest file from the Translation Project.

  [ Updated translations ]
  * Slovenian (Vanja Cvelbar).  Closes: #604003
  * Dzongkha (dawa pemo via Tenzin Dendup).  Closes: #604102

 -- Robert Millan <rmh@debian.org>  Tue, 30 Nov 2010 15:44:02 +0100

grub2 (1.98+20100804-8) unstable; urgency=low

  [ Robert Millan ]
  * increase_disk_limit.patch: Increase SCSI/IDE disk limits to cope with
    Sun Fire X4500.
  * linux_mdraid_1x.patch: Support for Linux MD RAID v1.x.  (Closes: #593652)
  * yeeloong_boot_info.patch: On Yeeloong, pass machine type information
    to Linux.

  [ Updated translations ]
  * Portuguese fixed by Christian Perrier (variable names
    were translated)

 -- Robert Millan <rmh@debian.org>  Fri, 05 Nov 2010 23:43:15 +0100

grub2 (1.98+20100804-7) unstable; urgency=low

  [ Robert Millan ]
  * zfs_fix_mkrelpath.patch: Replace with proper fix from upstream Bazaar.
    (Closes: #601087)

  [ Updated translations ]
  * Vietnamese (Clytie Siddall). Closes: #598327
  * Icelandic (Sveinn í Felli).  Closes: #600126

 -- Robert Millan <rmh@debian.org>  Sun, 24 Oct 2010 16:35:37 +0200

grub2 (1.98+20100804-6) unstable; urgency=low

  [ Robert Millan ]
  * zfs_v23.patch: Accept ZFS up to v23 (no changes required).
  * fix_usb_boot.patch: Fix boot on USB devices, for BIOSes that
    expose them as floppies.  (Closes: #600580)
  * zfs_fix_mkrelpath.patch: Fix grub-mkrelpath for non-root ZFS.
    (Closes: #600578)

  [ Updated translations ]
  * Kazakh (kk.po) by Baurzhan Muftakhidinov via Timur Birsh (closes:
    #598188).
  * Portuguese (pt.po) by Tiago Fernandes via Rui Branco (closes: #599767).
  * Catalan (ca.po) by Jordi Mallach.

 -- Robert Millan <rmh@debian.org>  Thu, 21 Oct 2010 23:45:23 +0200

grub2 (1.98+20100804-5) unstable; urgency=low

  [ Updated translations ]
  * Hebrew (he.po) by Omer Zak and Lior Kaplan (closes: #593855).
  * Romanian (ro.po) by ioan-eugen STAN (closes: #595727).
  * Esperanto (eo.po) by Felipe Castro (closes: #596171).

  [ Colin Watson ]
  * Make grub-efi-amd64 conflict with grub-pc as well as the other way
    round.
  * Backport upstream patches to fix DM-RAID support (closes: #594221,
    LP: #634840).

  [ Robert Millan ]
  * enable_zfs.patch: Fix grub-fstest build problem.
  * zfs_fix_label_arg.patch: Fix kfreebsd_device initialization on ZFS
    for non-main filesystems.

 -- Colin Watson <cjwatson@debian.org>  Fri, 17 Sep 2010 23:45:10 +0100

grub2 (1.98+20100804-4) unstable; urgency=low

  [ Updated translations ]
  * Italian (it.po) by Luca Monducci (closes: #593685).
  * Finnish (fi.po) by Esko Arajärvi (closes: #593921).

  [ Colin Watson ]
  * Run update-grub from kernel hooks if DEB_MAINT_PARAMS is unset, for
    compatibility with old kernel packages.  This may produce duplicate runs
    of update-grub, but that's better than not running it at all (closes:
    #594037).

 -- Colin Watson <cjwatson@debian.org>  Mon, 23 Aug 2010 12:11:55 +0100

grub2 (1.98+20100804-3) unstable; urgency=low

  [ Updated translations ]
  * Brazilian Portuguese (pt_BR.po) by Flamarion Jorge (closes: #592156).
  * Asturian (ast.po) by Maacub (closes: #592313).
  * Galician (gl.po) by Jorge Barreiro (closes: #592816).

  [ Robert Millan ]
  * Backport ZFS bugfixes from upstream Bazaar:
    - zfs_fix_chroot.patch: Fix breakage when running grub-probe inside chroot.
    - zfs_fix_label_arg.patch: Fix grub-probe fs_label argument.
    - zfs_fix_pathname.patch: Fix pathname for non-root ZFS filesystems.
    - zfs_fix_segfault.patch: Fix segfault when /dev is not mounted.

  [ Colin Watson ]
  * Escape single quotes when removing them from $mode in zz-update-grub, so
    that this works when /bin/sh is bash (thanks, Will Dyson; closes:
    #593242).
  * Add support for ext2 root on GNU/kFreeBSD (thanks, Aurelien Jarno;
    closes: #593467).

 -- Colin Watson <cjwatson@debian.org>  Thu, 19 Aug 2010 18:21:45 +0100

grub2 (1.98+20100804-2) unstable; urgency=low

  [ Colin Watson ]
  * Make /etc/kernel/postrm.d/zz-update-grub a real file rather than a
    symlink (closes: #592076).

  [ Updated translations ]
  * Norwegian Bokmål (nb.po) by Hans Nordhaug (closes: #591569).

 -- Colin Watson <cjwatson@debian.org>  Sat, 07 Aug 2010 17:53:34 +0100

grub2 (1.98+20100804-1) unstable; urgency=low

  * New Bazaar snapshot.
    - Fix grub-emu build on GNU/kFreeBSD (closes: #591490).

  [ Colin Watson ]
  * Add kernel hook scripts and remove any uses of update-grub as a
    postinst_hook or postrm_hook in /etc/kernel-img.conf (closes: #554175).
    Thanks to Ben Hutchings for advice and to Harald Braumann for an early
    implementation.
  * Extend the existing GRUB_LEGACY_0_BASED_PARTITIONS handling to avoid
    new-style partition naming when generating output for GRUB Legacy
    (closes: #590554).

  [ Updated translations ]
  * Slovak (sk.po) by Slavko (closes: #591458).

 -- Colin Watson <cjwatson@debian.org>  Wed, 04 Aug 2010 04:48:11 +0100

grub2 (1.98+20100802-1) unstable; urgency=low

  * New Bazaar snapshot.
    - Remove compatibility with terminal.mod prior to
      terminal_input/terminal_output separation (LP: #519358).
    - Enable `grub-probe -t device' resolution on ZFS.
    - Don't use UUID for LVM root when generating Xen entries (closes:
      #591093).
    - Restore missing whitespace to commands' --help output (closes:
      #590874).
    - Select unique numbers for named RAID arrays, for use as keys in the
      disk cache.

  [ Updated translations ]
  * German (Martin Eberhard Schauer).  Closes: #590108
  * Spanish (Francisco Javier Cuadrado).  Closes: #590448
  * Traditional Chinese (Tetralet).  Closes: #591191
  * Danish (Joe Hansen).  Closes: #591223
  * Dutch (Paul Gevers).  Closes: #590864
  * Japanese (Hideki Yamane).  Closes: #591058

  [ Robert Millan ]
  * postinst.in: Fill in device size and model information on GNU/kFreeBSD,
    using camcontrol.
  * patches/enable_zfs.patch: New patch. Link ZFS from grub-extras into
    grub-probe and grub-setup.
  * control: Build-Depend on libzfs-dev and libnvpair-dev on kfreebsd-*.

  [ Colin Watson ]
  * Offer RAID devices as GRUB installation targets if they contain /,
    /boot, or /boot/grub.

 -- Colin Watson <cjwatson@debian.org>  Tue, 03 Aug 2010 02:13:07 +0100

grub2 (1.98+20100722-1) unstable; urgency=low

  * New Bazaar snapshot.
    - Don't count named RAID arrays when looking for unused array numbers.

  [ Colin Watson ]
  * Merge from Ubuntu:
    - grub-common Breaks: lupin-support (<< 0.30) due to a grub-mkimage
      syntax change (lupin-support isn't in Debian, but this is harmless
      anyway).

 -- Colin Watson <cjwatson@debian.org>  Thu, 22 Jul 2010 14:33:34 +0100

grub2 (1.98+20100720-1) unstable; urgency=low

  * New Bazaar snapshot.
    - Link to Info documentation on changes from GRUB Legacy in README
      (closes: #502623).
    - Add support for mdadm metadata formats 1.x (closes: #492897).

  [ Aaron M. Ucko ]
  * Compare -trunk kernels earlier than numeric ABIs (closes: #568160).

  [ Colin Watson ]
  * Remove /boot/grub/device.map, /boot/grub/grubenv,
    /boot/grub/installed-version, and /boot/grub/locale/ on purge, if
    permitted (closes: #547679).
  * Convert from CDBS to dh.
  * Use exact-version dependencies in grub2 and grub-efi, to reduce
    potential confusion.
  * Raise priority of grub-common and grub-pc to optional (also done in
    archive overrides).
  * Copy-edit debian/presubj.
  * Use 'mktemp -t' rather than hardcoding /tmp (closes: #589537).

  [ Mario 'BitKoenig' Holbe ]
  * Update /etc/grub.d/05_debian_theme to handle multiple entries in
    GRUB_TERMINAL_OUTPUT (closes: #589322).

  [ Updated translations ]
  * Simplified Chinese (zh_CN.po) by YunQiang Su (closes: #589013).
  * Russian (ru.po) by Yuri Kozlov (closes: #589244).
  * Swedish (sv.po) by Martin Bagge / brother (closes: #589259).
  * Bulgarian (bg.po) by Damyan Ivanov (closes: #589272).
  * Indonesian (id.po) by Arief S Fitrianto (closes: #589318).
  * Arabic (ar.po) by Ossama M. Khayat.
  * Basque (eu.po) by Iñaki Larrañaga Murgoitio (closes: #589489).
  * Persian (fa.po) by Bersam Karbasion (closes: #589544).
  * Czech (cs.po) by Miroslav Kure (closes: #589568).
  * Belarusian (be.po) by Viktar Siarheichyk (closes: #589634).

 -- Colin Watson <cjwatson@debian.org>  Wed, 21 Jul 2010 09:11:14 +0100

grub2 (1.98+20100710-1) unstable; urgency=low

  * New Bazaar snapshot.
    - Handle degraded RAID arrays in grub-probe and grub-setup.
    - Fix gfxterm pager handling.

  [ Fabian Greffrath ]
  * Get value of correct debconf question when deciding whether to purge
    /boot/grub (closes: #588331).

  [ Colin Watson ]
  * Generate device.map in something closer to the old ordering (thanks,
    Vadim Solomin).

  [ Updated translations ]
  * Croatian (hr.po) by Josip Rodin, closes: #588350.
  * French (fr.po) by Christian Perrier (closes: #588695).

 -- Colin Watson <cjwatson@debian.org>  Mon, 12 Jul 2010 11:46:53 +0100

grub2 (1.98+20100706-1) unstable; urgency=low

  * New Bazaar snapshot.
    - USB hub support.
    - Fix GRUB_BACKGROUND configuration ordering.
    - Fix corruption of first entry name in a reiserfs directory.
    - Don't include MD devices when generating device.map (if you're using
      RAID and upgraded through 1.98+20100702-1 or 1.98+20100705-1, you may
      need to fix this up manually).

 -- Colin Watson <cjwatson@debian.org>  Tue, 06 Jul 2010 18:06:40 +0100

grub2 (1.98+20100705-1) unstable; urgency=medium

  * New Bazaar snapshot.
    - Bidi and diacritics support.
      + Use terminfo for ieee1275 terminals (closes: #586953).
    - Don't use empty grub_device in EFI grub-install (closes: #587838).
    - Fix grub-setup core.img comparison when not embedding (thanks, Matt
      Kraai and M. Vefa Bicakci; closes: #586621).

  * Update Source: in debian/copyright (thanks, Jörg Sommer).
  * Convert by-id disk device names from device.map to traditional device
    names for display (closes: #587951).
  * Set urgency=medium.  We've cleared out most of the apparent regressions
    at this point, and #550704 is getting more and more urgent to fix in
    testing.

 -- Colin Watson <cjwatson@debian.org>  Mon, 05 Jul 2010 02:09:58 +0100

grub2 (1.98+20100702-1) unstable; urgency=low

  * New Bazaar snapshot.
    - Use video functions in Linux loader rather than hardcoding UGA; load
      all available video backends (closes: #565576, probably).
    - Add support for initrd images on Fedora 13.
    - Output grub.cfg stanzas for Xen (closes: #505517).
    - Add 'cat --dos' option to treat DOS-style "\r\n" line endings as
      simple newlines (closes: #586358).
    - Change grub-mkdevicemap to emit /dev/disk/by-id/ names where possible
      on Linux.
    - Return CF correctly in mmap e820/e801 int15 hook (closes: #584846).
    - The info documentation now has no broken references, although of
      course it could still use more work (closes: #553460).
    - Support GRUB_BADRAM in grub-mkconfig.
    - Skip LVM snapshots (closes: #574863).

  [ Colin Watson ]
  * Mention grub-rescue-usb.img in grub-rescue-pc description (closes:
    #586462).
  * Add instructions for using grub-rescue-usb.img (closes: #586463).
  * Remove /usr/lib/grub/mips-* from grub-common rather than the incorrect
    /usr/lib/grub/mipsel-*, so that it stops clashing with grub-yeeloong;
    add a versioned Replaces to grub-yeeloong just in case (closes:
    #586526).
  * Remove qemu-system build-dependency on hurd-i386, where it doesn't seem
    to exist.  Disable tests if qemu-system-i386 isn't available.
  * Mark "upgrade-from-grub-legacy" paragraph in
    grub-pc/chainload_from_menu.lst as untranslatable.
  * Update Homepage field (thanks, Sedat Dilek).
  * On Linux, if /boot/grub/device.map exists on upgrade to this version,
    regenerate it to use stable device names in /dev/disk/by-id/.  If it had
    more than one entry, then display a critical-priority debconf note
    (sorry, but it's better than silently breaking boot menu entries)
    advising people to check custom boot menu entries and update them if
    necessary (closes: #583271).
  * Use 'set -e' rather than '#! /bin/sh -e' or '#! /bin/bash -e', to avoid
    accidents when debugging with 'sh -x'.
  * Store grub-pc/install_devices as persistent device names under
    /dev/disk/by-id/ (closes: #554790).  Migrate previous device names to
    that, with explicit confirmation in non-trivial cases to make sure we
    got the right ones.  If the devices we were told to install to ever go
    away, ask again.  (This is based on the implementation in Ubuntu.)
  * If grub-install fails during upgrade-from-grub-legacy, allow the user to
    try again with a different device, but failing that cancel the upgrade
    (closes: #587790).
  * Remove numbering from patch files.  The order is now explicit in a quilt
    series file, and renumbering from time to time is tedious.

  [ Updated translations ]
  * Ukrainian (uk.po) by Yatsenko Alexandr / Borys Yanovych (closes:
    #586611).
  * Indonesian (id.po) by Arief S Fitrianto (closes: #586799).
  * Swedish (sv.po) by Martin Bagge (closes: #586827).
  * Persian (fa.po) by Behrad Eslamifar (closes: #587085).
  * French (fr.po) by Christian Perrier (closes: #587383).
  * Galician (gl.po) by Jorge Barreiro (closes: #587796).

  [ Robert Millan ]
  * Add commented GRUB_BADRAM example in debian/default/grub.

 -- Colin Watson <cjwatson@debian.org>  Fri, 02 Jul 2010 17:42:56 +0100

grub2 (1.98+20100617-1) unstable; urgency=low

  * New Bazaar snapshot.
    - Fix i386-pc prefix handling with nested partitions (closes: #585068).

  * When running grub-pc.postinst from upgrade-from-grub-legacy, tell it to
    disregard the fact that /boot/grub/stage2 and /boot/grub/menu.lst still
    exist (closes: #550477).
  * Touch a marker file when grub-install is run but GRUB Legacy files are
    still around.  If that marker file is present, pretend that GRUB Legacy
    files are missing when upgrading.
  * If GRUB Legacy files are present when upgrading, scan boot sectors of
    all disks for GRUB 2.  If we find GRUB 2 installed anywhere, then ask
    the user if they want to finish conversion to GRUB 2, and warn them that
    not doing so may render the system unbootable (closes: #586143).  Thanks
    to Sedat Dilek for helping to narrow down this bug.
  * Leaving grub-pc/install_devices empty makes sense in some situations,
    but more often than not is a mistake.  On the other hand, automatically
    selecting all disk devices would upset some people too.  Compromise by
    simply asking for explicit confirmation if grub-pc/install_devices is
    left empty, defaulting to false so that simply selecting all the
    defaults in debconf can't leave you with an unbootable system (closes:
    #547944, #557425).

 -- Colin Watson <cjwatson@debian.org>  Sat, 19 Jun 2010 01:31:40 +0100

grub2 (1.98+20100614-2) unstable; urgency=low

  * Build-depend on gcc-4.4-multilib on i386 and kopensolaris-i386 too, in
    order to build grub-efi-amd64.
  * Ignore non-option arguments in grub-mkconfig (closes: #586056).

 -- Colin Watson <cjwatson@debian.org>  Wed, 16 Jun 2010 17:58:48 +0100

grub2 (1.98+20100614-1) unstable; urgency=low

  * New Bazaar snapshot.
    - Make target-related error messages from grub-mkimage slightly more
      helpful (closes: #584415).
    - Fix underquoting that broke savedefault (thanks, Mario 'BitKoenig'
      Holbe; closes: #584812).
    - Expand 'info grub' substantially, including a new section on
      configuring authentication (closes: #584822).
    - Give all manual pages proper NAME sections (closes: #496706).

  * Update 915resolution from grub-extras:
    - Fix a hang with 945GME (thanks, Sergio Perticone; closes: #582142).

  [ Colin Watson ]
  * Disable grub-emu on sparc for the time being.  We're currently trying to
    use TARGET_* flags to build it, which won't work.
  * Don't build-depend on libsdl1.2-dev on hurd-i386.  Although
    libsdl1.2-dev exists there, it's currently uninstallable due to missing
    libpulse-dev, and we can happily live without it for now.
  * kfreebsd-amd64 needs gcc-4.4-multilib too (closes: #585668).
  * Warn and return without error from prepare_grub_to_access_device if
    /boot is a dm-crypt device (thanks, Marc Haber; closes: #542165).
  * Make /etc/grub.d/05_debian_theme usable by shells other than bash
    (thanks, Alex Chiang; closes: #585561).
  * Remove grub-mkisofs leftovers from debian/copyright.
  * Fix reversed sense of DEB_BUILD_OPTIONS=nocheck handling.
  * Build-depend on qemu-system for grub-pc tests.

 -- Colin Watson <cjwatson@debian.org>  Tue, 15 Jun 2010 12:45:35 +0100

grub2 (1.98+20100602-2) unstable; urgency=low

  * Only build-depend on libdevmapper-dev on Linux architectures.
  * Don't build-depend on libusb-dev on hurd-i386, where it doesn't seem to
    be available.
  * Fix printf format mismatch in disk/usbms.c (closes: #584474).
  * Fix verbose error output when device-mapper isn't supported by the
    running kernel (closes: #584196).
  * Prepend "part_" to partmap module names in grub-mkconfig, in line with
    grub-install (closes: #584426).

 -- Colin Watson <cjwatson@debian.org>  Fri, 04 Jun 2010 14:01:58 +0100

grub2 (1.98+20100602-1) unstable; urgency=low

  * New Bazaar snapshot.
    - Add btrfs probing support, currently only in the single-device case
      (closes: #540786).
    - Fix grub-emu build on mips/powerpc/sparc.
    - Add safety check to make sure that /boot/grub/locale exists before
      trying to probe it (closes: #567211).
    - Several 'info grub' improvements, including a new section on
      configuration file generation using grub-mkconfig which documents the
      available keys in /etc/default/grub (closes: #497085).
    - Many USB fixes.

  [ Colin Watson ]
  * Reorganise configure and build targets in debian/rules to use stamp
    files.  configure/* never existed and build/* was always a directory, so
    make never considered either of them up to date (closes: #450505).
  * Remove config.h.in from AUTOGEN_FILES, since autoheader doesn't
    necessarily update it.
  * Remove conf/gcry.mk from AUTOGEN_FILES, and conf/gcry.rmk from their
    dependencies.  autogen.sh runs util/import_gcry.py after autoconf et al,
    so conf/gcry.rmk's timestamp will be later than some of the
    autogenerated outputs.
  * Go back to shipping rescue images in the grub-rescue-pc .deb itself
    rather than generating them in the postinst.  This means that (a) they
    get removed when the package is removed (closes: #584176); (b) they are
    listed in package metadata, as is proper for files in /usr (closes:
    #584218); (c) grub-rescue-pc can potentially be used as a
    build-dependency for other packages that need to build GRUB images into
    installation media etc., without having to build-depend on grub-pc which
    isn't coinstallable with other platform variants and does invasive
    things in its postinst.
  * Add grub-mkrescue patch from Thomas Schmitt to allow reducing the size
    of xorriso-created images.  Use this to ensure that
    grub-rescue-floppy.img fits well within size limits (closes: #548320).

 -- Colin Watson <cjwatson@debian.org>  Thu, 03 Jun 2010 11:24:41 +0100

grub2 (1.98+20100527-2) unstable; urgency=low

  * Always override statically-linked-binary Lintian tag for kernel.img;
    dynamic linking makes no sense here.
  * kernel.img is stripped upstream where it can be, but override Lintian's
    error for the cases where it can't.
  * Override binary-from-other-architecture for kernel.img as well as *.mod
    when building grub-efi-amd64 on i386.

 -- Colin Watson <cjwatson@debian.org>  Tue, 01 Jun 2010 13:48:14 +0100

grub2 (1.98+20100527-1) unstable; urgency=low

  * New Bazaar snapshot.
    - Support multiple terminals in grub-mkconfig, e.g.
      GRUB_TERMINAL='serial console' (closes: #506707).
    - Speed up consecutive hostdisk operations on the same device (closes:
      #508834, #574088).
    - Fix grammar error in grub-setup warning (closes: #559005).
    - Use xorriso for image creation rather than embedding a modified copy
      of mkisofs (closes: #570156).
    - Issue an error rather than segfaulting if only some LVM component
      devices are in device.map (closes: #577808).
    - Fix typo in make_device_name which caused grub-probe problems on
      systems with BSD disk labels (closes: #578201).
    - Add DM-RAID probe support (closes: #579919).
    - Include all gnumach kernels on Hurd, not just gnumach and gnumach.gz
      (closes: #581584).

  [ Colin Watson ]
  * Restore TEXTDOMAINDIR correction in grub.d files, lost by mistake in a
    merge.  Noticed by Anthony Fok.
  * Don't fail on purge if the ucf association has already been taken over
    by a different grub package (closes: #574176).
  * Add debian/grub-extras/*/conf/*.mk to AUTOGEN_FILES.
  * Remove support for the lpia architecture, now removed from Ubuntu.
  * Conflict with grub (<< 0.97-54) as well as grub-legacy.
  * Build-depend on libdevmapper-dev for DM-RAID probe support.
  * Switch to quilt.
  * Suggest xorriso (>= 0.5.6.pl00) in grub-common, since grub-mkrescue now
    needs it.  Depend on it in grub-rescue-pc.
  * Move grub-mkimage to grub-common, now that it only has one
    implementation.
  * Clean up temporary files used while building grub-firmware-qemu.
  * Make grub-probe work with symlinks under /dev/mapper (closes: #550704).
  * When upgrading a system where GRUB 2 is chainloaded from GRUB Legacy and
    upgrade-from-grub-legacy has not been run, upgrade the chainloaded image
    rather than confusing the user by prompting them where they want to
    install GRUB (closes: #546822).
  * Build-depend on libsdl1.2-dev for SDL support in grub-emu.
  * Don't leak debconf's file descriptor to update-grub, so that the LVM
    tools called from os-prober don't complain about it (closes: #549976).
    Other leaks are not this package's fault, may not be bugs at all, and in
    any case os-prober 1.36 suppresses the warnings.
  * Build-depend on flex (>= 2.5.35).
  * Build-depend on gcc-4.4-multilib on amd64.

  [ Updated translations ]
  * Slovenian (sl.po) by Vanja Cvelbar (closes: #570110).
  * Vietnamese (vi.po) by Clytie Siddall (closes: #574578).
  * Tamil (ta.po) by Tirumurti Vasudevan (closes: #578282).
  * Portuguese (pt.po) by Tiago Fernandes (closes: #580140).
  * Romanian (ro.po) by Eddy Petrișor / Andrei Popescu (closes: #583185).

 -- Colin Watson <cjwatson@debian.org>  Tue, 01 Jun 2010 11:24:38 +0100

grub2 (1.98-1) unstable; urgency=low

  * New upstream release (closes: #572898).
    - Fix grub-script-check to handle empty lines (closes: #572302).
    - Fix offset computation when reading last sectors.  Partition reads and
      writes within and outside a partition (closes: #567469, #567884).
    - Fix script execution error handling bug that meant that an error in a
      menuentry's last statement caused the whole menuentry to fail (closes:
      #566538, LP: #464743).
    - Support GRUB_GFXPAYLOAD_LINUX (closes: #536453, LP: #416772).

  [ Samuel Thibault ]
  * Add GRUB_INIT_TUNE example to /etc/default/grub (closes: #570340).

  [ Colin Watson ]
  * Build-depend on libusb-dev so that grub-emu is reliably built with USB
    support (closes: #572854).
  * Update directions in debian/rules on exporting grub-extras to account
    for it being maintained in Bazaar nowadays.
  * Add myself to Uploaders.
  * Acknowledge NMUs, thanks to Torsten Landschoff and Julien Cristau.

 -- Colin Watson <cjwatson@debian.org>  Tue, 09 Mar 2010 13:25:35 +0000

grub2 (1.98~20100128-1.2) unstable; urgency=low

  * Non-maintainer upload.
  * Stop setting gfxpayload=keep (closes: #567245).

 -- Julien Cristau <jcristau@debian.org>  Sun, 14 Feb 2010 20:37:51 +0100

grub2 (1.98~20100128-1.1) unstable; urgency=low

  * Non-maintainer upload.
  * Apply trivial patch (already merged upstream) fixing the offset
    computation for non-cached reads (closes: #567637).

 -- Torsten Landschoff <torsten@debian.org>  Mon, 08 Feb 2010 22:15:01 +0100

grub2 (1.98~20100128-1) unstable; urgency=low

  * New Bazaar snapshot.
    - Fix corruption problem when reading files from CDROM.  (Closes: #567219)

  [ Felix Zielcke ]
  * Never strip kernel.img in rules. Upstream already does it when it
    can be done. (Closes: #561933)
  * Bump Standards-Version to 3.8.4.

  [ Robert Millan ]
  * rules: Run the testsuite (make check) when building grub-pc.

 -- Robert Millan <rmh.debian@aybabtu.com>  Thu, 28 Jan 2010 16:28:45 +0100

grub2 (1.98~20100126-1) unstable; urgency=low

  * New Bazaar snapshot.
    - Includes mipsel-yeeloong port.

  [ Robert Millan ]
  * config.in: Lower priority of grub2/linux_cmdline_default.

  [ Felix Zielcke ]
  * Drop `CFLAGS=-O0' workaround on powerpc. Should be fixed correctly now.
  * Ship grub-bin2h and grub-script-check in grub-common.
  * Terminate NEWS.Debian with a blank line like lintian would suggest
    if that check would be working correctly.

 -- Felix Zielcke <fzielcke@z-51.de>  Tue, 26 Jan 2010 19:26:25 +0100

grub2 (1.98~20100115-1) unstable; urgency=low

  * New Bazaar snapshot.
    - Includes savedefault / grub-reboot branch.
    - Includes Multiboot video support (from latest 1.x draft).

 -- Robert Millan <rmh.debian@aybabtu.com>  Fri, 15 Jan 2010 18:15:26 +0100

grub2 (1.98~20100110-1) unstable; urgency=low

  * New Bazaar snapshot.

  [ Robert Millan ]
  * grub-rescue-pc.postinst: Fix image generation during upgrades.
    (Closes: #564261)

 -- Robert Millan <rmh.debian@aybabtu.com>  Sun, 10 Jan 2010 02:45:52 +0100

grub2 (1.98~20100107-1) unstable; urgency=low

  * New Bazaar snapshot.

  [ Robert Millan ]
  * grub-rescue-pc.postinst: Use grub-mkrescue for floppy as well.

  [ Updated translations ]
  * Chinese (zh_TW.po) by Tetralet. (Closes: #564044)

 -- Robert Millan <rmh.debian@aybabtu.com>  Thu, 07 Jan 2010 17:56:10 +0100

grub2 (1.98~20100101-1) unstable; urgency=high

  * New Bazaar snapshot.
    - Fix FTBS on sparc.

  [ Robert Millan ]
  * rules: Auto-update version from debian/changelog.

  [ Felix Zielcke ]
  * Add -O0 to CFLAGS on powerpc to avoid the `_restgpr_31_x in boot is
    not defined' FTBFS.

 -- Felix Zielcke <fzielcke@z-51.de>  Fri, 01 Jan 2010 00:31:37 +0100

grub2 (1.98~20091229-1) unstable; urgency=high

  * New Bazaar snapshot.
    - Fix slowness when $prefix uses an UUID.
      (Closes: #541145, LP: #420933)
    - Correctly set TARGET_CFLAGS. (Closes: #562953)

  [ Robert Millan ]
  * grub-rescue-pc.postinst: Build USB rescue image.
  * rules: Invoke configure with relative path.  This makes binaries smaller,
    since dprintf strings are constructed using this path.

  [ Felix Zielcke ]
  * Urgency=high due to RC bug fix.
  * Fix version comparison in grub-common.preinst for handling obsolete
    /etc/grub.d/10_freebsd. (Closes: #562921)

 -- Felix Zielcke <fzielcke@z-51.de>  Tue, 29 Dec 2009 16:05:00 +0100

grub2 (1.98~20091222-1) unstable; urgency=low

  * New Baazar snapshot.
    - Make 30_os-prober again dash compatible. (Closes: #562034) 

 -- Felix Zielcke <fzielcke@z-51.de>  Tue, 22 Dec 2009 12:50:57 +0100

grub2 (1.98~20091221-1) unstable; urgency=low

  * New Bazaar snapshot.
    - Fix search command failing on some broken BIOSes. (Closes: #530357)

  [ Felix Zielcke ]
  * Add Replaces:/Conflicts: grub-linuxbios to grub-coreboot. (Closes: #561811)
  * Delete obsolete /etc/grub.d/10_freebsd if it has not been modified,
    else disable it. (Closes: #560346)

 -- Robert Millan <rmh.debian@aybabtu.com>  Mon, 21 Dec 2009 22:04:17 +0100

grub2 (1.98~20091210-1) unstable; urgency=low

  * Version bump.

 -- Robert Millan <rmh.debian@aybabtu.com>  Mon, 14 Dec 2009 14:52:59 +0100

grub2 (1.97+20091210-1) unstable; urgency=low

  * New Bazaar snapshot.
    - patches/02_fix_mountpoints_in_mkrelpath.diff: Remove (merged). 
    - Fixes FTBFS on powerpc (again) and sparc.
    - patches/903_grub_legacy_0_based_partitions.diff: Resync (merged into
      debian branch).

  * Fix dpkg dependency for lenny compatibility.

 -- Robert Millan <rmh.debian@aybabtu.com>  Thu, 10 Dec 2009 00:35:20 +0100

grub2 (1.97+20091130-1) unstable; urgency=low

  * New Bazaar snapshot.
  * Enable ntldr-img from grub-extras.

 -- Robert Millan <rmh.debian@aybabtu.com>  Mon, 30 Nov 2009 02:33:03 +0100

grub2 (1.97+20091125-2) unstable; urgency=low

  [ Updated translations ]
  * Bulgarian (bg.po) by Damyan Ivanovi (Closes: #558039)

  [ Robert Millan ]
  * control: Remove genisoimage from Build-Depends/Suggests (no longer
    used).
  * grub.d/05_debian_theme: Make output string distro-agnostic.

  [ Felix Zielcke ]
  * patches/02_fix_mountpoints_in_mkrelpath.diff: New patch to handle
    mount points like the old shell function did. (Closes: #558042)

 -- Felix Zielcke <fzielcke@z-51.de>  Sun, 29 Nov 2009 21:38:00 +0100

grub2 (1.97+20091125-1) unstable; urgency=low

  [ Robert Millan ]
  * New upstream snapshot.
    - Fixes script parser load error.

  * Add gettext to Build-Depends and gettext-base to grub-common's
    Depends.

 -- Felix Zielcke <fzielcke@z-51.de>  Wed, 25 Nov 2009 19:22:51 +0100

grub2 (1.97+20091124-1) unstable; urgency=low

  * New upstream snapshot.
    - Fix grub-mkisofs related FTBFS on powerpc. (Closes: #557704)
    - Create fake GRUB devices for devices not listed in device.map.
      This also makes dmraid and multipath work as long as
      search --fs-uuid works. (Closes: #442382, #540549, LP: #392136)
    - rules: grub-emu is now built as a port.

  [ Felix Zielcke ]
  * Change the bt-utf-source build dependency to xfonts-unifont. It's
    more complete, better maintained and grub-mkfont supports actually
    more then BDF fonts as input, thanks to libfreetype.
  * Use grub-probe to get the GRUB device of /boot/grub instead of
    passing (hd0) to grub-install when creating the core.img with
    chainloading. This avoids the (UUID=) hack slowness in case
    /boot/grub is on a different disk then (hd0) in device.map.
  * patches/903_grub_legacy_0_based_partitions.diff: Update.
  * Add a build dependency on automake and python.
  * Set TARGET_CC=$(CC) to really use gcc-4.4 everywhere. Also pass it
    and CC as arguments to ./configure instead of env vars so they get
    preserved.
  * Ship grub-mkrelpath in grub-common.
  * Ship the locale files in grub-common.
  * Add a dependency on 'dpkg (>= 1.15.4) | install-info' for grub-common
    as recommended by Policy and lintian.


 -- Felix Zielcke <fzielcke@z-51.de>  Tue, 24 Nov 2009 21:20:00 +0100

grub2 (1.97+20091115-1) unstable; urgency=low

  * New upstream snapshot.
    - Fix security problem with password checking.  (Closes: #555195)
    - Fix the generated GNU/Hurd menu entries and also add support for
      it in 30_os-prober. (Closes: #555188)
    - Same grub-mkrescue for grub-pc and grub-coreboot, used by
      grub-rescue-pc during postinst now. (Closes: #501867)

  [ Felix Zielcke ]
  * Ship grub-mkisofs in grub-common.
  * patches/002_grub.d_freebsd.in.diff: Remove (merged upstream).
  * patches/906_grub_extras.diff: Remove. Superseded by GRUB_CONTRIB variable
    in recent upstream trunk.
  * rules: Export GRUB_CONTRIB to enable grub-extras add-ons.
  * Pass --force to grub-install in the postinst. (Closes: #553415) 
  * Don't strip debug symbols from grub-emu. It's meant for debugging
    and with them it's much more useful.
  * Ship grub-mkfloppy in grub-pc.
  * Revert the Replaces: grub-common to (<= 1.96+20080413-1) on the
    grub-pc package. It was wrongly modified long ago.

  [ Robert Millan ]
  * copyright: Document mkisofs.
  * control: Update Vcs- fields (moved to Bazaar).
  * rules: Update debian/legacy/update-grub rule to Bazaar.

 -- Felix Zielcke <fzielcke@z-51.de>  Sun, 15 Nov 2009 19:13:31 +0100

grub2 (1.97-1) unstable; urgency=low

  [ Robert Millan ]
  * patches/905_setup_force.diff: Remove, no longer needed as of
    grub-installer >= 1.47.
  * grub.d/05_debian_theme: Attempt to source grub_background.sh from
    desktop-base (Needed for #495282, #495616, #500134, see also
    #550984).

  [ Felix Zielcke ]
  * Add a build dependency on texinfo.
  * Fix little typo in /etc/default/grub. (LP: #457703)

  [ Updated translations ]
  * Finnish (fi.po) by Esko Arajärvi. (Closes: #551912)

 -- Felix Zielcke <fzielcke@z-51.de>  Sun, 25 Oct 2009 19:50:21 +0100

grub2 (1.97~beta4-1) unstable; urgency=low

  * New upstream beta release.

  [ Felix Zielcke ]
  * Change the Recommends: os-prober to (>= 1.33).
  * patches/907_grub.cfg_400.diff: Really add it. Somehow it was a 0 byte file.
    (Closes: #547409)
  * Convert newlines back to spaces when parsing kopt from
    GRUB Legacy's menu.lst, before giving the value to Debconf.
    Thanks to Colin Watson. (Closes: #547649)
  * Ship the info docs in grub-common. (Closes: #484074)
  * Remove generated /usr/share/info/dir* files.
  * Update the presubj bug file and also install it for grub-common.

  [ Robert Millan ]
  * Enable ZFS and 915resolution in grub-extras (now requires explicit
    switch).
  * grub-common conflicts with grub-doc (<< 0.97-32) and grub-legacy-doc
    (<< 0.97-59).
  * Move grub-emu to a separate package.

  [ Updated translations ]
  * Japanese (ja.po) by Hideki Yamane. (Closes: #549599)

 -- Robert Millan <rmh.debian@aybabtu.com>  Mon, 05 Oct 2009 20:03:04 +0200

grub2 (1.97~beta3-1) unstable; urgency=high

  * New upstream beta release.
    - Make it more clear how to use /etc/grub.d/40_custom. (Closes: #545153)
    - fix a serious memory corruption in the graphical subsystem.
      (Closes: #545364, #544155, #544639, #544822, LP: #424503)
    - patches/003_grub_probe_segfault.diff: Remove (merged).

  * Change the watch file so upstream beta releases are recognized.
  * Include /etc/default/grub in bug reports.
  * Recommend os-prober (>= 1.32). (Closes: #491872)
  * Change the gcc-multilib [sparc] build dependency to gcc-4.4-multilib
    [sparc].
  * patches/907_grub.cfg_400.diff: New patch to make grub.cfg again mode
    444 if it does not contain a password line.
  * Use `su' in the bug reporting script to read grub.cfg in case the user
    is not allowed to read it.
  * Readd grub-pc/kopt-extracted template.

  [ Updated translations ]
  * Brazilian Portuguese (pt_BR.po) by Flamarion Jorge.
  * Japanese (ja.po) by Hideki Yamane. (Closes: #545331)
  * Spanish (es.po) by Francisco Javier Cuadrado. (Closes: #545566)
  * Italian (it.po) by Luca Monducci. (Closes: #546035)

 -- Felix Zielcke <fzielcke@z-51.de>  Sat, 12 Sep 2009 15:28:20 +0200

grub2 (1.97~beta2-2) unstable; urgency=low

  [ Updated translations ]
  * Dutch (nl.po) by Paul Gevers. (Closes: #545050)

  [ Felix Zielcke ]
  * Move GRUB Legacy's grub-set-default to /usr/lib/grub-legacy in
    preparation for GRUB 2's grub-set-default.
  * Remove password lines in bug script.

  [ Robert Millan ]
  * Do not conflict with `grub' dummy package (this prevented upgrades).
  * patches/003_grub_probe_segfault.diff: Disable file test codepath, which
    wasn't normally used before.

 -- Felix Zielcke <fzielcke@z-51.de>  Sat, 05 Sep 2009 00:27:22 +0200

grub2 (1.97~beta2-1) unstable; urgency=low

  * New upstream beta release.
    - Fix loading of FreeBSD modules. (Closes: #544305)

  [ Updated translations ]
  * French (fr.po) by Christian Perrier. (Closes: #544320)
  * Czech (cs.po) by Miroslav Kure. (Closes: #544327)
  * Belarusian (be.po) by Hleb Rubanau.
  * Arabic (ar.po) by Ossama M. Khayat.
  * Catalan (ca.po) by Juan Andrés Gimeno Crespo.
  * Russian (ru.po) by Yuri Kozlov. (Closes: #544730)
  * Swedish (sv.po) by Martin Ågren. (Closes: #544759)
  * Brazilian Portuguese (pt_BR.po) by Flamarion Jorge. (Closes: #544810)
  * German (de.po) by Helge Kreutzmann. (Closes: #544912)

  [ Robert Millan ]
  * Build with GCC 4.4.

 -- Robert Millan <rmh.debian@aybabtu.com>  Fri, 04 Sep 2009 14:40:20 +0200

grub2 (1.97~beta1-1) unstable; urgency=low

  * New upstream beta release.

  [ Updated translations ]
  * German (de.po) by Helge Kreutzmann. (Closes: #544261)
  * Asturian (ast.po) by Marcos.
  * Georgian (ka.po) by Aiet Kolkhi.

  [ Robert Millan ]
  * Merge config, templates, postinst, postrm, dirs and install files
    into a single source.
  * Disable Linux-specific strings on GNU/kFreeBSD.  Enable translations
    in grub2/linux_cmdline_default.  Add grub2/kfreebsd_* strings (still
    unused).

 -- Felix Zielcke <fzielcke@z-51.de>  Sun, 30 Aug 2009 18:01:40 +0200

grub2 (1.96+20090829-1) unstable; urgency=low

  * New SVN snapshot.
    - Fix filesystem mapping on GNU/kFreeBSD.  (Closes: #543950)

  * New grub-extras SVN snapshot.
    - Add 915resolution support to the GMA500 (poulsbo) graphics chipset.
      Thanks to Pedro Bulach Gapski. (Closes: #543917)

  * Use `cp -p' to copy /usr/share/grub/default/grub to the temporary
    file to preverse permissions.
  * Remove also efiemu files from /boot/grub on purge if requested.
  * Check that GRUB_CMDLINE_LINUX and GRUB_CMDLINUX_LINUX_DEFAULT is at
    the start of line in *.postinst.
  * Don't check that $GRUB_CMDLINE_LINUX{,DEFAULT} are non empty strings
    in *.config.
  * Add empty GRUB_CMDLINE_LINUX to /usr/share/grub/default/grub.
  * Factorise the editing of the temporary file. Thanks to Martin F
    Krafft.
  * Read in /etc/default/grub in *.config files.

  [ Updated translations ]
  * French (fr.po) by Christian Perrier. (Closes: #544023)
  * Russian (ru.po) by Yuri Kozlov. (Closes: #544077)
  * Italian (it.po) by Luca Monducci. (Closes: #544200)

 -- Felix Zielcke <fzielcke@z-51.de>  Sat, 29 Aug 2009 17:01:17 +0200

grub2 (1.96+20090826-3) unstable; urgency=low

  * Add missing quotes in grub-pc.config and *.postinst.

 -- Felix Zielcke <fzielcke@z-51.de>  Wed, 26 Aug 2009 19:14:23 +0200

grub2 (1.96+20090826-2) unstable; urgency=low

  * Really use the correct templates in grub-pc.config. ARGS.

 -- Felix Zielcke <fzielcke@z-51.de>  Wed, 26 Aug 2009 14:10:41 +0200

grub2 (1.96+20090826-1) unstable; urgency=low

  * New SVN snapshot.

  * Use the right templates in grub-pc.config. (Closes: #543615)

 -- Felix Zielcke <fzielcke@z-51.de>  Wed, 26 Aug 2009 11:00:36 +0200

grub2 (1.96+20090825-1) unstable; urgency=low

  * New SVN snapshot.
    - Enable gfxterm only if there's a suitable video backend and don't
      print an error if not. (Closes: #520846)

  [ Felix Zielcke ]
  * Copy unicode.pf2 instead of ascii.pf2 to /boot/grub in grub-pc
    postinst (Closes: #542314).
  * Update Standards version to 3.8.3.
  * Use DEB_HOST_ARCH_CPU for the generation of the lintian overrides.
  * Fix calling the grub-pc/postrm_purge_boot_grub template in
    grub-pc.postinst.
  * Handle GRUB_CMDLINE_LINUX and GRUB_CMDLINE_LINUX_DEFAULT via
    debconf. Thanks to Martin F. Krafft and Colin Watson for idea and
    hints.
  * Use ucfr --force when /etc/default/grub is registered to a grub-* package.
  * Use #!/bin/sh in *.config and fix a small bashism in grub-pc.config.

  [ Robert Millan ]
  * patches/907_terminal_output_workaround.diff: Remove.  It seems that
    it wasn't really necessary.
  * grub-pc.postinst: Avoid printing an error if /etc/kernel-img.conf
    doesn't exist, because it is misleading.  We simply refrain from
    fixing it and move along.
  * grub-pc.postinst: Don't schedule generation of grub.cfg via "grub-install"
    code path unless we actually run grub-install.
  * grub-pc.postinst: Only copy unicode.pf2 and moreblue-orbit-grub.png when
    /boot/grub/grub.cfg is scheduled to be generated.
  * legacy/upgrade-from-grub-legacy: Reset grub-pc/install_devices.
    Thanks Colin Watson.  (Closes: #541230)

 -- Felix Zielcke <fzielcke@z-51.de>  Tue, 25 Aug 2009 21:45:24 +0200

grub2 (1.96+20090808-1) unstable; urgency=low

  * New SVN snapshot.
    - Fix XFS with inode size different then 256. (Closes: #528761)
    - Add support for multiple LVM metadata areas. (LP: #408580)
    - patches/008_dac_palette_width.diff: Remove. (merged)
    - Prefer unicode over ascii font. (LP: #352034)

  [ Felix Zielcke ]
  * Fix the generation of the lintian override for efiemu64.o.
  * Remove the Conflicts dmsetup.
  * Use ?= for setting DEB_HOST_ARCH.
  * Document GRUB_DISABLE_LINUX_RECOVERY in /etc/default/grub.
    (Closes: #476536 LP: #190207)
  * Add docs/grub.cfg to examples.
  * patches/01_uuids_and_lvm_dont_play_along_nicely.diff: Updated to
    also disable UUIDs on LVM over RAID.
  * Add a debconf prompt to remove all grub2 files from /boot/grub on
    purge. (Closes: #527068, #470400)
  * Move the Suggests: os-prober from grub-pc to grub-common. 
  * patches/901_dpkg_version_comparison.diff: Updated.
  * Update the Replaces on grub-common for the other packages to (<<
    1.96+20080831-1). (Closes: #540492)

  [ Robert Millan ]
  * Reorganize grub-pc.{config,postinst} logic.  The idea being that if there's
    no trace of GRUB Legacy, the grub-pc/install_devices template will be
    shown even if this is the first install.
  * When setting grub-pc/install_devices, obtain input dynamically from
    grub-mkdevicemap (rather than devices.map). (Closes: #535525)
  * Add a note to grub-pc/install_devices template that it's also possible
    to install GRUB to a partition boot record.
  * patches/002_grub.d_freebsd.in.diff: New patch.  Reimplement
    10_freebsd.in to handle multiple kernel versions & acpi.ko.

 -- Robert Millan <rmh.debian@aybabtu.com>  Mon, 10 Aug 2009 18:49:52 +0200

grub2 (1.96+20090725-1) unstable; urgency=high

  * New SVN snapshot.
    - Don't add drivemap call with Windows Vista/7. It breaks Win 7.
      (LP: #402154)

  [ Felix Zielcke ]
  * Don't build grub-efi-amd64 on hurd-i386.
  * Change DEB_BUILD_ARCH to DEB_HOST_ARCH in the check for sparc.
  * Don't add the lintian override for kernel.img for sparc and grub-pc.
  * Add a lintian override for binary-from-other-architecture for
    grub-efi-amd64 and grub-pc on i386.
  * Use wildcards in the lintian overrides.
  * Add a Conflicts/Replaces for all packages except grub-common.
    (Closes: #538177)

  [ Robert Millan ]
  * 008_dac_palette_width.diff: New patch.  Fix blank screen when booting
    Linux with vga= parameter set to a packed color mode (<= 8-bit).
    (Closes: #535026)
  * Set urgency=high because #535026 affects 1.96+20090709-1 which is in
    testing now.
  * patches/907_terminal_output_workaround.diff: Work around recent regression
    with terminal_output command (not critical, just breaks gfxterm).

 -- Robert Millan <rmh.debian@aybabtu.com>  Sat, 25 Jul 2009 19:00:53 +0200

grub2 (1.96+20090721-4) unstable; urgency=low

  * Place grub-ofpathname only in grub-common. (Closes: #537999)

 -- Felix Zielcke <fzielcke@z-51.de>  Wed, 22 Jul 2009 13:38:24 +0200

grub2 (1.96+20090721-3) unstable; urgency=low

  * Don't strip kernel.img on sparc.
  * Suggest efibootmgr on grub-efi-{amd64,ia32}.
  * Pass --disable-grub-fstest to configure. (Closes: #537897)

 -- Felix Zielcke <fzielcke@z-51.de>  Tue, 21 Jul 2009 21:46:01 +0200

grub2 (1.96+20090721-2) unstable; urgency=low

  * Add back Conflicts/Replaces grub.

 -- Felix Zielcke <fzielcke@z-51.de>  Tue, 21 Jul 2009 11:24:45 +0200

grub2 (1.96+20090721-1) unstable; urgency=low

  * New SVN snapshot.

  * Change License of my update-grub(8) and update-grub2(8) manpages to
    GPL3+ to match new copyright file.
  * Merge from Ubuntu: Don't build grub-efi-amd64 on lpia.
  * Don't pass `--enable-efiemu' to configure. On kfreebsd-i386 it won't
    compile and it should be now auto detected if it's compilable.
    (Closes: #536783)
  * Don't build grub-efi-amd64 on kfreebsd-i386. It lacks 64bit compiler
    support.
  * Rename the lintian override for kernel.elf to kernel.img.
  * Strip kernel.img not kernel.elf, but not in the case of grub-pc.
  * Rename the Conflicts/Replaces grub to grub-legacy. (Closes: #537824)

 -- Felix Zielcke <fzielcke@z-51.de>  Tue, 21 Jul 2009 10:50:20 +0200

grub2 (1.96+20090709-1) unstable; urgency=low

  * New SVN snapshot.

  * control (Build-Depends): Add gcc-multilib [sparc].
  * copyright: Rewrite using DEP-5 format.
  * Merge grub-extras into the package, and integrate it with GRUB's
    build system.
    - patches/906_grub_extras.diff
    - rules
    - copyright

 -- Robert Millan <rmh.debian@aybabtu.com>  Thu, 09 Jul 2009 00:26:49 +0200

grub2 (1.96+20090702-1) unstable; urgency=low

  * New SVN snapshot.
  * rules: Remove duplicated files in sparc64-ieee1275 port.
  * rules: Comment out -DGRUB_ASSUME_LINUX_HAS_FB_SUPPORT=1 setting.  We'll
    re-evaluate using it when it's more mature.  (Closes: #535026).

 -- Robert Millan <rmh.debian@aybabtu.com>  Thu, 02 Jul 2009 13:23:51 +0200

grub2 (1.96+20090629-1) unstable; urgency=low

  * New SVN snapshot.
    - Misc fixes in Linux loader.

  * control (grub-firmware-qemu): Make it buildable only on i386/amd64.
  * control: Add sparc (grub-ieee1275), remove remnants of ppc64.
  * rules: Include all modules in grub-firmware-qemu build.

 -- Robert Millan <rmh.debian@aybabtu.com>  Mon, 29 Jun 2009 19:22:37 +0200

grub2 (1.96+20090628-1) unstable; urgency=low

  * New SVN snapshot.
  * Re-enable QEMU port.

 -- Robert Millan <rmh.debian@aybabtu.com>  Sun, 28 Jun 2009 01:11:10 +0200

grub2 (1.96+20090627-2) unstable; urgency=low

  * Disable QEMU port untill it goes through NEW.
  * Upload to unstable.

 -- Robert Millan <rmh.debian@aybabtu.com>  Sat, 27 Jun 2009 18:40:17 +0200

grub2 (1.96+20090627-1) experimental; urgency=low

  * New SVN snapshot.
    - Fix parsing of --output in grub-mkconfig. (Closes: #532956)

  [ Felix Zielcke ]
  * Use ucfr --force in grub-ieee1275.postinst in case we're upgrading
    from previous version. It registered /etc/default/grub wrongly with
    package iee1275.
  * Drop the build dependency on libc6-dev-i386.
  * Remove ppc64 from the Architectures. It's totally dead.
  * Add a note to /etc/default/grub that update-grub needs to be run to
    update grub.cfg. (Closes: #533026)
  * Fix the svn-snapshot rule.
  * Update Standards version to 3.8.2. No changes needed.

  [ Robert Millan ]
  * legacy/upgrade-from-grub-legacy: Invoke grub-pc.postinst directly rather
    than dpkg-reconfigure.  Since we pretend we're upgrading, it will DTRT.
  * Add grub-firmware-qemu package.
    - patches/008_qemu.diff: QEMU port (patch from upstream).
    - control (grub-firmware-qemu): New package.
    - rules: Add grub-firmware-qemu targets.
    - debian/grub-firmware-qemu.dirs
    - debian/grub-firmware-qemu.install
  * patches/906_revert_to_linux16.diff: Remove, now that gfxpayload is
    supported.

 -- Robert Millan <rmh.debian@aybabtu.com>  Sat, 27 Jun 2009 00:46:23 +0200

grub2 (1.96+20090611-1) experimental; urgency=low

  * New SVN snapshot.

  * Append .diff to patches/01_uuids_and_lvm_dont_play_along_nicely so
    it gets really applied.
  * Drop completely the build dependency on gcc-multilib.
  * Instead of arborting in the preinst if /etc/kernel-img.conf still
    contains /sbin/update-grub, change the file with sed. Policy allows
    thisi, because it's not a conffile, according to Colin Watson.
  * Change /etc/default/grub to an ucf managed file instead of dpkg
    conffile.

 -- Felix Zielcke <fzielcke@z-51.de>  Fri, 12 Jun 2009 11:46:24 +0200

grub2 (1.96+20090609-1) experimental; urgency=low

  * New SVN snapshot.
    - Fix variable parsing inside strings. (Closes: #486180)
    - Add `true' command. (Closes: #530736)

  [ Robert Millan ]
  * Split grub-efi in grub-efi-ia32 and grub-efi-amd64, both available
    on i386 and amd64.  (Closes: #524756)
  * Add kopensolaris-i386 to arch list.

  [ Felix Zielcke ]
  * Add a NEWS entry about the grub-efi split. 
  * Drop the build dependency on gcc-multilib for all *i386.
  * Change upgrade-from-grub-legacy to use `dpkg-reconfigure grub-pc' to
    install grub2 into MBR.

  [ New translations ]
  * Catalan (ca.po) by Jordi Mallach.

  [ Updated translations ]
  * Spanish (es.po) by Francisco Javier Cuadrado. (Closes: #532407)

 -- Jordi Mallach <jordi@debian.org>  Tue, 09 Jun 2009 19:21:15 +0200

grub2 (1.96+20090603-1) unstable; urgency=low

  * New SVN snapshot.

  * Abort the install of grub-pc if /etc/kernel-img.conf still contains
    /sbin/update-grub (Closes: #500631).

 -- Felix Zielcke <fzielcke@z-51.de>  Wed, 03 Jun 2009 20:01:11 +0200

grub2 (1.96+20090602-1) unstable; urgency=low

  * New SVN snapshot.

  [ Felix Zielcke ]
  * Skip floopies in the grub-install debconf prompt in grub-pc postinst.
    Patch by Fabian Greffrath. (Closes: #530848)

  [ Robert Millan ]
  * Change Vcs-Browser field to viewsvn.

  [ Felix Zielcke ]
  * Change Vcs-Svn field to point to the trunk. (Closes: #531391)
  * patches/01_uuids_and_lvm_dont_play_along_nicely: New patch.
    On Debian root=UUID= with lvm still doestn't work so disable it.
    (Closes: #530357)
  * Remove Otavio Salvador from Uploaders with his permission.
  * add grub-pc.preinst

 -- Felix Zielcke <fzielcke@z-51.de>  Wed, 03 Jun 2009 14:42:11 +0200

grub2 (1.96+20090523-1) unstable; urgency=low

  * New SVN snapshot.
    - Add drivemap command, similar to grub-legacy's map command.
      (Closes: 503630)
    - Export GRUB_TERMINAL_INPUT in grub-mkconfig. (Closes: #526741)

  [ Robert Millan ]
  * rules: Set GRUB_ASSUME_LINUX_HAS_FB_SUPPORT=1 in CFLAGS.
  * patches/905_setup_force.diff: Relax blocklist warnings.
  * patches/906_revert_to_linux16.diff: Keep using linux16 for now.

  [ Felix Zielcke ]
  * patches/07_core_in_fs.diff: Updated.
  * Remove /etc/grub.d/10_hurd on non-Hurd systems in the grub-common
    preinst. Likewise for 10_freebsd for non kFreebsd and 10_linux on
    kFreebsd and Hurd. (Closes: #523777)

 -- Felix Zielcke <fzielcke@z-51.de>  Sat, 23 May 2009 20:05:10 +0200

grub2 (1.96+20090504-1) experimental; urgency=low

  * New SVN snapshot.
    - Add support for parttool command, which can be used to hide partitions.
      (Closes: #505905)
    - Fix a segfault with LVM on RAID. (Closes: #520637)
    - Add support for char devices on (k)FreeBSD. (Closes: #521292)
    - patches/08_powerpc-ieee1275_build_fix.patch: Remove (merged).

  [ Updated translations ]
  * Basque (eu.po) by Piarres Beobide. (Closes: #522457)
  * German (de.po) by Helge Kreutzmann. (Closes: #522815)

  [ Robert Millan ]
  * Update my email address.
  * Remove 04_uuids_and_abstraction_dont_play_along_nicely.diff now that
    bugs #435983 and #455746 in mdadm and dmsetup have been fixed.

  [ Felix Zielcke ]
  * Place new grub-dumpbios in grub-common.
  * Add lpia to the archictectures to reduce the ubuntu delta.
  * Add a manpage for the update-grub and update-grub2 stubs, written by
    me. (Closes: #523876)
  * Suggest genisoimage on grub-pc and grub-ieee1275, because grub-mkrescue
    needs it to create a cd image. (Closes: #525845)
  * Add a dependency on $(AUTOGEN_FILES) for the configure/grub-common target,
    this is needed now that upstream removed the autogenerated files from SVN.
  * Add `--enable-efiemu to' `./configure' flags.
  * Add a build dependency on gcc-multilib for i386.
  * Drop alternate build dependency on gcc-4.1 (<< 4.1.2).

 -- Felix Zielcke <fzielcke@z-51.de>  Mon, 04 May 2009 21:01:22 +0200

grub2 (1.96+20090402-1) experimental; urgency=low

  * New SVN snapshot.
    - Fix regression in disk/raid.c.  (Closes: #521897, #514338)
    - Fix handling of filename string lengths in HFS.
      (Really closes: #516458).
  * Add myself to Uploaders.
  * Add patch 08_powerpc-ieee1275_build_fix.patch to fix powerpc-ieee1275
    builds which were lacking header files for kernel_elf_HEADERS. Thanks
    Vladimir Serbinenko.

 -- Jordi Mallach <jordi@debian.org>  Fri, 03 Apr 2009 20:58:37 +0200

grub2 (1.96+20090401-1) experimental; urgency=low

  [ Felix Zielcke ]
  * New SVN snapshot.
    - Pass grub's gfxterm mode to Linux kernel. (Closes: #519506)
    - Fix ext4 extents on powerpc. (Closes: #520286)

  [ Robert Millan ]
  * Remove grub-of transitional package (Lenny had grub-ieee1275 already).
  * Fix kopt parsing in grub-pc.config. Thanks Marcus Obst. (Closes: #514837)
  * Add debconf template to automatically run grub-install during upgrades
    (prior user confirmation).  (Closes: #514705)

 -- Robert Millan <rmh@aybabtu.com>  Wed, 01 Apr 2009 01:19:45 +0200

grub2 (1.96+20090317-1) unstable; urgency=low

  * New SVN snapshot.
    - Fix loading of files with underscore in HFS. (Closes: #516458)

  * Update Standards version to 3.8.1. No changes needed.

  [ Updated translations ]
  * Brazilian Portuguese (pt_BR.po) by Flamarion Jorge. (Closes: #519417)

 -- Felix Zielcke <fzielcke@z-51.de>  Tue, 17 Mar 2009 14:42:10 +0100

grub2 (1.96+20090309-1) unstable; urgency=low

  * New SVN snapshot.

 -- Felix Zielcke <fzielcke@z-51.de>  Mon, 09 Mar 2009 10:03:13 +0100

grub2 (1.96+20090307-1) unstable; urgency=low

  * New SVN snapshot.
    - Add support for /dev/md/dNNpNN mdraid devices. (Closes: #509960)
    - Add new PF2 fontengine. (Closes: #510344)
    - Avoid mounting ext2 partitions with backward-incompatible features.
      (Closes: #502333)
    - Try to avoid false positives with FAT. (Closes: #514263)

  [ Felix Zielcke ]
  * Remove build-dependency on unifont package and add one for bf-utf-source
    package and libfreetype6-dev
  * grub-pc.postinst: Copy new ascii.pf2 instead of old ascii.pff to /boot/grub.
  * Add `--enable-grub-mkfont' to configure flags.
  * Put new grub-mkfont in grub-common package.
  * Add a dependency for ${misc:Depends} to all packages to make lintian a bit
    more happy.
  * Detect when grub-setup leaves core.img in filesystem, and include that
    info in bug report templates.
    - debian/patches/07_core_in_fs.diff
    - debian/script
  * Add myself to Uploads and add `DM-Upload-Allowed: yes' tag.

  [ Updated translations ]
  * Asturian (ast.po) by Marcos Alvarez Costales. (Closes: #511144)
  * Traditional Chinese (zh_TW.po) by Tetralet. (Closes: #513918)
  * Belarusian (be.po) by Pavel Piatruk. (Closes: #516243)

 -- Felix Zielcke <fzielcke@z-51.de>  Sat, 07 Mar 2009 11:54:43 +0100

grub2 (1.96+20081201-1) experimental; urgency=low

  * New SVN snapshot.

 -- Robert Millan <rmh@aybabtu.com>  Mon,  1 Dec 2008 00:07:31 +0100

grub2 (1.96+20081120-1) experimental; urgency=low

  * New SVN snapshot.

  * Update to new debian theme.
    - grub-pc.postinst: Switch to moreblue-orbit-grub.png.
    - grub.d/05_debian_theme: Likewise.
  * grub.d/05_debian_theme:
      - Update to use new grub-mkconfig_lib instead of the deprecated
        update-grub_lib.
      - Update to check if `GRUB_TERMINAL_OUTPUT' is `gfxterm' instead of
        `GRUB_TERMINAL'.

   [ Updated translations ]
  * Romanien (ro.po) by Eddy Petrișor. (Closes: #506039)

 -- Felix Zielcke <fzielcke@z-51.de>  Thu, 20 Nov 2008 20:25:56 +0100

grub2 (1.96+20081108-1) experimental; urgency=low

  * New SVN snapshot.
    - Add support for /dev/md/N style mdraid devices. (Closes: #475585)
    - Handle LVM dash escaping. (Closes: #464215)
    - Use case insensitive match in NTFS. (Closes: #497889)
    - Use hd%d drive names in grub-mkdevicemap for all architectures.
      (Closes: #465365)
    - Handle LVM circular metadata. (Closes: #462835, #502953)
    - Fix NULL dereference and failure paths in LVM.  Thanks Guillem Jover.
      (Closes: #500482)
    - Provides GRUB header files (only in grub-common).

  [ Updated translations ]
  * Dutch (nl.po) by Paul Gevers. (Closes: #500514)
  * French (fr.po) by Christian Perrier. (Closes: #503708)
  * Georgian (ka.po) by Aiet Kolkhi. (Closes: #503715)
  * Czech (cs.po) by Miroslav Kure. (Closes: #503809)
  * German (de.po) by Helge Kreutzmann. (Closes: #503841)
  * Japanese (ja.po) by Hideki Yamane. (Closes: #503869)
  * Italian (it.po) by Luca Monducci. (Closes: #504076)
  * Swedish (sv.po) by Martin Ågren. (Closes: #504207)
  * Arabic (ar.po) by Ossama Khayat. (Closes: #504254)
  * Portuguese (pt.po) by Miguel Figueiredo. (Closes: #504280)
  * Russian (ru.po) by Yuri Kozlov. (Closes: #504324)
  * Finnish (fi.po) by Esko Arajärvi. (Closes: #504310)
  * Basque (eu.po) by Piarres Beobide. (Closes: #504466)
  * Dutch (nl.po) by Paul Gevers. (Closes: #504683)

  [ Felix Zielcke ]
  * patches/01_grub_legacy_0_based_partitions.diff: Rename to
  * patches/903_grub_legacy_0_based_partitions.diff: this and adapt for
    s/biosdisk.c/hostdisk.c/ rename upstream.
  * patches/03_disable_floppies.diff
    patches/904_disable_floppies.diff: Likewise.
  * update-grub has been renamed to grub-mkconfig, so provide a stub for
    compatibility.
  * Make grub-pc/linux_cmdline debconf template translatable. (Closes: #503478)
  * Remove ro.po and ta.po. They don't contain a single translated
    message.

  [ Robert Millan ]
  * control: Make grub-common dependency = ${binary:Version}.
  * default/grub: Set GRUB_CMDLINE_LINUX=quiet to syncronize with
    default D-I settings.

 -- Robert Millan <rmh@aybabtu.com>  Sat,  8 Nov 2008 13:54:10 +0100

grub2 (1.96+20080831-1) experimental; urgency=low

  * New SVN snapshot.
   - patches/00_fix_double_prefix.diff: Remove (merged). (Closes: #487565)
   - patches/00_getline.diff: Remove (merged). (Closes: #493289)
   - Handle errors in RAID/LVM scan routine (rather than letting the upper
     layer cope with them).  (Closes: #494501, #495049)
   - patches/901_linux_coreboot.diff: Remove (replaced).
   - Add support for GFXMODE variable (Closes: #493106)
   - Skips /dev/.* in grub-probe.  (Closes: #486624)
   - RAID code has various fixes. (Closes: #496573)
   - Buffered file read is now used to read the background image faster.
     (Closes: #490584)

  * We are already using LZMA, because upstream includes it's own lzma encoder,
    so drop completely the liblzo handling in control and rules files.

  [ Felix Zielcke ]
  * Remove the 1.95 partition numbering transition debconf warning
    from grub2 package and removed it from all languages (*.po).
    (Closes: #493744)
  * Add a comment for the new GFXMODE in default/grub.
  * debian/rules:
      - Remove 2 ./configure options which it didn't understand.
      - New grub-mkelfimage belongs to grub-common.
  * debian/control:
      - Change debhelper compat level to 7 and build depend on it >= 7.
      - Remove ${misc:Depend} dependency on all packages except grub-pc which is
        the only one using debconf.
      - Replace deprecated ${Source-Version} with ${source:Version} for <<
        dependency and with ${build:Version} for = ones.
      - Remove versioned dependency of Build-Depends patchutils and cdbs,
        because etch has newer versions then the one used.
      - Remove dpkg-dev completely from Build-Depends because it's
        build-essentail and a non versioned dependency results in a lintian error.
      - Remove Conflict/Replaces pupa, it has been removed from Debian 2004.
      - Change build-dependency of unifont-bin to unifont (>= 1:5.1.20080820),
        it's the new package containing unifont.hex and that version to avoid
        licensing problems (Closes: #496061)
      - Remove Jason Thomas from Uploaders with his permission.
  * Preserve arguments in update-grub2 stub. (Closes: #496610)

  [ Updated translations ]
  * Japanese (ja.po) by Hideki Yamane (Closes: #493347)

  [ Robert Millan ]
  * Move a few files to grub-common and remove them from the arch-
    specific packages.
  * patches/02_old_linux_version_comparison.diff: Replace with ...
  * patches/901_dpkg_version_comparison.diff: ... this.
    Use dpkg --compare-versions in update-grub. (Closes: #494158)
  * patches/03_disable_floppies.diff: Free .drive struct member when skipping
    floppy drives.  (Closes: #496040)
  * patches/902_boot_blocklist_hack.diff: Support separate /boot when using
    blocklists.  (Closes: #496820, #489287, #494589)

 -- Robert Millan <rmh@aybabtu.com>  Sun, 31 Aug 2008 18:40:09 +0200

grub2 (1.96+20080730-1) experimental; urgency=low

  * New SVN snapshot.
    - patches/00_fix_overflow.diff: Remove (merged).
    - patches/00_uuid_boot.diff: Remove (merged).
    - patches/00_raid_duped_disks.diff: Remove (merged).
    - patches/00_xfs.diff: Remove (merged).
    - patches/00_strengthen_apple_partmap_check.diff: Remove (merged).
    - patches/00_skip_dev_dm.diff: Remove (merged).

  * patches/901_linux_coreboot.diff: Implements Linux load on Coreboot
    (patch from Coresystems).

  * grub-linuxbios -> grub-coreboot rename again.

 -- Robert Millan <rmh@aybabtu.com>  Wed, 30 Jul 2008 22:12:07 +0200

grub2 (1.96+20080724-4) unstable; urgency=high

  * patches/00_fix_overflow.diff: fix overflow with a big grub.cfg.
    (Closes: #473543)

 -- Felix Zielcke <fzielcke@z-51.de>  Tue, 29 Jul 2008 17:10:59 +0200

grub2 (1.96+20080724-3) unstable; urgency=low

  [ Felix Zielcke ]
  * changed dependency for debconf to also support debconf-2.0. (Closes: #492543)
  * patches/00_xfs.diff: Fix "out of partition" error with XFS.
    (Closes: #436943)

  [ Robert Millan ]
  * patches/00_raid_duped_disks.diff: Do not abort when two RAID disks with
    the same number are found.  (Closes: #492656)
  * patches/00_strengthen_apple_partmap_check.diff: Be more strict when probing
    for Apple partition maps (this prevents false positives on i386-pc
    installs).  (Closes: #475718)

 -- Robert Millan <rmh@aybabtu.com>  Tue, 29 Jul 2008 00:48:01 +0200

grub2 (1.96+20080724-2) unstable; urgency=high

  [ Felix Zielcke ]
  * fixed lintian override for kernel.elf
  * debian/rules: changed cvs targets to use svn

  [ Robert Millan ]
  * patches/00_skip_dev_dm.diff: Skip /dev/dm-[0-9] devices also (implicitly)
    for RAID.  (Closes: #491977)
  * patches/00_uuid_boot.diff: Fix cross-disk installs by using UUIDs.
    (Closes: #492204)

 -- Robert Millan <rmh@aybabtu.com>  Sat, 26 Jul 2008 01:06:07 +0200

grub2 (1.96+20080724-1) unstable; urgency=high

  * New SVN snapshot.
    - Support for ext4dev extents.
    - patches/00_speed_up_font_load.diff: Remove (merged).

  [ Felix Zielcke ]
  * upgrade-from-grub-legacy now calls update-grub if grub.cfg doestn't exist
    and prints a big warning if it failed.
  * Update Standards version to 3.8.0. No changes need.
  * Added Build-Dep for po-debconf and a lintian override, to make it happy.

  [ Updated translations ]
  * Swedish (sv.po) by Martin Ågren (Closes: #492056)

  [ Robert Millan ]
  * Revert r844.  grub-coreboot is stuck on NEW, and it was too early
    for branching.

 -- Robert Millan <rmh@aybabtu.com>  Thu, 24 Jul 2008 13:27:53 +0200

grub2 (1.96+20080717-1) experimental; urgency=low

  * New SVN snapshot.
    - Provides LZMA support (not yet used in the package).
    - Fix grub-mkrescue manpage generation.  (Closes: #489440)

  * Rename grub-linuxbios to grub-coreboot (and leave a dummy grub-linuxbios
    package to handle upgrades).

  [ Updated translations ]
  * Spanish (es.po) by Maria Germana Oliveira Blazetic  (Closes: #489877)
  * Portuguese (pt.po) by Ricardo Silva  (Closes: #489807)

 -- Robert Millan <rmh@aybabtu.com>  Sat, 12 Jul 2008 17:47:09 +0200

grub2 (1.96+20080704-2) unstable; urgency=high

  * patches/02_old_linux_version_comparison.diff: Set interpreter to /bin/bash.
    (Closes: #489426, #489446)

 -- Robert Millan <rmh@aybabtu.com>  Mon,  7 Jul 2008 15:17:58 +0200

grub2 (1.96+20080704-1) unstable; urgency=high

  * New SVN snapshot.
  * default/grub: Add commented example to disable graphical terminal.
  * Use substvars to support linking with liblzo1.
  * Bring 03_disable_floppies.diff to pre-r805 state.  (Closes: #488375)
  * patches/02_old_linux_version_comparison.diff: New patch.  Steal version
    comparison code from GRUB Legacy's update-grub.  (Closes: #464086, #489133)
  * patches/00_speed_up_font_load.diff: New patch.  Generate font files with
    only the needed characters.  (Closes: #476479, #477083)

 -- Robert Millan <rmh@aybabtu.com>  Fri,  4 Jul 2008 21:39:07 +0200

grub2 (1.96+20080626-1) unstable; urgency=high

  * New CVS snapshot.
    - Avoids passing UUID to Linux when not using initrd.  (Closes: #484228)
    - patches/04_uuids_and_abstraction_dont_play_along_nicely.diff: Resync.

 -- Robert Millan <rmh@aybabtu.com>  Thu, 26 Jun 2008 16:43:48 +0200

grub2 (1.96+20080621-1) unstable; urgency=high

  * Urgency set to "high" because of #482688.
  * New CVS snapshot.
    - Fix module load hook in prepare_grub_to_access_device().
      (Closes: #486804)
    - Call prepare_grub_to_access_device() before accessing devices, never
      afterwards.  (Closes: #487198)
  * grub.d/05_debian_theme: Prefer /boot/grub over /usr for image
    loading, since chances are it's less LVMed.

 -- Robert Millan <rmh@aybabtu.com>  Sat, 21 Jun 2008 15:52:48 +0200

grub2 (1.96+20080617-1) unstable; urgency=low

  * New CVS snapshot.
    - Supports IDA block devices.  (Closes: #483858)
    - Fixes some problems in ext2/ext3.  (Closes: #485068, #485065)
    - Uses EUID instead of UID in update-grub.  (Closes: #486043, #486039,
      #486040, #486041).
    - Fixes incomplete I2O device support.  Thanks Sven Mueller.
      (Closes: #486505)
    - Fixes recent regressions in fs/ext2.c.  (Closes: #485279)
    - Only use UUIDs when requested device is not the same as the one
      providing /boot.  (Closes: #486119)
    - patches/02_libgcc_powerpc_hack.diff: Remove.  Probably not needed
      anymore.
    - patches/04_uuids_and_abstraction_dont_play_along_nicely.diff: Update.
  * patches/06_olpc_prefix_hack.diff: Hardcode prefix to (sd,1) on OLPC.
  * Refurbish 03_disable_floppy_support_in_util_biosdisk.diff into
    03_disable_floppies.diff.

 -- Robert Millan <rmh@aybabtu.com>  Tue, 17 Jun 2008 01:07:52 +0200

grub2 (1.96+20080601-2) unstable; urgency=low

  * 04_run_grub_mkdevicemap_when_grub_probe_fails.diff: Remove.  Argueably
    makes grub-probe unreliable and is quite annoying.
  * 04_uuids_and_abstraction_dont_play_along_nicely.diff: New patch.  Disable
    UUID parameter to Linux when LVM or dmRAID is in use.  (Closes: #484228)
    This is a workaround for bug #484297 in udev.

 -- Robert Millan <rmh@aybabtu.com>  Tue,  3 Jun 2008 16:29:53 +0200

grub2 (1.96+20080601-1) unstable; urgency=low

  * New CVS snapshot.
    - patches/06_backward_compat_in_uuid_support.diff: Merged.
    - Fixes NULL pointer dereference in biosdisk.c.  (Closes: #483895, #483900)
    - Extends UUID support for XFS and ReiserFS.

 -- Robert Millan <rmh@aybabtu.com>  Sun,  1 Jun 2008 15:44:08 +0200

grub2 (1.96+20080531-1) unstable; urgency=low

  * New CVS snapshot.
    - Work around BIOS bug affecting keyboard on macbooks.  (Closes: #482860)
    - Adjust grub.d/05_debian_theme to use the new UUID-compatible API.
    - default/grub: Add commented GRUB_DISABLE_LINUX_UUID variable.
    - patches/06_backward_compat_in_uuid_support.diff: New.  Make update-grub
      generate code that is compatible with older GRUB installs.
    - util/biosdisk.c no longer complains about duplicated device.map entries.
      (Closes: #481236)

  [ Updated translations ]
  * Galician (gl.po) by Jacobo Tarrio  (Closes: #480977)

 -- Robert Millan <rmh@aybabtu.com>  Sat, 31 May 2008 00:02:54 +0200

grub2 (1.96+20080512-1) unstable; urgency=low

  * New CVS snapshot.
    - Adds support for default-only Linux cmdline options.  (Closes: #460843)
    - Supports Xen virtual block devices.  (Closes: #456777)
    - Supports Virtio block devices.  (Closes: #479056)
    - Supports CCISS block devices.  (Closes: #479735)
    - Fixes handling of more LVM abnormal conditions.  (Closes: #474343,
      #474931, #477175)

  * Switch to liblzo2 now that it's GPLv3-compatible.  (Closes: #466375)
  * grub-pc.postinst: Escape \ and / in cmdline sed invokation.
    (Closes: #479279)

  [ Updated translations ]
  * Italian (it.po) by Luca Monducci  (Closes: #480740)

 -- Robert Millan <rmh@aybabtu.com>  Mon, 12 May 2008 17:46:38 +0200

grub2 (1.96+20080429-1) unstable; urgency=high

  * New CVS snapshot.
    - Includes sample grub.cfg file; we use it for grub-rescue-pc.
      (Closes: #478324)
  * grub-common: Upgrade Replaces to << 1.96+20080426-3.  (Closes: #478224,
    #478353, #478144)

  [ Updated translations ]
  * French (fr.po) by Christian Perrier  (Closes: #471291)

 -- Robert Millan <rmh@aybabtu.com>  Tue, 29 Apr 2008 13:27:52 +0200

grub2 (1.96+20080426-1) unstable; urgency=high

  * New CVS snapshot.
    - Fixes syntax error when setting GRUB_PRELOAD_MODULES.  (Closes: #476517)
  * Move os-prober to Suggests, to avoid trouble with #476184.
    (Closes: #476684)
  * patches/04_run_grub_mkdevicemap_when_grub_probe_fails.diff: New patch,
    does what its name says.  (Closes: #467127)
    - Also move grub-mkdevicemap from grub-pc to grub-common, so that GRUB
      Legacy can use it.

  [ Updated translations ]
  * Basque (eu.po) by Piarres Beobide  (Closes: #476708)

 -- Robert Millan <rmh@aybabtu.com>  Sat, 26 Apr 2008 20:06:55 +0200

grub2 (1.96+20080413-1) unstable; urgency=high

  * New CVS snapshot.
    - Provides 30_os-prober update-grub add-on.  Thanks Fabian Greffrath.
      (Closes: #461442)
    - Improves robustness when handling LVM.
      (Closes: #474931, #474343)
  * patches/03_disable_floppy_support_in_util_biosdisk.diff: New.  Does
    what its name says.  (Closes: #475177)

 -- Robert Millan <rmh@aybabtu.com>  Sun, 13 Apr 2008 13:53:28 +0200

grub2 (1.96+20080408-1) unstable; urgency=low

  * New CVS snapshot.
    - grub-probe skips non-existant devices when processing device.map.
    (Closes: #473209)
  * control: Fix syntax error.

  [ Updated translations ]
  * Finnish (fi.po) by Esko Arajärvi (Closes: #468641)

 -- Robert Millan <rmh@aybabtu.com>  Tue,  8 Apr 2008 15:45:25 +0200

grub2 (1.96+20080228-1) unstable; urgency=low

  * New CVS snapshot.
  * Split grub-probe into grub-common package.  Make all flavours depend on it.
    (Closes: #241972)
  * Suggest multiboot-doc.
  * patches/01_grub_legacy_0_based_partitions.diff: New patch.  Add a hack that
    tells grub-probe you want 0-based partition count
    (GRUB_LEGACY_0_BASED_PARTITIONS variable)
  * Stop depending on lsb-release (too heavy! we don't need python in base).
    Instead of assuming it's there, try calling it and otherwise just echo
    Debian.

 -- Robert Millan <rmh@aybabtu.com>  Thu, 28 Feb 2008 16:43:40 +0100

grub2 (1.96+20080219-3) unstable; urgency=low

  * default/grub: Use lsb_release to support Debian derivatives.
    (Closes: #466561)
  * grub.d/05_debian_theme: Only setup background image when a reader for it
    is present in /boot/grub.  (Closes: #467111)

  [ Updated translations ]
  * Russian (ru.po) by Yuri Kozlov (Closes: #467181)

 -- Robert Millan <rmh@aybabtu.com>  Sun, 24 Feb 2008 15:39:50 +0100

grub2 (1.96+20080219-2) unstable; urgency=high

  * grub-pc.postinst: Create /boot/grub if it doesn't exist.

 -- Robert Millan <rmh@aybabtu.com>  Wed, 20 Feb 2008 07:15:14 +0100

grub2 (1.96+20080219-1) unstable; urgency=high

  * New CVS snapshot.
    - Improves GPT support, allowing it to work without blocklists.

 -- Robert Millan <rmh@aybabtu.com>  Tue, 19 Feb 2008 15:05:10 +0100

grub2 (1.96+20080216-1) unstable; urgency=high

  * New CVS snapshot.
    - Fixes offset calculation issue when installing on GPT (urgency set
      to high because of this).
  * Fix Vcs-Browser tag.  Thanks James.  (Closes: #465697)
  * Only process grub-pc/linux_cmdline if /boot/grub/menu.lst exists.
    (Closes: #465708)

  [ Updated translations ]
  * French (fr.po) by Christian Perrier  (Closes: #465706)

 -- Robert Millan <rmh@aybabtu.com>  Sat, 16 Feb 2008 23:30:55 +0100

grub2 (1.96+20080213-1) unstable; urgency=low

  * New CVS snapshot.
    - Failure to read one device in a RAID-1 array no longer causes boot
      to fail (so long as there's a member that works).  (Closes: #426341)
  * script: For /proc/mounts, only report lines that start with /dev/.
  * Add new upgrade-from-grub-legacy script for the user to complete the upgrade
    process from GRUB Legacy, and advertise it prominently in menu.lst.
    (Closes: #464912)
  * Add a hack to support gfxterm / background_image on systems where /usr
    isn't accessible.  (Closes: #464911, #463144)
    - grub-pc.postinst
    - grub.d/05_debian_theme
  * Fix a pair of spelling mistakes in debconf.  (Closes: #465296)
  * Migrate kopt from menu.lst.  (Closes: #461164, #464918)

  [ Updated translations ]
  * Portuguese (pt.po) by Ricardo Silva (Closes: #465137)
  * German (de.po) by Helge Kreutzmann (Closes: #465295)

 -- Robert Millan <rmh@aybabtu.com>  Wed, 13 Feb 2008 16:37:13 +0100

grub2 (1.96+20080210-1) unstable; urgency=high

  * New CVS snapshot.
    - Errors that cause GRUB to enter rescue mode are displayed now.
      (Closes: #425149)
    - Build LVM/RAID modules into a few commands that were missing them
      (notably, grub-setup).  (Closes: #465033)
  * Fix license violation (incompatibility between GRUB and LZO2).
    (Closes: #465056)
    - Urgency set to high.
    - control: Move liblzo2-dev from Build-Depends to Build-Conflicts
      (leaving liblzo-dev as the only option).

 -- Robert Millan <rmh@aybabtu.com>  Sun, 10 Feb 2008 17:09:15 +0100

grub2 (1.96+20080209-1) unstable; urgency=low

  * New CVS snapshot.
    - Fix a root device setting issue in grub-setup.  (Closes: #463391)
    - Fix partmap detection under LVM/RAID.
    - Add scripting commands that would allow user to implement hiddenmenu-like
      functionality (http://grub.enbug.org/Hiddenmenu).
    - Provide manpages for grub-setup, grub-emu, grub-mkimage and others.
      (Closes: #333516, #372890)
  * Fix a pair of spelling errors in debconf templates.  Thanks Christian
    Perrier.  (Closes: #464133)
  * Run debconf-updatepo.  (Closes: #463918)
  * Lower base-files versioned dependency to >= 4.0.1~bpo40+1.

 -- Robert Millan <rmh@aybabtu.com>  Sat,  9 Feb 2008 13:43:49 +0100

grub2 (1.96+20080203-1) unstable; urgency=low

  * New CVS snapshot (and release, but we skipped that ;-))
    - patches/01_regparm.diff: Delete.
    - Improved XFS support.
    - util/grub.d/00_header.in: Add runtime error detection (for gfxterm).
    - Fixes problem when chainloading to Vista.
  * Fix po-debconf errors.  Thanks Thomas Huriaux.  (Closes: #402972)
  * grub.d/05_debian_theme:
    - Add runtime error detection.
    - Detect/Enable PNG background when it is present.
  * control (grub-ieee1275): Remove versioned dependency on powerpc-ibm-utils.

 -- Robert Millan <rmh@aybabtu.com>  Sun,  3 Feb 2008 19:31:23 +0100

grub2 (1.95+20080201-1) unstable; urgency=low

  * New CVS snapshot.
  * presubj: Improve notice.
  * patches/01_regparm.diff: Fix CPU context corruption affecting fs/xfs.c.
    (Closes: #463081, #419766, #462159)
  * patches/02_libgcc_powerpc_hack.diff: Fix FTBFS on powerpc. (Closes: #457491)
  * patches/disable_xfs.diff: Actually remove this time...

 -- Robert Millan <rmh@aybabtu.com>  Fri,  1 Feb 2008 17:06:00 +0100

grub2 (1.95+20080128-1) unstable; urgency=low

  * New CVS snapshot.
    - Fixes bogus CLAIM problems on Apple firmware.  (Closes: #449135, #422729)
    - grub-probe performs sanity checks to make sure our filesystem drivers
      are usable.  (Closes: #462449)
    - patches/disable_ata.diff: Remove.  ATA module isn't auto-loaded in
      rescue floppies now.
    - patches/disable_xfs.diff: Remove.  See above (about grub-probe).
  * Bring back grub-emu; it can help a lot with debugging feedback.
    - control
    - rules

 -- Robert Millan <rmh@aybabtu.com>  Mon, 28 Jan 2008 00:01:11 +0100

grub2 (1.95+20080116-2) unstable; urgency=low

  * grub.d/05_debian_theme: Enable swirlish beauty.
  * rules: Obtain debian/legacy/update-grub dynamicaly from GRUB Legacy svn.

 -- Robert Millan <rmh@aybabtu.com>  Sat, 19 Jan 2008 13:16:18 +0100

grub2 (1.95+20080116-1) unstable; urgency=low

  * New CVS snapshot.
    - update-grub ignores stale *.dpkg-* files.  (Closes: #422708, #424223)
    - LVM/RAID now working properly (except when it affects /boot).
      (Closes: #425666)
    - Fixes flickery in timeout message.  (Closes: #437275)
  * grub-pc.postinst: Use `--no-floppy' whenever possible.  Die, floppies,
    die!
  * Resync with latest version of GRUB Legacy's update-grub.  This time,
    using the $LET_US_TRY_GRUB_2 hack to reuse the same script both for
    addition of core.img and its removal.
  * grub-*.install: Add update-grub2 stub.  Packages providing /etc/grub.d/
    scripts should invoke update-grub2 in both postinst and postrm (whenever
    it is found, of course).
  * control: Reorganize a bit, including a complete rewrite of the
    package descriptions.
  * control (grub-ieee1275): Enable for i386/amd64.

 -- Robert Millan <rmh@aybabtu.com>  Wed, 16 Jan 2008 15:00:54 +0100

grub2 (1.95+20080107-1) unstable; urgency=low

  * New CVS snapshot.
    - Supports ReiserFS.  (Closes: #430742)
    - patches/disable_ata.diff: Resync.

 -- Robert Millan <rmh@aybabtu.com>  Mon,  7 Jan 2008 12:46:39 +0100

grub2 (1.95+20080105-2) unstable; urgency=low

  * grub-pc.postinst: Fix covered assumption that menu.lst exists.
    (Closes: #459247)
  * copyright: Fix copyright/license reference.

 -- Robert Millan <rmh@aybabtu.com>  Sun,  6 Jan 2008 18:02:28 +0100

grub2 (1.95+20080105-1) unstable; urgency=low

  * New CVS snapshot.
    - Fixes install on non-devfs systems with devfs-style paths (ouch).
      (Closes: #450709).
    - Fixes boot of "Linux" zImages (including memtest86+).  (Closes: #436113).
    - Corrects usage message in grub-setup.  (Closes: #458600).
    - patches/menu_color.diff: Remove.  Made obsolete by `menu_color_normal'
      and `menu_color_highlight' variables.  Add/install grub.d/05_debian_theme
      to make use of them.
  * Reestructure grub-pc.postinst.  Notably:
    - Do not touch menu.lst unless user has confirmed it (via debconf).
      (Closes: #459247)
    - When we do, keep a backup in /boot/grub/menu.lst_backup_by_grub2_postinst.

 -- Robert Millan <rmh@aybabtu.com>  Sat,  5 Jan 2008 17:55:37 +0100

grub2 (1.95+20080101-1) unstable; urgency=low

  * New CVS snapshot.
    - patches/disable_xfs.diff: Rewrite in a way that won't collide with
      upstream changes so often.
    - unifont.hex now processed by upstream.
      - rules: Disable build of unifont.pff.
      - *.install: Remove build/unifont.pff line.
    - patches/menu_color.diff: Change menu color to our traditional blue theme.
  * Support new dpkg fields (Homepage, Vcs-Svn, Vcs-Browser).
  * patches/disable_ata.diff: Prevent ATA module from being built on i386-pc.

 -- Robert Millan <rmh@aybabtu.com>  Tue,  1 Jan 2008 19:45:30 +0100

grub2 (1.95+20071101-1) unstable; urgency=low

  * New CVS snapshot.
    - patches/linuxbios.diff: Remove (supported in upstream now).

 -- Robert Millan <rmh@aybabtu.com>  Thu,  1 Nov 2007 13:18:51 +0100

grub2 (1.95+20071004-2) unstable; urgency=low

  * Rename debian/grub-of.* to debian/grub-ieee1275.*.
  * Add debian/grub-linuxbios.{postinst,dirs,install}.
  * rules: Fix/Overrride lintian warnings (unstripped-binary-or-object).
  * Remove grub-linuxbios.postinst.

 -- Robert Millan <rmh@aybabtu.com>  Wed, 10 Oct 2007 23:56:35 +0200

grub2 (1.95+20071004-1) unstable; urgency=low

  * New CVS snapshot.
  * Add grub-linuxbios package.
    - patches/linuxbios.diff
    - control
    - rules
  * Rename grub-of to grub-ieee1275 to match with upstream conventions.
    - control
    - rules

 -- Robert Millan <rmh@aybabtu.com>  Thu,  4 Oct 2007 14:42:30 +0200

grub2 (1.95+20070829-1) unstable; urgency=low

  * New CVS snapshot.
    - Includes fix for parallel builds.
  * rules: Append -j flag to $(MAKE) to take advantage of >1 processors.
  * Add reference to /usr/share/common-licenses.
    - debian/copyright
    - debian/control (all packages): Add base-files (>= 4.0.1) dependency.

 -- Robert Millan <rmh@debian.org>  Sat,  1 Sep 2007 19:00:22 +0200

grub2 (1.95+20070828-2) unstable; urgency=low

  * control (grub-of): Make depends on powerpc-ibm-utils versioned as
    >= 1.0.6 (older versions don't have -a flag).

 -- Robert Millan <rmh@debian.org>  Tue, 28 Aug 2007 23:32:32 +0200

grub2 (1.95+20070828-1) unstable; urgency=low

  * New CVS snapshot.
    - Adds ntfs support.
    - Fixes a pair of issues indirectly breaking grub-probe on powerpc.
      (Closes: #431488)
    - patches/disable_xfs.diff: Resync.
    - copyright: License upgraded to GPLv3.
  * control (grub-of Depends): Add powerpc-utils (for nvsetenv) and bc.

 -- Robert Millan <rmh@debian.org>  Tue, 28 Aug 2007 21:24:14 +0200

grub2 (1.95+20070626-1) unstable; urgency=low

  * New CVS snapshot.
    - More fixes to cope with unreadable /.  (Closes: #427289)
    - update-grub supports multiple terminals.
  * control (Build-Depends): Add genisoimage.
  * patches/partmap_fallback.diff: Remove.  It didn't archieve anything as
    it also needs support for proper identification of raid / lvm (this is
    being worked on).
  * patches/disable_xfs.diff: Disable xfs in grub-probe.
  * grub-rescue-pc.README.Debian: New.  Explain how to use the rescue
    images.

 -- Robert Millan <rmh@debian.org>  Tue, 26 Jun 2007 08:39:14 +0200

grub2 (1.95+20070614-1) unstable; urgency=low

  * New CVS snapshot.
    - update-grub is tollerant to unreadable / (as long as /boot is
    accessible). (Closes: #427289)
  * grub-pc.postinst: Generate new grub.cfg when menu.lst exists.
  * New package grub-rescue-pc.
    - control: Add it.
    - README.Debian.in: Remove obsolete documentation.
    - rules: Build rescue images using grub-mkrescue.
    - grub-rescue-pc.dirs: Prepare their directory.
    - grub-rescue-pc.install: Install them.
  * legacy/update-grub: Fix core.img detection on separate /boot.

 -- Robert Millan <rmh@debian.org>  Thu, 14 Jun 2007 08:17:21 +0200

grub2 (1.95+20070604-1) unstable; urgency=low

  * New CVS snapshot.
    - patches/grub_probe_for_everyone.diff: Remove (merged).
    - update-grub exports user-defined GRUB_CMDLINE_LINUX.  (Closes: #425453)
    - Fix those nasty powerpc bugs.  (Closes: #422729)

 -- Robert Millan <rmh@aybabtu.com>  Mon,  4 Jun 2007 21:30:55 +0200

grub2 (1.95+20070520-1) unstable; urgency=low

  * New CVS snapshot.
    - LVM / RAID fixes.  (Closes: #423648, #381150)
    - Fix memory management bug.  (Closes: #423409)
    - patches/efi.diff: Remove (merged).
    - patches/grub_probe_for_everyone.diff: Use the new paths for
      util/grub-probe.c, util/biosdisk.c, util/getroot.c.  Enable
      grub-mkdevicemap.  (Closes: #424985)
  * legacy/update-grub: Get rid of all grub-set-default calls.  (Closes: #425054)
  * grub-{pc,efi,of}.postinst: Only run update-grub if grub.cfg already exists.
  * grub-pc.postinst: Only run GRUB Legacy compat stuff if menu.lst is found.
  * patches/partmap_fallback.diff: New.  Implement fallback "pc gpt" for partmap
    detection failures.  (Closes: #423022)
  * control: Update XS-Vcs-* fields.  Thanks Sam Morris <sam@robots.org.uk>.
    (Closes: #425146)
  * grub-{pc,efi,of}.{dirs,postinst}: Move unifont.pff to /usr/share/grub.

 -- Robert Millan <rmh@aybabtu.com>  Sun, 20 May 2007 11:13:03 +0200

grub2 (1.95+20070515-1) unstable; urgency=low

  * New CVS snapshot.
    - Fix assumptions about /, /boot and /boot/grub being the same device.
    (Closes: #423268, #422459)
    - Proper sorting of Linux images.  (Closes: #422580)
    - update-grub lets /etc/default/grub override its variables now.
    (Closes: #423649)
    - update-grub mentions /etc/default/grub in the grub.cfg header.
    (Closes: #423651)
    - update-grub sets 800x600x16 as the default gfxmode.  (Closes: #422794)
    - update-grub runs grub-mkdevicemap before attempting to use grub-probe
    (part of #423217)

  [ Otavio Salvador ]
  * Add support to DEB_BUILD_OPTIONS=noopt. Thanks to Sam Morris
    <sam@robots.org.uk> for the patch. (Closes: #423005)
  * Add Robert Millan as uploader.
  * Change build-dependency from liblzo-dev to liblzo2-dev. (Closes: #423358)

  [ Robert Millan ]
  * grub-pc.postinst:
    - Remove /boot/grub/device.map before running grub-install.
      (Closes: #422851)
    - Always run update-grub after grub-install. (part of #423217)
    - Use grub-mkdevicemap instead of removing device.map, since update-grub
      needs it but grub-install is not run unconditionaly.
    - Redirect grub-install invocation to /dev/null, since it can mislead
      users into thinking that MBR was overwritten.  (part of #423217)
  * default/grub: Stop exporting the variables (update-grub does that now).
  * Misc EFI fixes, including new grub-install.
    - patches/efi.diff: New.
    - patches/grub_probe_for_everyone.diff: Move some bits to efi.diff.
    - grub-efi.install: Stop installing dummy grub-install.
    - grub-install: Remove.
  * grub-pc.postinst: Avoid generating core.img when menu.lst is not present,
    to avoid duplicated work (this is specialy important for d-i).  (part of
    #423217).
  * See multiple references above.  (Closes: #423217)
  * grub-{pc,efi,of}.{dirs,install}: Install presubj in the right directory
    to make it work again (oops).
  * Add reportbug script to gather debugging information.  (Closes: #423218)
    - script: New.
    - grub-{pc,efi,of}.install: Install it.
  * Install the reportbug scripts for grub2 too, since users might still use
    it for bugfiling.
    - grub2.dirs
    - grub2.install
  * Fix some lintian warnings.
    - control (grub2): Depend on debconf.
    - README.Debian.in: Fix mispell.
    - grub2.templates: Remove extra dot.

 -- Robert Millan <rmh@aybabtu.com>  Tue, 15 May 2007 22:08:53 +0200

grub2 (1.95+20070507-1) unstable; urgency=low

  [ Robert Millan ]
  * New CVS snapshot.
    - patches/build_neq_src.diff: Remove (merged).
  * Fix debhelper files to ensure each package gets the right thing.
  * Enable gfxterm/unifont support.
  * On grub-pc, if there's no core.img setup, create one (but do not
    risk writing to MBR).
  * On grub-pc, if menu.lst is found, regenerate it to include our
    core.img.

  [ Otavio Salvador ]
  * Move debian/update-grub to debian/legacy/update-grub otherwise the
    source gets messy.

 -- Otavio Salvador <otavio@ossystems.com.br>  Mon, 07 May 2007 18:48:14 -0300

grub2 (1.95+20070505.1-3) unstable; urgency=low

  * Split postinst into grub2.postinst (with the transition warning) and
    postinst.in, with update-grub invocation for grub-{pc,efi,of}.
    - postinst.in
    - grub2.postinst
    - rules

 -- Robert Millan <rmh@aybabtu.com>  Sun,  6 May 2007 01:20:04 +0200

grub2 (1.95+20070505.1-2) unstable; urgency=low

  * Add EFI build of GRUB.
  - control: Restructure to provide 3 packages: grub-pc (x86),
    grub-efi (x86) and grub-of (powerpc).
  - rules: Handle a separate build for each package.
  - patches/build_neq_src.diff: Fix builddir == srcdir assumptions.
  - patches/grub_probe_for_everyone.diff: New (superceds
    powerpc_probe.diff).  Enable grub-probe on powerpc and i386-efi.
  - grub-install: Dummy informational grub-install for EFI.
  - grub-efi.install: Installs it.

 -- Robert Millan <rmh@aybabtu.com>  Sun,  6 May 2007 00:23:56 +0200

grub2 (1.95+20070505.1-1) unstable; urgency=low

  * New CVS snapshot.
  * patches/powerpc_probe.diff: Add partmap/gpt.c to grub-probe.
  * control (Architecture): Temporarily disable powerpc.  Sorry, but runtime
    is currently broken and we don't have the hardware to debug it.  Will be
    re-enabled in next upload.

 -- Robert Millan <rmh@aybabtu.com>  Sat,  5 May 2007 21:52:49 +0200

grub2 (1.95+20070505-1) unstable; urgency=low

  * New CVS snapshot.
    - Improved grub.cfg parser.  (Closes: #381215)
    - patches/fix-grub-install.diff: Remove (merged).
    - control (Build-Depends): Remove libncurses5-dev (no longer needed).
    - provides update-grub2.  (Closes: #419151)
    - Supports GPT in PC/BIOS systems.  (Closes: #409073)
  * control (Build-Depends): Add gcc-multilib to fix FTBFS.
  * control (Description): Make it less scary, and more informative.
  * postinst: Run update-grub to ensure the latest improvements always are
    applied.
  * patches/powerpc_probe.diff: Attempt at making grub-probe build/install
    on powerpc (and hopefuly update-grub).

 -- Robert Millan <rmh@aybabtu.com>  Sat,  5 May 2007 01:49:07 +0200

grub2 (1.95-5) unstable; urgency=low

  * Fix FTBFS on kFreeBSD. Thanks to Aurelien Jarno <aurel32@debian.org>
    by providing the patch. Closes: #416408

 -- Otavio Salvador <otavio@ossystems.com.br>  Fri, 30 Mar 2007 19:20:48 -0300

grub2 (1.95-4) unstable; urgency=low

  * Fix powerpc grub-install binary path. Closes: #402838

 -- Otavio Salvador <otavio@ossystems.com.br>  Thu, 22 Mar 2007 23:45:56 -0300

grub2 (1.95-3) unstable; urgency=low

  [ Christian Perrier ]
  * Switch to po-debconf for debconf templates. Closes: #402972
  * Depend on ${misc:Depends} and not "debconf" to allow cdebconf to be used
  * Debconf translations:
    - French
    - Czech. Closes: #413327
    - Galician. Closes: #413323
    - Swedish. Closes: #413325
    - Portuguese. Closes: #413332
    - German. Closes: #413365
    - Tamil. Closes: #413478
    - Russian. Closes: #413542
    - Italian. Closes: #413904
    - Romanian. Closes: #414443

 -- Otavio Salvador <otavio@ossystems.com.br>  Tue, 20 Mar 2007 23:46:38 -0300

grub2 (1.95-2) unstable; urgency=low

  [ Robert Millan ]
  * update-grub: Fix for Xen hypervisor entries, thanks Aaron Schrab.
    (Closes: #394706)
  * Transition to new numbering scheme for partitions. (Closes: #395019)
    - update-grub: Don't substract 1 when converting partition device names to
      grub drives.
    - Add debconf warning explaining the situation.
  * Rewrite Architecture line back to hardcoded list :(.  (Closes: #398060)

 -- Otavio Salvador <otavio@debian.org>  Mon, 11 Dec 2006 05:08:41 -0200

grub2 (1.95-1) unstable; urgency=low

  * New upstream release.
    - patches/03_revert_partition_numbering.diff: Delete (obsoleted).

 -- Robert Millan <rmh@aybabtu.com>  Sat, 14 Oct 2006 21:19:21 +0200

grub2 (1.94+20061003-1) unstable; urgency=high

  * New CVS snapshot.

  [ Otavio Salvador ]
  * Change debhelper compatibility mode to 5:
    - debian/compat: setted to 5;
  * control (Build-Depends): Add lib32ncurses5-dev for ppc64.
    Closes: #389873
  * Set urgency=high since it's experimental stuff and tagged likewise. It
    also solved a serious bug on PowerPC that leave users with a black
    screen.

  [ Robert Millan ]
  * control (Depends):  Add powerpc-ibm-utils for powerpc/ppc64.
    (Closes: #372186)

 -- Otavio Salvador <otavio@debian.org>  Tue,  3 Oct 2006 16:49:32 -0300

grub2 (1.94+20060926-1) unstable; urgency=high

  * New CVS snapshot.
    - Command-line editting fix (Closes: #381214).
    - Fixes runtime breakage on amd64 (not in BTS).
    - Delete a few patches (merged).

  [ Robert Millan ]
  * Set urgency=high.  Might seem like a rush, but it can't possibly be worse than
    1.94-5 (broken on systems that use udev, broken on amd64...).
  * Pure ppc64 support.
    - control (Architecture): Add any-ppc64.
    - control (Build-Depends): Add libc6-dev-powerpc [ppc64].
  * rules: Remove moddep.lst install command (no longer needed).
  * patches/03_revert_partition_numbering.diff:  New.  Revert a commit that
    broke grub-probefs.
  * Add bug template to encourage sending upstream stuff directly to
    upstream.
    - presubj: New.

  [ Otavio Salvador ]
  * Add XS-X-Vcs-Svn on control file and point it to our current svn
    repository.
  * Add cvs-snapshot to rules.

 -- Otavio Salvador <otavio@debian.org>  Tue, 26 Sep 2006 16:14:36 -0300

grub2 (1.94-6) unstable; urgency=low

  [ Robert Millan ]
  * update-grub:  Set interpreter to /bin/bash to cope with non-POSIX
    extensions.  (mentioned in #361929)
  * patches/03_avoid_recursing_into_dot_static.diff:  New.  Avoid recursing into
    dotdirs (e.g. ".static").
  * patches/04_mkdevicemap_dont_assume_floppies.diff:  New.  Don't assume
    /dev/fd0 exists when generating device.map.

 -- Otavio Salvador <otavio@debian.org>  Thu, 14 Sep 2006 16:07:30 -0300

grub2 (1.94-5) unstable; urgency=low

  [ Robert Millan ]
  * control (Build-Depends): s/any-amd64/amd64 kfreebsd-amd64/g (this seems to
    confuse buildds).
  * 02_not_remove_menu_lst.patch: New patch.  Skip menu.lst removal in
    grub-install.  (Closes: #372934)

 -- Otavio Salvador <otavio@debian.org>  Sun, 20 Aug 2006 12:02:13 -0300

grub2 (1.94-4) unstable; urgency=low

  [ Otavio Salvador ]
  * 01_fix_amd64_building.patch: dropped since it now supports amd64
    native building.
  * Remove convert_kernel26 usage since it's not necessary anymore and due
    initramfs-tools changes it's bug too.
  
  [ Robert Millan ]
  * Fork update-grub from grub legacy, and tweak a few commands in output to
    make it work for grub2.
  * Update README.Debian.in with more recent (and easier) install instructions.
  * Add grub to Conflicts/Replaces.  Too many commands with the same name,
    even if they don't use the same path yet (but will likely do in the
    future, see #361929).
  * Get rid of control.in, which I introduced in 0.6+20040805-1 and turned out
    to be an endless source of problems (and forbidden by policy as well).
  * Fix FTBFS on amd64. Really closes: #372548.

 -- Otavio Salvador <otavio@debian.org>  Fri, 18 Aug 2006 15:38:25 -0300

grub2 (1.94-3) unstable; urgency=low

  * Fix FTBFS in amd64. Closes: 372548

 -- Otavio Salvador <otavio@debian.org>  Sat, 10 Jun 2006 19:57:01 -0300

grub2 (1.94-2) unstable; urgency=low

  * Update grub images paths in README.Debian
  * 01_fix_grub-install.patch: add to fix a problem with PowerPC
    installation. Refs: #371069
  * Fix FTBFS in amd64. Closes: #370803

 -- Otavio Salvador <otavio@debian.org>  Fri,  9 Jun 2006 09:29:40 -0300

grub2 (1.94-1) unstable; urgency=low

  * New upstream release.
    - Fix powerpc building. Closes: #370259
    - 01_fix_grub-install.patch: merged upstream.
    - Moved modules to /usr/lib/grub since they are architecture 
      dependent.
  * Leave CDBS set debhelper compatibility level.
  * Allow amd64 build to happen. Closes: #364956
  * Enforce building in 32bits while running in x86_64 machines.
  * Update Standards version to 3.7.2. No changes need.

 -- Otavio Salvador <otavio@debian.org>  Mon,  5 Jun 2006 12:49:09 -0300

grub2 (1.93-1) unstable; urgency=low

  * New upstream release.
    - Added support to PowerPC. Closes: #357853
    - 01_fix_grub-install.patch: rediff.
  * Update Standards version to 3.6.2. No changes need.
  * Start to use new dpkg architecture definition. Closes: #360134

 -- Otavio Salvador <otavio@debian.org>  Sat,  1 Apr 2006 10:07:17 -0300

grub2 (1.92-2) unstable; urgency=low

  * Add bison on build-depends field. Closes: #346178
  * Add more fixes in 01_fix_grub-install.patch. Closes: #346177

 -- Otavio Salvador <otavio@debian.org>  Fri,  6 Jan 2006 09:48:08 -0200

grub2 (1.92-1) unstable; urgency=low

  * New upstream release.
    - Add support for GPT partition table format.
    - Add a new command "play" to play an audio file on PC.
    - Add support for Linux/ADFS partition table format.
    - Add support for BASH-like scripting.
    - Add support for Apple HFS+ filesystems.
  * 01_fix_grub-install.patch: Added. Fix grub-install to use
    /bin/grub-mkimage instead of /sbin/grub-mkimage. Closes: #338824
  * Do not use CDBS tarball mode anymore. Closes: #344272  
  
 -- Otavio Salvador <otavio@debian.org>  Thu,  5 Jan 2006 15:20:40 -0200

grub2 (1.91-0) unstable; urgency=low

  * New upstream release. Closes: #331211
  * debian/watch: added.
  * debian/control.in, debian/control: Add libncurses5-dev in
    Build-Depends. Closes: #304638
  * Remove Robert Millan as uploader;
  * Add myself as uploader;

 -- Otavio Salvador <otavio@debian.org>  Sat, 12 Nov 2005 16:35:18 -0200

grub2 (0.6+20050203-2) unstable; urgency=low

  * Disable for powerpc.  Reportedly it fails to boot.

 -- Robert Millan <rmh@debian.org>  Fri,  4 Feb 2005 01:52:09 +0100

grub2 (0.6+20050203-1) unstable; urgency=low

  * New upstream snapshot.
  * Install moddep.lst properly in a cpu-independant way. (Closes: #264115)
  * Use cdbs debian/control autogeneration.
    - Set DEB_AUTO_UPDATE_DEBIAN_CONTROL = yes.
    - Move control to control.in.
    - Add a @cdbs@ tag and replace Architecture with Cpu/System.
  * control.in (Build-Depends):  Add ruby.

 -- Robert Millan <rmh@debian.org>  Thu,  3 Feb 2005 22:33:39 +0100

grub2 (0.6+20040805-1) unstable; urgency=low

  * New upstream snapshot.
  * Uploading to unstable so that powerpc users can be blessed by GRUB too.
  * Use type-handling to generate dpkg arch list.
    - control.in
    - rules

 -- Robert Millan <rmh@debian.org>  Thu,  5 Aug 2004 20:50:16 +0200

grub2 (0.6+20040502-1) experimental; urgency=low

  * New upstream snapshot.
    - Fix FTBFS on powerpc.

 -- Robert Millan <rmh@debian.org>  Sun,  2 May 2004 18:16:29 +0200

grub2 (0.6+20040429-1) experimental; urgency=low

  * New upstream snapshot.
    - control (Architecture): Add powerpc.

 -- Robert Millan <rmh@debian.org>  Thu, 29 Apr 2004 20:41:31 +0200

grub2 (0.6+20031125-1) experimental; urgency=low

  * New upstream snapshot.
    - patches/multiboot.diff: Nuked.
    - install,docs: Update directory name.
  * control (Maintainer): Set to pkg-grub-devel mailing list.
  * control (Uploaders): Add myself.
  * control (Architecture): Add freebsd-i386 and netbsd-i386.

 -- Robert Millan <rmh@debian.org>  Tue, 25 Nov 2003 23:48:18 +0100

grub2 (0.6+20031114-1) experimental; urgency=low

  * New upstream snapshot.
    - README.Debian: s/fat/ext2/g (We now have ext2fs support).
  * Add multiboot support, thanks to Jeroen Dekkers for his patch.
    - patches/multiboot.diff: New.
    - control (Architecture): Add hurd-i386 (which needed multiboot).
  * Rename package to grub2 (to follow upstream tendency).
    - control: Ditto.
    - README.Debian: Likewise.
  * Switch to tarball mode.
    - rules: Ditto.
    - docs: Prefix paths in order to workaround dh_installdocs bug.
    - install: Likewise, but not because of bug (should be in rules, actualy).
  * Fix FTBFS. (Closes: #213868)
    - control (Build-Depends): Add autoconf.
    - control (Build-Conflicts): Add autoconf2.13.

 -- Robert Millan <rmh@debian.org>  Fri, 14 Nov 2003 13:16:12 +0100

pupa (0.6+20031008-1) experimental; urgency=low

  * New upstream snapshot.
  * Uploading to experimental.
  * debian/control: Add Jason Thomas to Uploaders.

 -- Robert Millan <rmh@debian.org>  Wed,  8 Oct 2003 13:22:50 +0000

pupa (0.6+20030915-1) unstable; urgency=low

  * Initial Release. (Closes: #211030)

 -- Robert Millan <rmh@debian.org>  Mon, 15 Sep 2003 14:58:42 +0000<|MERGE_RESOLUTION|>--- conflicted
+++ resolved
@@ -1,7 +1,3 @@
-<<<<<<< HEAD
-grub2 (2.02+dfsg1-20) unstable; urgency=medium
-
-=======
 grub2 (2.04~rc1-3) experimental; urgency=medium
 
   [ Will Thompson ]
@@ -11,20 +7,21 @@
   * If we don't have writable grubenv and we're on EFI, always show the menu
     (merged from Ubuntu).
 
->>>>>>> a5cbf70f
   [ Steve McIntyre ]
   * Make all the signed EFI arches have a Recommends: from
     grub-efi-ARCH-signed to shim-signed, not just amd64.
     Closes: #931038
   * Add myself to Uploaders
 
-<<<<<<< HEAD
- -- Steve McIntyre <93sam@debian.org>  Tue, 25 Jun 2019 10:11:12 +0100
-
-grub2 (2.02+dfsg1-19) unstable; urgency=medium
-
-  [ Colin Watson ]
-  * Fix format of debian/copyright.
+  [ Colin Watson ]
+  * Squash linuxefi* patches into a single patch.
+
+ -- Colin Watson <cjwatson@debian.org>  Thu, 27 Jun 2019 08:51:37 +0100
+
+grub2 (2.04~rc1-2) experimental; urgency=medium
+
+  [ Colin Watson ]
+  * debian/build-efi-images: Add tpm on x86_64-efi (thanks, Chris Coulson).
 
   [ Steve McIntyre ]
   * Add the ntfs module to signed UEFI images. Closes: #923855
@@ -34,17 +31,32 @@
     different baked-in prefix value. Helps to fix #928750.
   * Deal with --force-extra-removable with signed shim too. Closes: #930531
 
- -- Colin Watson <cjwatson@debian.org>  Fri, 14 Jun 2019 19:04:01 +0100
-=======
-  [ Colin Watson ]
-  * Squash linuxefi* patches into a single patch.
-
- -- Colin Watson <cjwatson@debian.org>  Thu, 27 Jun 2019 08:51:37 +0100
-
-grub2 (2.04~rc1-2) experimental; urgency=medium
-
-  [ Colin Watson ]
-  * debian/build-efi-images: Add tpm on x86_64-efi (thanks, Chris Coulson).
+ -- Colin Watson <cjwatson@debian.org>  Sat, 15 Jun 2019 09:41:19 +0100
+
+grub2 (2.04~rc1-1) experimental; urgency=medium
+
+  * New upstream release candidate.
+    - getroot: Save/restore CWD more reliably on Unix (closes: #918700).
+  * Rename patches to use "-" as a separator rather than "_" (except when
+    referring to a file, function, or command containing a "_").
+  * Fix format of debian/copyright.
+
+ -- Colin Watson <cjwatson@debian.org>  Thu, 30 May 2019 16:56:05 +0100
+
+grub2 (2.02+dfsg1-20) unstable; urgency=medium
+
+  [ Steve McIntyre ]
+  * Make all the signed EFI arches have a Recommends: from
+    grub-efi-ARCH-signed to shim-signed, not just amd64.
+    Closes: #931038
+  * Add myself to Uploaders
+
+ -- Steve McIntyre <93sam@debian.org>  Tue, 25 Jun 2019 10:11:12 +0100
+
+grub2 (2.02+dfsg1-19) unstable; urgency=medium
+
+  [ Colin Watson ]
+  * Fix format of debian/copyright.
 
   [ Steve McIntyre ]
   * Add the ntfs module to signed UEFI images. Closes: #923855
@@ -54,18 +66,7 @@
     different baked-in prefix value. Helps to fix #928750.
   * Deal with --force-extra-removable with signed shim too. Closes: #930531
 
- -- Colin Watson <cjwatson@debian.org>  Sat, 15 Jun 2019 09:41:19 +0100
-
-grub2 (2.04~rc1-1) experimental; urgency=medium
-
-  * New upstream release candidate.
-    - getroot: Save/restore CWD more reliably on Unix (closes: #918700).
-  * Rename patches to use "-" as a separator rather than "_" (except when
-    referring to a file, function, or command containing a "_").
-  * Fix format of debian/copyright.
-
- -- Colin Watson <cjwatson@debian.org>  Thu, 30 May 2019 16:56:05 +0100
->>>>>>> a5cbf70f
+ -- Colin Watson <cjwatson@debian.org>  Fri, 14 Jun 2019 19:04:01 +0100
 
 grub2 (2.02+dfsg1-18) unstable; urgency=medium
 
