--- conflicted
+++ resolved
@@ -1,8 +1,12 @@
-<<<<<<< HEAD
 grub2 (2.00-11) UNRELEASED; urgency=low
 
+  [ Adam Conrad ]
   * debian/{postinst,config}.in: Don't fail if /etc/default/grub.d
     configuration snippets exist, but /etc/default/grub does not.
+
+  [ Colin Watson ]
+  * Merge wheezy branch up to 1.99-27, fixing overzealous removal of
+    load_video call when GRUB_GFXPAYLOAD_LINUX is empty (closes: #661789).
 
  -- Adam Conrad <adconrad@debian.org>  Fri, 04 Jan 2013 13:11:42 -0700
 
@@ -23,28 +27,10 @@
  -- Colin Watson <cjwatson@debian.org>  Thu, 03 Jan 2013 09:38:25 +0000
 
 grub2 (2.00-9) experimental; urgency=low
-=======
-grub2 (1.99-27) unstable; urgency=low
-
-  * Amend gfxpayload_keep_default.patch to no longer remove the call to
-    load_video when GRUB_GFXPAYLOAD_LINUX is empty (closes: #661789).
-
- -- Colin Watson <cjwatson@debian.org>  Sun, 20 Jan 2013 16:37:52 +0000
-
-grub2 (1.99-26) unstable; urgency=low
-
-  * Remove /boot/grub/unicode.pf2 on purge of grub-efi-{amd64,i386} (closes:
-    #697183).
-
- -- Colin Watson <cjwatson@debian.org>  Wed, 02 Jan 2013 11:54:50 +0000
-
-grub2 (1.99-25) unstable; urgency=low
->>>>>>> 99a70a6f
 
   * Ensure /boot/grub exists before copying files to it for EFI installs
     (closes: #696962).
 
-<<<<<<< HEAD
  -- Colin Watson <cjwatson@debian.org>  Sat, 29 Dec 2012 23:44:51 +0000
 
 grub2 (2.00-8) experimental; urgency=low
@@ -230,7 +216,26 @@
   * Finnish (Timo Jyrinki).
 
  -- Colin Watson <cjwatson@debian.org>  Thu, 06 Sep 2012 19:04:21 +0100
-=======
+
+grub2 (1.99-27) unstable; urgency=low
+
+  * Amend gfxpayload_keep_default.patch to no longer remove the call to
+    load_video when GRUB_GFXPAYLOAD_LINUX is empty (closes: #661789).
+
+ -- Colin Watson <cjwatson@debian.org>  Sun, 20 Jan 2013 16:37:52 +0000
+
+grub2 (1.99-26) unstable; urgency=low
+
+  * Remove /boot/grub/unicode.pf2 on purge of grub-efi-{amd64,i386} (closes:
+    #697183).
+
+ -- Colin Watson <cjwatson@debian.org>  Wed, 02 Jan 2013 11:54:50 +0000
+
+grub2 (1.99-25) unstable; urgency=low
+
+  * Ensure /boot/grub exists before copying files to it for EFI installs
+    (closes: #696962).
+
  -- Colin Watson <cjwatson@debian.org>  Sat, 29 Dec 2012 23:45:01 +0000
 
 grub2 (1.99-24) unstable; urgency=low
@@ -252,7 +257,6 @@
     - Thanks to Colin Watson.
 
  -- Michael Gilbert <mgilbert@debian.org>  Sun, 14 Oct 2012 04:09:51 -0400
->>>>>>> 99a70a6f
 
 grub2 (1.99-23) unstable; urgency=low
 
