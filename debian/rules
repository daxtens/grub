--- conflicted
+++ resolved
@@ -181,19 +181,13 @@
 			$(call platform_subst,$(package).$$i.in,$(package),$$i); \
 			$(call platform_subst,$(package).$$i.$(DEB_HOST_ARCH_CPU).in,$(package),$$i); \
 			$(call platform_subst,$(package).$$i.$(DEB_HOST_ARCH_OS).in,$(package),$$i); \
-<<<<<<< HEAD
 			$(call platform_subst,$(package).$$i.$(DEB_HOST_ARCH_OS)-$(DEB_HOST_ARCH_CPU).in,$(package),$$i); \
-=======
->>>>>>> d6ddc32c
 			[ -s debian/$(package).$$i ] || rm -f debian/$(package).$$i; \
 			> debian/$(package_dbg).$$i; \
 			$(call platform_subst,$(package_dbg).$$i.in,$(package_dbg),$$i); \
 			$(call platform_subst,$(package_dbg).$$i.$(DEB_HOST_ARCH_CPU).in,$(package_dbg),$$i); \
 			$(call platform_subst,$(package_dbg).$$i.$(DEB_HOST_ARCH_OS).in,$(package_dbg),$$i); \
-<<<<<<< HEAD
 			$(call platform_subst,$(package_dbg).$$i.$(DEB_HOST_ARCH_OS)-$(DEB_HOST_ARCH_CPU).in,$(package_dbg),$$i); \
-=======
->>>>>>> d6ddc32c
 			[ -s debian/$(package_dbg).$$i ] || rm -f debian/$(package_dbg).$$i; \
 		done ; \
 	else \
@@ -315,13 +309,11 @@
 override_dh_strip:
 	dh_strip -X/usr/bin/grub-emu
 
-<<<<<<< HEAD
 override_dh_shlibdeps:
 	dh_shlibdeps -X.module
-=======
+
 override_dh_builddeb:
 	dh_builddeb -- -Zxz
->>>>>>> d6ddc32c
 
 override_dh_auto_clean:
 	-rm -rf build
@@ -334,11 +326,7 @@
 	chmod +x debian/{script,grub.d/*,legacy/*,kernel/*}
 
 	for i in $(AUTOGEN_DEB_FILES) ; do \
-<<<<<<< HEAD
 		rm -f debian/grub-{pc,efi-*,ieee1275,coreboot,yeeloong,emu}{,-bin,-dbg}.$$i ; \
-=======
-		rm -f debian/grub-{pc,efi-*,ieee1275,coreboot,yeeloong,emu}{,-bin}.$$i ; \
->>>>>>> d6ddc32c
 	done
 	rm -rf debian/tmp-*/
 
