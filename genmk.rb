--- conflicted
+++ resolved
@@ -150,20 +150,15 @@
 	-rm -f $@
 	$(TARGET_CC) $(#{prefix}_LDFLAGS) $(TARGET_LDFLAGS) -Wl,-r,-d -o $@ #{pre_obj} #{mod_obj}
 	if test ! -z \"$(TARGET_OBJ2ELF)\"; then ./$(TARGET_OBJ2ELF) $@ || (rm -f $@; exit 1); fi
-	$(STRIP) --strip-unneeded -K grub_mod_init -K grub_mod_fini -K _grub_mod_init -K _grub_mod_fini -R .note -R .comment $@
+	$(STRIP) $(STRIP_FLAGS) $@
 else
 #{@name}: #{pre_obj} #{mod_obj} $(TARGET_OBJ2ELF)
 	-rm -f $@
-<<<<<<< HEAD
-	$(TARGET_CC) $(#{prefix}_LDFLAGS) $(TARGET_LDFLAGS) -Wl,-r,-d -o $@ $^
-	$(STRIP) $(STRIP_FLAGS) $@
-=======
 	-rm -f $@.bin
 	$(TARGET_CC) $(#{prefix}_LDFLAGS) $(TARGET_LDFLAGS) -Wl,-r,-d -o $@.bin #{pre_obj} #{mod_obj}
 	$(OBJCONV) -f$(TARGET_MODULE_FORMAT) -nr:_grub_mod_init:grub_mod_init -nr:_grub_mod_fini:grub_mod_fini -wd1106 -nu -nd $@.bin $@
 	-rm -f $@.bin
 endif
->>>>>>> 88d17012
 
 #{pre_obj}: $(#{prefix}_DEPENDENCIES) #{objs_str}
 	-rm -f $@
