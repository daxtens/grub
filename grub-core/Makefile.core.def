--- conflicted
+++ resolved
@@ -425,9 +425,6 @@
   i386_qemu_ldflags = '$(TARGET_IMG_BASE_LDOPT),$(GRUB_BOOT_MACHINE_LINK_ADDR)';
   i386_qemu_ccasflags = '-DGRUB_BOOT_MACHINE_LINK_ADDR=$(GRUB_BOOT_MACHINE_LINK_ADDR)';
 
-<<<<<<< HEAD
-  sparc64_ieee1275_ldflags = ' -Wl,-Ttext=0x3fe0';
-=======
   /* The entry point for a.out binaries on sparc64 starts
      at 0x4000. Since we are writing the 32 bytes long a.out
      header in the assembly code ourselves, we need to tell
@@ -436,7 +433,6 @@
    */
   sparc64_ieee1275_ldflags = ' -Wl,-Ttext=0x3fe0';
   sparc64_ieee1275_objcopyflags = '-O binary';
->>>>>>> 54d11305
 
   objcopyflags = '-O binary';
   enable = i386_pc;
@@ -465,14 +461,10 @@
   i386_pc_ldflags = '$(TARGET_IMG_BASE_LDOPT),0x7C00';
 
   sparc64_ieee1275 = boot/sparc64/ieee1275/boot.S;
-<<<<<<< HEAD
-  sparc64_ieee1275_ldflags = ' -Wl,-Ttext=0x3fe0';
-=======
 
   /* See comment for sparc64_ieee1275_ldflags above. */
   sparc64_ieee1275_ldflags = ' -Wl,-Ttext=0x3fe0';
   sparc64_ieee1275_objcopyflags = '-O binary';
->>>>>>> 54d11305
   sparc64_ieee1275_cppflags = '-DCDBOOT=1';
 
   objcopyflags = '-O binary';
@@ -983,10 +975,6 @@
   name = hwmatch;
   i386_pc = commands/i386/pc/hwmatch.c;
   enable = i386_pc;
-<<<<<<< HEAD
-  common = gnulib/regex.c;
-=======
->>>>>>> 54d11305
   cflags = '$(CFLAGS_POSIX) $(CFLAGS_GNULIB)';
   cppflags = '$(CPPFLAGS_POSIX) $(CPPFLAGS_GNULIB)';
 };
@@ -1872,10 +1860,6 @@
 module = {
   name = linuxefi;
   efi = loader/i386/efi/linux.c;
-<<<<<<< HEAD
-  efi = lib/cmdline.c;
-=======
->>>>>>> 54d11305
   enable = i386_efi;
   enable = x86_64_efi;
 };
