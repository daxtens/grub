--- conflicted
+++ resolved
@@ -1666,12 +1666,12 @@
 };
 
 module = {
-<<<<<<< HEAD
+  name = time;
+  common = commands/time.c;
+};
+
+module = {
   name = cacheinfo;
   common = commands/cacheinfo.c;
   condition = COND_ENABLE_CACHE_STATS;
-=======
-  name = time;
-  common = commands/time.c;
->>>>>>> 6dc212f9
 };