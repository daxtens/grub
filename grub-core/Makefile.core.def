--- conflicted
+++ resolved
@@ -723,15 +723,12 @@
 };
 
 module = {
-<<<<<<< HEAD
-=======
   name = lsefi;
   common = commands/efi/lsefi.c;
   enable = efi;
 };
 
 module = {
->>>>>>> ec525c18
   name = efifwsetup;
   efi = commands/efi/efifwsetup.c;
   enable = efi;
