/* -*-Asm-*- */
/*
 *  GRUB  --  GRand Unified Bootloader
 *  Copyright (C) 1999,2000,2001,2002,2005,2006,2007,2008,2009  Free Software Foundation, Inc.
 *
 *  GRUB is free software: you can redistribute it and/or modify
 *  it under the terms of the GNU General Public License as published by
 *  the Free Software Foundation, either version 3 of the License, or
 *  (at your option) any later version.
 *
 *  GRUB is distributed in the hope that it will be useful,
 *  but WITHOUT ANY WARRANTY; without even the implied warranty of
 *  MERCHANTABILITY or FITNESS FOR A PARTICULAR PURPOSE.  See the
 *  GNU General Public License for more details.
 *
 *  You should have received a copy of the GNU General Public License
 *  along with GRUB.  If not, see <http://www.gnu.org/licenses/>.
 */

#include <grub/symbol.h>
#include <grub/machine/boot.h>
<<<<<<< HEAD
#if defined(QUIET_BOOT) && !defined(HYBRID_BOOT)
=======
#if QUIET_BOOT && !defined(HYBRID_BOOT)
>>>>>>> 5254a0a3
#include <grub/machine/memory.h>
#endif

/*
 *  defines for the code go here
 */

	/* Print message string */
#define MSG(x)	movw $x, %si; call LOCAL(message)
#define ERR(x)	movw $x, %si; jmp LOCAL(error_message)

	.macro floppy
part_start:

LOCAL(probe_values):
	.byte	36, 18, 15, 9, 0

LOCAL(floppy_probe):
	pushw	%dx
/*
 *  Perform floppy probe.
 */
#ifdef __APPLE__
	LOCAL(probe_values_minus_one) = LOCAL(probe_values) - 1
	movw	MACRO_DOLLAR(LOCAL(probe_values_minus_one)), %si
#else
	movw	MACRO_DOLLAR(LOCAL(probe_values)) - 1, %si
#endif

LOCAL(probe_loop):
	/* reset floppy controller INT 13h AH=0 */
	xorw	%ax, %ax
	int	MACRO_DOLLAR(0x13)

	incw	%si
	movb	(%si), %cl

	/* if number of sectors is 0, display error and die */
	testb	%cl, %cl
	jnz	1f

/*
 * Floppy disk probe failure.
 */
	MSG(fd_probe_error_string)
	jmp	LOCAL(general_error)

/* "Floppy" */
fd_probe_error_string:	.asciz "Floppy"

1:
	/* perform read */
	movw	MACRO_DOLLAR(GRUB_BOOT_MACHINE_BUFFER_SEG), %bx
	movw	%bx, %es
	xorw	%bx, %bx
	movw	MACRO_DOLLAR(0x201), %ax
	movb	MACRO_DOLLAR(0), %ch
	movb	MACRO_DOLLAR(0), %dh
	int	MACRO_DOLLAR(0x13)

	/* if error, jump to "LOCAL(probe_loop)" */
	jc	LOCAL(probe_loop)

	/* %cl is already the correct value! */
	movb	MACRO_DOLLAR(1), %dh
	movb	MACRO_DOLLAR(79), %ch

	jmp	LOCAL(final_init)
	.endm

	.macro scratch

	/* scratch space */
mode:
	.byte	0
disk_address_packet:
sectors:
	.long	0
heads:
	.long	0
cylinders:
	.word	0
sector_start:
	.byte	0
head_start:
	.byte	0
cylinder_start:
	.word	0
	/* more space... */
	.endm

	.file	"boot.S"

	.text

	/* Tell GAS to generate 16-bit instructions so that this code works
	   in real mode. */
	.code16

.globl _start, start;
_start:
start:
	/*
	 * _start is loaded at 0x7c00 and is jumped to with CS:IP 0:0x7c00
	 */

	/*
	 * Beginning of the sector is compatible with the FAT/HPFS BIOS
	 * parameter block.
	 */

	jmp	LOCAL(after_BPB)
	nop	/* do I care about this ??? */

#ifdef HYBRID_BOOT
	nop
	nop
	nop
	nop
	nop
	nop
	nop
	nop
	nop
	nop
	nop
	nop
	nop

	nop
	nop
	nop
	nop
	nop
	nop
	nop
	nop

	nop
	nop
	jmp	LOCAL(after_BPB)
#else
	/*
	 * This space is for the BIOS parameter block!!!!  Don't change
	 * the first jump, nor start the code anywhere but right after
	 * this area.
	 */

	.org GRUB_BOOT_MACHINE_BPB_START
	.org 4
#endif
#ifdef HYBRID_BOOT
	floppy
#else
	scratch
#endif

	.org GRUB_BOOT_MACHINE_BPB_END
	/*
	 * End of BIOS parameter block.
	 */

LOCAL(kernel_address):
	.word	GRUB_BOOT_MACHINE_KERNEL_ADDR

#ifndef HYBRID_BOOT
	.org GRUB_BOOT_MACHINE_KERNEL_SECTOR
LOCAL(kernel_sector):
	.long	1
LOCAL(kernel_sector_high):
	.long	0
#endif

	.org GRUB_BOOT_MACHINE_BOOT_DRIVE
boot_drive:
	.byte 0xff	/* the disk to load kernel from */
			/* 0xff means use the boot drive */

LOCAL(after_BPB):

/* general setup */
	cli		/* we're not safe here! */

        /*
         * This is a workaround for buggy BIOSes which don't pass boot
         * drive correctly. If GRUB is installed into a HDD, check if
         * DL is masked correctly. If not, assume that the BIOS passed
         * a bogus value and set DL to 0x80, since this is the only
         * possible boot drive. If GRUB is installed into a floppy,
         * this does nothing (only jump).
         */
	.org GRUB_BOOT_MACHINE_DRIVE_CHECK
boot_drive_check:
        jmp     3f	/* grub-setup may overwrite this jump */
        testb   $0x80, %dl
        jz      2f
3:
	/* Ignore %dl different from 0-0x0f and 0x80-0x8f.  */
	testb   $0x70, %dl
	jz      1f
2:	
        movb    $0x80, %dl
1:
	/*
	 * ljmp to the next instruction because some bogus BIOSes
	 * jump to 07C0:0000 instead of 0000:7C00.
	 */
	ljmp	$0, $real_start

real_start:

	/* set up %ds and %ss as offset from 0 */
	xorw	%ax, %ax
	movw	%ax, %ds
	movw	%ax, %ss

	/* set up the REAL stack */
	movw	$GRUB_BOOT_MACHINE_STACK_SEG, %sp

	sti		/* we're safe again */

	/*
	 *  Check if we have a forced disk reference here
	 */
	movb   boot_drive, %al
	cmpb	$0xff, %al
	je	1f
	movb	%al, %dl
1:
	/* save drive reference first thing! */
	pushw	%dx

<<<<<<< HEAD
#if defined(QUIET_BOOT) && !defined(HYBRID_BOOT)
=======
#if QUIET_BOOT && !defined(HYBRID_BOOT)
>>>>>>> 5254a0a3
	/* is either shift key held down? */
	movw	$(GRUB_MEMORY_MACHINE_BIOS_DATA_AREA_ADDR + 0x17), %bx
	testb	$3, (%bx)
	jz	2f
#endif

	/* print a notification message on the screen */
	MSG(notification_string)

2:
	/* set %si to the disk address packet */
	movw	$disk_address_packet, %si

	/* check if LBA is supported */
	movb	$0x41, %ah
	movw	$0x55aa, %bx
	int	$0x13

	/*
	 *  %dl may have been clobbered by INT 13, AH=41H.
	 *  This happens, for example, with AST BIOS 1.04.
	 */
	popw	%dx
	pushw	%dx

	/* use CHS if fails */
	jc	LOCAL(chs_mode)
	cmpw	$0xaa55, %bx
	jne	LOCAL(chs_mode)

	andw	$1, %cx
	jz	LOCAL(chs_mode)

LOCAL(lba_mode):
	xorw	%ax, %ax
	movw	%ax, 4(%si)

	incw	%ax
	/* set the mode to non-zero */
	movb	%al, -1(%si)

	/* the blocks */
	movw	%ax, 2(%si)

	/* the size and the reserved byte */
	movw	$0x0010, (%si)

	/* the absolute address */
	movl	LOCAL(kernel_sector), %ebx
	movl	%ebx, 8(%si)
	movl	LOCAL(kernel_sector_high), %ebx
	movl	%ebx, 12(%si)

	/* the segment of buffer address */
	movw	$GRUB_BOOT_MACHINE_BUFFER_SEG, 6(%si)

/*
 * BIOS call "INT 0x13 Function 0x42" to read sectors from disk into memory
 *	Call with	%ah = 0x42
 *			%dl = drive number
 *			%ds:%si = segment:offset of disk address packet
 *	Return:
 *			%al = 0x0 on success; err code on failure
 */

	movb	$0x42, %ah
	int	$0x13

	/* LBA read is not supported, so fallback to CHS.  */
	jc	LOCAL(chs_mode)

	movw	$GRUB_BOOT_MACHINE_BUFFER_SEG, %bx
	jmp	LOCAL(copy_buffer)

LOCAL(chs_mode):
	/*
	 *  Determine the hard disk geometry from the BIOS!
	 *  We do this first, so that LS-120 IDE floppies work correctly.
	 */
	movb	$8, %ah
	int	$0x13
	jnc	LOCAL(final_init)

	popw	%dx
	/*
	 *  The call failed, so maybe use the floppy probe instead.
	 */
	testb	%dl, %dl
	jnb	LOCAL(floppy_probe)

	/* Nope, we definitely have a hard disk, and we're screwed. */
	ERR(hd_probe_error_string)

LOCAL(final_init):
	/* set the mode to zero */
	movzbl	%dh, %eax
	movb	%ah, -1(%si)

	/* save number of heads */
	incw	%ax
	movl	%eax, 4(%si)

	movzbw	%cl, %dx
	shlw	$2, %dx
	movb	%ch, %al
	movb	%dh, %ah

	/* save number of cylinders */
	incw	%ax
	movw	%ax, 8(%si)

	movzbw	%dl, %ax
	shrb	$2, %al

	/* save number of sectors */
	movl	%eax, (%si)

setup_sectors:
	/* load logical sector start (top half) */
	movl	LOCAL(kernel_sector_high), %eax

	orl	%eax, %eax
	jnz	LOCAL(geometry_error)

	/* load logical sector start (bottom half) */
	movl	LOCAL(kernel_sector), %eax

	/* zero %edx */
	xorl	%edx, %edx

	/* divide by number of sectors */
	divl	(%si)

	/* save sector start */
	movb	%dl, %cl

	xorw	%dx, %dx	/* zero %edx */
	divl	4(%si)		/* divide by number of heads */

	/* do we need too many cylinders? */
	cmpw	8(%si), %ax
	jge	LOCAL(geometry_error)

	/* normalize sector start (1-based) */
	incb	%cl

	/* low bits of cylinder start */
	movb	%al, %ch

	/* high bits of cylinder start */
	xorb	%al, %al
	shrw	$2, %ax
	orb	%al, %cl

	/* save head start */
	movb	%dl, %al

	/* restore %dl */
	popw	%dx

	/* head start */
	movb	%al, %dh

/*
 * BIOS call "INT 0x13 Function 0x2" to read sectors from disk into memory
 *	Call with	%ah = 0x2
 *			%al = number of sectors
 *			%ch = cylinder
 *			%cl = sector (bits 6-7 are high bits of "cylinder")
 *			%dh = head
 *			%dl = drive (0x80 for hard disk, 0x0 for floppy disk)
 *			%es:%bx = segment:offset of buffer
 *	Return:
 *			%al = 0x0 on success; err code on failure
 */

	movw	$GRUB_BOOT_MACHINE_BUFFER_SEG, %bx
	movw	%bx, %es	/* load %es segment with disk buffer */

	xorw	%bx, %bx	/* %bx = 0, put it at 0 in the segment */
	movw	$0x0201, %ax	/* function 2 */
	int	$0x13

	jc	LOCAL(read_error)

	movw	%es, %bx

LOCAL(copy_buffer):
	/*
	 * We need to save %cx and %si because the startup code in
	 * kernel uses them without initializing them.
	 */
	pusha
	pushw	%ds

	movw	$0x100, %cx
	movw	%bx, %ds
	xorw	%si, %si
	movw	$GRUB_BOOT_MACHINE_KERNEL_ADDR, %di
	movw	%si, %es

	cld

	rep
	movsw

	popw	%ds
	popa

	/* boot kernel */
	jmp	*(LOCAL(kernel_address))

/* END OF MAIN LOOP */

/*
 * BIOS Geometry translation error (past the end of the disk geometry!).
 */
LOCAL(geometry_error):
	ERR(geometry_error_string)

/*
 * Read error on the disk.
 */
LOCAL(read_error):
	movw	$read_error_string, %si
LOCAL(error_message):
	call	LOCAL(message)
LOCAL(general_error):
	MSG(general_error_string)

/* go here when you need to stop the machine hard after an error condition */
        /* tell the BIOS a boot failure, which may result in no effect */
        int	$0x18
LOCAL(stop):
	jmp	LOCAL(stop)

notification_string:	.asciz "GRUB "
geometry_error_string:	.asciz "Geom"
hd_probe_error_string:	.asciz "Hard Disk"
read_error_string:	.asciz "Read"
general_error_string:	.asciz " Error\r\n"

/*
 * message: write the string pointed to by %si
 *
 *   WARNING: trashes %si, %ax, and %bx
 */

	/*
	 * Use BIOS "int 10H Function 0Eh" to write character in teletype mode
	 *	%ah = 0xe	%al = character
	 *	%bh = page	%bl = foreground color (graphics modes)
	 */
1:
	movw	$0x0001, %bx
	movb	$0xe, %ah
	int	$0x10		/* display a byte */
LOCAL(message):
	lodsb
	cmpb	$0, %al
	jne	1b	/* if not end of string, jmp to display */
	ret

	/*
	 *  Windows NT breaks compatibility by embedding a magic
	 *  number here.
	 */

#ifdef HYBRID_BOOT
	.org 0x1b0
LOCAL(kernel_sector):
	.long	1
LOCAL(kernel_sector_high):
	.long	0
#endif
	.org GRUB_BOOT_MACHINE_WINDOWS_NT_MAGIC
nt_magic:
	.long 0
	.word 0

	/*
	 *  This is where an MBR would go if on a hard disk.  The code
	 *  here isn't even referenced unless we're on a floppy.  Kinda
	 *  sneaky, huh?
	*/

	.org GRUB_BOOT_MACHINE_PART_START

#ifndef HYBRID_BOOT
	floppy
#else
	scratch
#endif

	.org GRUB_BOOT_MACHINE_PART_END
	
/* the last 2 bytes in the sector 0 contain the signature */
	.word	GRUB_BOOT_MACHINE_SIGNATURE<|MERGE_RESOLUTION|>--- conflicted
+++ resolved
@@ -19,11 +19,7 @@
 
 #include <grub/symbol.h>
 #include <grub/machine/boot.h>
-<<<<<<< HEAD
-#if defined(QUIET_BOOT) && !defined(HYBRID_BOOT)
-=======
 #if QUIET_BOOT && !defined(HYBRID_BOOT)
->>>>>>> 5254a0a3
 #include <grub/machine/memory.h>
 #endif
 
@@ -256,11 +252,7 @@
 	/* save drive reference first thing! */
 	pushw	%dx
 
-<<<<<<< HEAD
-#if defined(QUIET_BOOT) && !defined(HYBRID_BOOT)
-=======
 #if QUIET_BOOT && !defined(HYBRID_BOOT)
->>>>>>> 5254a0a3
 	/* is either shift key held down? */
 	movw	$(GRUB_MEMORY_MACHINE_BIOS_DATA_AREA_ADDR + 0x17), %bx
 	testb	$3, (%bx)
