--- conflicted
+++ resolved
@@ -255,11 +255,7 @@
 #if defined(QUIET_BOOT) && !defined(HYBRID_BOOT)
 	/* is either shift key held down? */
 	movw	$(GRUB_MEMORY_MACHINE_BIOS_DATA_AREA_ADDR + 0x17), %bx
-<<<<<<< HEAD
-	andb	$3, (%bx)
-=======
 	testb	$3, (%bx)
->>>>>>> 264a6137
 	jz	2f
 #endif
 
