/* -*-Asm-*- */
/*
 *  GRUB  --  GRand Unified Bootloader
 *  Copyright (C) 2009  Free Software Foundation, Inc.
 *
 *  GRUB is free software: you can redistribute it and/or modify
 *  it under the terms of the GNU General Public License as published by
 *  the Free Software Foundation, either version 3 of the License, or
 *  (at your option) any later version.
 *
 *  GRUB is distributed in the hope that it will be useful,
 *  but WITHOUT ANY WARRANTY; without even the implied warranty of
 *  MERCHANTABILITY or FITNESS FOR A PARTICULAR PURPOSE.  See the
 *  GNU General Public License for more details.
 *
 *  You should have received a copy of the GNU General Public License
 *  along with GRUB.  If not, see <http://www.gnu.org/licenses/>.
 */

#include <grub/machine/boot.h>

	.text
	.align	4
<<<<<<< HEAD
	/* The a.out header, as binutils decided to drop a.out
         */
	.word 0x1030107                        /* A_MAGIC */
	.word 512 - GRUB_BOOT_AOUT_HEADER_SIZE /* text size */
	.word 0                                /* data size */
	.word 0                                /* bss size */
	.word 0                                /* symbol table size */
	.word _start                           /* entry point */
	.word 0                                /* text relocations */
	.word 0                                /* data relocations */
=======
	/*
	 * We're writing the a.out header ourselves as newer
	 * upstream versions of binutils no longer support
	 * the a.out format on sparc64.
	 *
	 * The boot loader fits into 512 bytes with 32 bytes
	 * used for the a.out header, hence the text segment
	 * size is 512 - 32. There is no data segment and no
	 * code relocation, thus those fields remain zero.
	 */
	.word	0x1030107                        /* Magic number. */
	.word	512 - GRUB_BOOT_AOUT_HEADER_SIZE /* Size of text segment. */
	.word	0                                /* Size of initialized data. */
	.word	0                                /* Size of uninitialized data. */
	.word	0                                /* Size of symbol table || checksum. */
	.word	_start                           /* Entry point. */
	.word	0                                /* Size of text relocation. */
	.word	0                                /* Size of data relocation. */
>>>>>>> 54d11305
	.globl	_start
_start:
	/* OF CIF entry point arrives in %o4 */
pic_base:
	call	boot_continue
	 mov	%o4, CIF_REG

#ifndef CDBOOT
	/* The offsets to these locations are defined by the
	 * GRUB_BOOT_MACHINE_foo macros in include/grub/sparc64/ieee1275/boot.h,
	 * and grub-setup uses this to patch these next three values as needed.
	 *
	 * The boot_path will be the OF device path of the partition where the
	 * rest of the GRUB kernel image resides.  kernel_sector will be set to
	 * the location of the first block of the GRUB kernel, and
	 * kernel_address is the location where we should load that first block.
	 *
	 * After loading in that block we will execute it by jumping to the
	 * load address plus the size of the prepended A.OUT header (32 bytes).
	 *
	 * Since this assembly code includes the 32 bytes long a.out header,
	 * we need to move the actual code entry point forward by the size
	 * of the a.out header, i.e. += GRUB_BOOT_AOUT_HEADER_SIZE.
	 */
	.org GRUB_BOOT_MACHINE_BOOT_DEVPATH + GRUB_BOOT_AOUT_HEADER_SIZE
boot_path:
	.org GRUB_BOOT_MACHINE_KERNEL_BYTE + GRUB_BOOT_AOUT_HEADER_SIZE
boot_path_end:
kernel_byte:		.xword (2 << 9)
kernel_address:		.word  GRUB_BOOT_MACHINE_KERNEL_ADDR
#else
#define boot_path (_start + 512 + SCRATCH_PAD_BOOT_SIZE)
#define boot_path_end (_start + 1024)
#include <grub/offsets.h>

	.org 8 + GRUB_BOOT_AOUT_HEADER_SIZE
kernel_byte:		.xword (2 << 9)
kernel_size:	        .word  512
kernel_address:		.word  GRUB_BOOT_SPARC64_IEEE1275_IMAGE_ADDRESS
#endif

prom_finddev_name:	.asciz "finddevice"
prom_chosen_path:	.asciz "/chosen"
prom_getprop_name:	.asciz "getprop"
prom_stdout_name:	.asciz "stdout"
prom_write_name:	.asciz "write"
prom_bootpath_name:	.asciz "bootpath"
prom_open_name:		.asciz "open"
prom_seek_name:		.asciz "seek"
prom_read_name:		.asciz "read"
prom_exit_name:		.asciz "exit"
grub_name:		.asciz "GRUB "
#ifdef CDBOOT
prom_close_name:	.asciz "close"
#endif

#define GRUB_NAME_LEN	5

	.align	4

prom_open_error:
	GET_ABS(prom_open_name, %o2)
	call	console_write
	 mov	4, %o3
	/* fallthru */

prom_error:
	GET_ABS(prom_exit_name, %o0)
	/* fallthru */

	/* %o0: OF call name
	 * %o1: input arg 1
	 */
prom_call_1_1_o2:
	clr	%o2
	ba	prom_call_x_1
	 mov	1, %g1

prom_call_getprop:
	mov	4, %g1
	stx	%g1, [%l1 + 256]
	mov	CHOSEN_NODE_REG, %o1
	ba	prom_call_x_1
	 GET_ABS(prom_getprop_name, %o0)

prom_call_3_1_o1:
	ba prom_call_3_1
	 mov	BOOTDEV_REG, %o1

	
	/* %o2: message string
	 * %o3: message length
	 */
console_write:
	GET_ABS(prom_write_name, %o0)
	mov	STDOUT_NODE_REG, %o1
	/* fallthru */

	/* %o0: OF call name
	 * %o1: input arg 1
	 * %o2: input arg 2
	 * %o3: input arg 3
	 */
prom_call_3_1:	
	mov	3, %g1
prom_call_x_1:
	mov	1, %o5
	/* fallthru */

	/* %o0: OF call name
	 * %g1: num inputs
	 * %o5: num outputs
	 * %o1-%o4: inputs
	 */
prom_call:
	stx	%o0, [%l1 + 0x00]
	stx	%g1, [%l1 + 0x08]
	stx	%o5, [%l1 + 0x10]
	stx	%o1, [%l1 + 0x18]
	stx	%o2, [%l1 + 0x20]
	stx	%o3, [%l1 + 0x28]
	stx	%o4, [%l1 + 0x30]
	jmpl	CIF_REG, %g0
	 mov	%l1, %o0

boot_continue:
	mov	%o7, PIC_REG		/* PIC base */
#ifndef CDBOOT
	sethi	%hi(SCRATCH_PAD_BOOT), %l1	/* OF argument slots */
#else
	GET_ABS(_start + 512, %l1)	/* OF argument slots */
#endif

	/* Find the /chosen node so we can fetch the stdout handle,
	 * and thus perform console output.
	 *
	 * chosen_node = prom_finddevice("/chosen")
	 */
	GET_ABS(prom_finddev_name, %o0)
	call	prom_call_1_1_o2
	 GET_ABS(prom_chosen_path, %o1)

	ldx	[%l1 + 0x20], CHOSEN_NODE_REG
	brz	CHOSEN_NODE_REG, prom_error

	/* getprop(chosen_node, "stdout", &buffer, buffer_size) */
	 GET_ABS(prom_stdout_name, %o2)
	add	%l1, 256, %o3
	call	prom_call_getprop
	 mov	1024, %o4

	lduw	[%l1 + 256], STDOUT_NODE_REG
	brz,pn	STDOUT_NODE_REG, prom_error

	/* write(stdout_node, "GRUB ", strlen("GRUB ")) */
	 GET_ABS(grub_name, %o2)
	call	console_write
	 mov	GRUB_NAME_LEN, %o3

	GET_ABS(boot_path, %o3)
#ifndef CDBOOT
	ldub	[%o3], %o1
	brnz,pn	%o1, bootpath_known
#endif

	/* getprop(chosen_node, "bootpath", &buffer, buffer_size) */
	 GET_ABS(prom_bootpath_name, %o2)
	call	prom_call_getprop
	 mov	(boot_path_end - boot_path), %o4

bootpath_known:	

	/* Open up the boot_path, and use that handle to read the
	 * first block of the GRUB kernel image.
	 *
	 * bootdev_handle = open(boot_path)
	 */
	GET_ABS(prom_open_name, %o0)
	call	prom_call_1_1_o2
	 GET_ABS(boot_path, %o1)

	ldx	[%l1 + 0x20], BOOTDEV_REG
	brz,pn	BOOTDEV_REG, prom_open_error

	/* Since we have 64-bit cells, the high cell of the seek offset
	 * is zero and the low cell is the entire value.
	 *
	 * seek(bootdev, 0, *kernel_byte)
	 */
	 GET_ABS(prom_seek_name, %o0)
	clr	%o2
	call	prom_call_3_1_o1
	 LDX_ABS(kernel_byte, 0x00, %o3)

	/* read(bootdev, *kernel_address, 512) */
	GET_ABS(prom_read_name, %o0)
	LDUW_ABS(kernel_address, 0x00, %o2)
	call	prom_call_3_1_o1
#ifdef CDBOOT
	 LDUW_ABS(kernel_size, 0x00, %o3)

	GET_ABS(prom_close_name, %o0)
	mov	1, %g1
	mov	0, %o5
	call	prom_call
	 mov	BOOTDEV_REG, %o1
#else
	 mov	512, %o3
#endif

	LDUW_ABS(kernel_address, 0x00, %o2)
	jmpl	%o2, %o7
#ifdef CDBOOT
	 mov	CIF_REG, %o4
#else
	 nop
#endif
	.org GRUB_BOOT_MACHINE_CODE_END

/* the last 4 bytes in the sector 0 contain the signature */
	.word	GRUB_BOOT_MACHINE_SIGNATURE<|MERGE_RESOLUTION|>--- conflicted
+++ resolved
@@ -21,18 +21,6 @@
 
 	.text
 	.align	4
-<<<<<<< HEAD
-	/* The a.out header, as binutils decided to drop a.out
-         */
-	.word 0x1030107                        /* A_MAGIC */
-	.word 512 - GRUB_BOOT_AOUT_HEADER_SIZE /* text size */
-	.word 0                                /* data size */
-	.word 0                                /* bss size */
-	.word 0                                /* symbol table size */
-	.word _start                           /* entry point */
-	.word 0                                /* text relocations */
-	.word 0                                /* data relocations */
-=======
 	/*
 	 * We're writing the a.out header ourselves as newer
 	 * upstream versions of binutils no longer support
@@ -51,7 +39,6 @@
 	.word	_start                           /* Entry point. */
 	.word	0                                /* Size of text relocation. */
 	.word	0                                /* Size of data relocation. */
->>>>>>> 54d11305
 	.globl	_start
 _start:
 	/* OF CIF entry point arrives in %o4 */
