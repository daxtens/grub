/*
 *  GRUB  --  GRand Unified Bootloader
 *  Copyright (C) 2010  Free Software Foundation, Inc.
 *
 *  GRUB is free software: you can redistribute it and/or modify
 *  it under the terms of the GNU General Public License as published by
 *  the Free Software Foundation, either version 3 of the License, or
 *  (at your option) any later version.
 *
 *  GRUB is distributed in the hope that it will be useful,
 *  but WITHOUT ANY WARRANTY; without even the implied warranty of
 *  MERCHANTABILITY or FITNESS FOR A PARTICULAR PURPOSE.  See the
 *  GNU General Public License for more details.
 *
 *  You should have received a copy of the GNU General Public License
 *  along with GRUB.  If not, see <http://www.gnu.org/licenses/>.
 */

#ifdef GRUB_DSDT_TEST
#include <stdio.h>
#include <unistd.h>
#include <stdlib.h>
#include <stdint.h>
#include <string.h>
#include <errno.h>

#define grub_dprintf(cond, args...) printf ( args )
#define grub_printf printf
typedef uint64_t grub_uint64_t;
typedef uint32_t grub_uint32_t;
typedef uint16_t grub_uint16_t;
typedef uint8_t grub_uint8_t;

#endif

#include <grub/acpi.h>
#ifndef GRUB_DSDT_TEST
#include <grub/i18n.h>
#else
#define _(x) x
#define N_(x) x
#endif

#ifndef GRUB_DSDT_TEST
#include <grub/mm.h>
#include <grub/misc.h>
#include <grub/time.h>
#include <grub/cpu/io.h>
#endif

static inline grub_uint32_t
decode_length (const grub_uint8_t *ptr, int *numlen)
{
  int num_bytes, i;
  grub_uint32_t ret;
  if (*ptr < 64)
    {
      if (numlen)
	*numlen = 1;
      return *ptr;
    }
  num_bytes = *ptr >> 6;
  if (numlen)
    *numlen = num_bytes + 1;
  ret = *ptr & 0xf;
  ptr++;
  for (i = 0; i < num_bytes; i++)
    {
      ret |= *ptr << (8 * i + 4);
      ptr++;
    }
  return ret;
}

static inline grub_uint32_t
skip_name_string (const grub_uint8_t *ptr, const grub_uint8_t *end)
{
  const grub_uint8_t *ptr0 = ptr;
  
  while (ptr < end && (*ptr == '^' || *ptr == '\\'))
    ptr++;
  switch (*ptr)
    {
    case '.':
      ptr++;
      ptr += 8;
      break;
    case '/':
      ptr++;
      ptr += 1 + (*ptr) * 4;
      break;
    case 0:
      ptr++;
      break;
    default:
      ptr += 4;
      break;
    }
  return ptr - ptr0;
}

static inline grub_uint32_t
skip_data_ref_object (const grub_uint8_t *ptr, const grub_uint8_t *end)
{
  grub_dprintf ("acpi", "data type = 0x%x\n", *ptr);
  switch (*ptr)
    {
    case GRUB_ACPI_OPCODE_PACKAGE:
    case GRUB_ACPI_OPCODE_BUFFER:
      return 1 + decode_length (ptr + 1, 0);
    case GRUB_ACPI_OPCODE_ZERO:
    case GRUB_ACPI_OPCODE_ONES:
    case GRUB_ACPI_OPCODE_ONE:
      return 1;
    case GRUB_ACPI_OPCODE_BYTE_CONST:
      return 2;
    case GRUB_ACPI_OPCODE_WORD_CONST:
      return 3;
    case GRUB_ACPI_OPCODE_DWORD_CONST:
      return 5;
    case GRUB_ACPI_OPCODE_STRING_CONST:
      {
	const grub_uint8_t *ptr0 = ptr;
	for (ptr++; ptr < end && *ptr; ptr++);
	if (ptr == end)
	  return 0;
	return ptr - ptr0 + 1;
      }
    default:
      if (*ptr == '^' || *ptr == '\\' || *ptr == '_'
	  || (*ptr >= 'A' && *ptr <= 'Z'))
	return skip_name_string (ptr, end);
      grub_printf ("Unknown opcode 0x%x\n", *ptr);
      return 0;
    }
}

static inline grub_uint32_t
skip_ext_op (const grub_uint8_t *ptr, const grub_uint8_t *end)
{
  const grub_uint8_t *ptr0 = ptr;
  int add;
  grub_dprintf ("acpi", "Extended opcode: 0x%x\n", *ptr);
  switch (*ptr)
    {
    case GRUB_ACPI_EXTOPCODE_MUTEX:
      ptr++;
      ptr += skip_name_string (ptr, end);
      ptr++;
      break;
    case GRUB_ACPI_EXTOPCODE_EVENT_OP:
      ptr++;
      ptr += skip_name_string (ptr, end);
      break;
    case GRUB_ACPI_EXTOPCODE_OPERATION_REGION:
      ptr++;
      ptr += skip_name_string (ptr, end);
      ptr++;
      ptr += add = skip_data_ref_object (ptr, end);
      if (!add)
	return 0;
      ptr += add = skip_data_ref_object (ptr, end);
      if (!add)
	return 0;
      break;
    case GRUB_ACPI_EXTOPCODE_FIELD_OP:
    case GRUB_ACPI_EXTOPCODE_DEVICE_OP:
    case GRUB_ACPI_EXTOPCODE_PROCESSOR_OP:
    case GRUB_ACPI_EXTOPCODE_POWER_RES_OP:
    case GRUB_ACPI_EXTOPCODE_THERMAL_ZONE_OP:
    case GRUB_ACPI_EXTOPCODE_INDEX_FIELD_OP:
    case GRUB_ACPI_EXTOPCODE_BANK_FIELD_OP:
      ptr++;
      ptr += decode_length (ptr, 0);
      break;
    default:
      grub_printf ("Unexpected extended opcode: 0x%x\n", *ptr);
      return 0;
    }
  return ptr - ptr0;
}

static int
get_sleep_type (grub_uint8_t *table, grub_uint8_t *ptr, grub_uint8_t *end,
		grub_uint8_t *scope, int scope_len)
{
  grub_uint8_t *prev = table;
<<<<<<< HEAD
  int sleep_type = -2;
=======
>>>>>>> ec525c18
  
  if (!ptr)
    ptr = table + sizeof (struct grub_acpi_table_header);
  while (ptr < end && prev < ptr)
    {
      int add;
      prev = ptr;
      grub_dprintf ("acpi", "Opcode 0x%x\n", *ptr);
      grub_dprintf ("acpi", "Tell %x\n", (unsigned) (ptr - table));
      switch (*ptr)
	{
	case GRUB_ACPI_OPCODE_EXTOP:
	  ptr++;
	  ptr += add = skip_ext_op (ptr, end);
	  if (!add)
	    return -1;
	  break;
	case GRUB_ACPI_OPCODE_CREATE_WORD_FIELD:
	case GRUB_ACPI_OPCODE_CREATE_BYTE_FIELD:
	  {
	    ptr += 5;
	    ptr += add = skip_data_ref_object (ptr, end);
	    if (!add)
	      return -1;
	    ptr += 4;
	    break;
	  }
	case GRUB_ACPI_OPCODE_NAME:
	  ptr++;
	  if ((!scope || memcmp (scope, "\\", scope_len) == 0) &&
	      (memcmp (ptr, "_S5_", 4) == 0 || memcmp (ptr, "\\_S5_", 4) == 0))
	    {
	      int ll;
	      grub_uint8_t *ptr2 = ptr;
	      grub_dprintf ("acpi", "S5 found\n");
	      ptr2 += skip_name_string (ptr, end);
	      if (*ptr2 != 0x12)
		{
		  grub_printf ("Unknown opcode in _S5: 0x%x\n", *ptr2);
		  return -1;
		}
	      ptr2++;
	      decode_length (ptr2, &ll);
	      ptr2 += ll;
	      ptr2++;
	      switch (*ptr2)
		{
		case GRUB_ACPI_OPCODE_ZERO:
		  return 0;
		case GRUB_ACPI_OPCODE_ONE:
		  return 1;
		case GRUB_ACPI_OPCODE_BYTE_CONST:
		  return ptr2[1];
		default:
		  grub_printf ("Unknown data type in _S5: 0x%x\n", *ptr2);
		  return -1;
		}
	    }
	  ptr += add = skip_name_string (ptr, end);
	  if (!add)
	    return -1;
	  ptr += add = skip_data_ref_object (ptr, end);
	  if (!add)
	    return -1;
	  break;
	case GRUB_ACPI_OPCODE_SCOPE:
	  {
	    int scope_sleep_type;
	    int ll;
	    grub_uint8_t *name;
	    int name_len;

	    ptr++;
	    add = decode_length (ptr, &ll);
	    name = ptr + ll;
	    name_len = skip_name_string (name, ptr + add);
	    if (!name_len)
	      return -1;
	    scope_sleep_type = get_sleep_type (table, name + name_len,
					       ptr + add, name, name_len);
	    if (scope_sleep_type != -2)
	      return scope_sleep_type;
	    ptr += add;
	    break;
	  }
	case GRUB_ACPI_OPCODE_IF:
	case GRUB_ACPI_OPCODE_METHOD:
	  {
	    ptr++;
	    ptr += decode_length (ptr, 0);
	    break;
	  }
	default:
	  grub_printf ("Unknown opcode 0x%x\n", *ptr);
	  return -1;	  
	}
    }

  return -2;
}

#ifdef GRUB_DSDT_TEST
int
main (int argc, char **argv)
{
  FILE *f;
  size_t len;
  unsigned char *buf;
  if (argc < 2)
    printf ("Usage: %s FILE\n", argv[0]);
  f = grub_util_fopen (argv[1], "rb");
  if (!f)
    {
      printf ("Couldn't open file\n");
      return 1;
    }
  fseek (f, 0, SEEK_END);
  len = ftell (f);
  fseek (f, 0, SEEK_SET);
  buf = malloc (len);
  if (!buf)
    {
      printf (_("error: %s.\n"), _("out of memory"));
      fclose (f);
      return 2;
    }
  if (fread (buf, 1, len, f) != len)
    {
      printf (_("cannot read `%s': %s"), argv[1], strerror (errno));
      free (buf);
      fclose (f);
      return 2;
    }

  printf ("Sleep type = %d\n", get_sleep_type (buf, NULL, buf + len, NULL, 0));
  free (buf);
  fclose (f);
  return 0;
}

#else

void
grub_acpi_halt (void)
{
  struct grub_acpi_rsdp_v20 *rsdp2;
  struct grub_acpi_rsdp_v10 *rsdp1;
  struct grub_acpi_table_header *rsdt;
  grub_uint32_t *entry_ptr;
  grub_uint32_t port = 0;
  int sleep_type = -1;

  rsdp2 = grub_acpi_get_rsdpv2 ();
  if (rsdp2)
    rsdp1 = &(rsdp2->rsdpv1);
  else
    rsdp1 = grub_acpi_get_rsdpv1 ();
  grub_dprintf ("acpi", "rsdp1=%p\n", rsdp1);
  if (!rsdp1)
    return;

  rsdt = (struct grub_acpi_table_header *) (grub_addr_t) rsdp1->rsdt_addr;
  for (entry_ptr = (grub_uint32_t *) (rsdt + 1);
       entry_ptr < (grub_uint32_t *) (((grub_uint8_t *) rsdt)
				      + rsdt->length);
       entry_ptr++)
    {
      if (grub_memcmp ((void *) (grub_addr_t) *entry_ptr, "FACP", 4) == 0)
	{
	  struct grub_acpi_fadt *fadt
	    = ((struct grub_acpi_fadt *) (grub_addr_t) *entry_ptr);
	  struct grub_acpi_table_header *dsdt
	    = (struct grub_acpi_table_header *) (grub_addr_t) fadt->dsdt_addr;
	  grub_uint8_t *buf = (grub_uint8_t *) dsdt;

	  port = fadt->pm1a;

	  grub_dprintf ("acpi", "PM1a port=%x\n", port);

	  if (grub_memcmp (dsdt->signature, "DSDT",
<<<<<<< HEAD
			   sizeof (dsdt->signature)) == 0)
	    sleep_type = get_sleep_type (buf, NULL, buf + dsdt->length,
					 NULL, 0);
	}
      else if (grub_memcmp ((void *) (grub_addr_t) *entry_ptr, "SSDT", 4) == 0)
=======
			   sizeof (dsdt->signature)) == 0
	      && sleep_type < 0)
	    sleep_type = get_sleep_type (buf, NULL, buf + dsdt->length,
					 NULL, 0);
	}
      else if (grub_memcmp ((void *) (grub_addr_t) *entry_ptr, "SSDT", 4) == 0
	       && sleep_type < 0)
>>>>>>> ec525c18
	{
	  struct grub_acpi_table_header *ssdt
	    = (struct grub_acpi_table_header *) (grub_addr_t) *entry_ptr;
	  grub_uint8_t *buf = (grub_uint8_t *) ssdt;
<<<<<<< HEAD

	  grub_dprintf ("acpi", "SSDT = %p\n", ssdt);

	  sleep_type = get_sleep_type (buf, NULL, buf + ssdt->length, NULL, 0);
	}
    }

  if (port && sleep_type >= 0 && sleep_type < 8)
    {
      grub_dprintf ("acpi", "SLP_TYP = %d, port = 0x%x\n", sleep_type, port);

      grub_outw (GRUB_ACPI_SLP_EN | (sleep_type << GRUB_ACPI_SLP_TYP_OFFSET),
		 port & 0xffff);
=======

	  grub_dprintf ("acpi", "SSDT = %p\n", ssdt);

	  sleep_type = get_sleep_type (buf, NULL, buf + ssdt->length, NULL, 0);
	}
>>>>>>> ec525c18
    }

  grub_dprintf ("acpi", "SLP_TYP = %d, port = 0x%x\n", sleep_type, port);
  if (port && sleep_type >= 0 && sleep_type < 8)
    grub_outw (GRUB_ACPI_SLP_EN | (sleep_type << GRUB_ACPI_SLP_TYP_OFFSET),
	       port & 0xffff);

  grub_millisleep (1500);

  /* TRANSLATORS: It's computer shutdown using ACPI, not disabling ACPI.  */
  grub_puts_ (N_("ACPI shutdown failed"));
}
#endif<|MERGE_RESOLUTION|>--- conflicted
+++ resolved
@@ -185,10 +185,6 @@
 		grub_uint8_t *scope, int scope_len)
 {
   grub_uint8_t *prev = table;
-<<<<<<< HEAD
-  int sleep_type = -2;
-=======
->>>>>>> ec525c18
   
   if (!ptr)
     ptr = table + sizeof (struct grub_acpi_table_header);
@@ -369,13 +365,6 @@
 	  grub_dprintf ("acpi", "PM1a port=%x\n", port);
 
 	  if (grub_memcmp (dsdt->signature, "DSDT",
-<<<<<<< HEAD
-			   sizeof (dsdt->signature)) == 0)
-	    sleep_type = get_sleep_type (buf, NULL, buf + dsdt->length,
-					 NULL, 0);
-	}
-      else if (grub_memcmp ((void *) (grub_addr_t) *entry_ptr, "SSDT", 4) == 0)
-=======
 			   sizeof (dsdt->signature)) == 0
 	      && sleep_type < 0)
 	    sleep_type = get_sleep_type (buf, NULL, buf + dsdt->length,
@@ -383,32 +372,15 @@
 	}
       else if (grub_memcmp ((void *) (grub_addr_t) *entry_ptr, "SSDT", 4) == 0
 	       && sleep_type < 0)
->>>>>>> ec525c18
 	{
 	  struct grub_acpi_table_header *ssdt
 	    = (struct grub_acpi_table_header *) (grub_addr_t) *entry_ptr;
 	  grub_uint8_t *buf = (grub_uint8_t *) ssdt;
-<<<<<<< HEAD
 
 	  grub_dprintf ("acpi", "SSDT = %p\n", ssdt);
 
 	  sleep_type = get_sleep_type (buf, NULL, buf + ssdt->length, NULL, 0);
 	}
-    }
-
-  if (port && sleep_type >= 0 && sleep_type < 8)
-    {
-      grub_dprintf ("acpi", "SLP_TYP = %d, port = 0x%x\n", sleep_type, port);
-
-      grub_outw (GRUB_ACPI_SLP_EN | (sleep_type << GRUB_ACPI_SLP_TYP_OFFSET),
-		 port & 0xffff);
-=======
-
-	  grub_dprintf ("acpi", "SSDT = %p\n", ssdt);
-
-	  sleep_type = get_sleep_type (buf, NULL, buf + ssdt->length, NULL, 0);
-	}
->>>>>>> ec525c18
     }
 
   grub_dprintf ("acpi", "SLP_TYP = %d, port = 0x%x\n", sleep_type, port);
