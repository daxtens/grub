/* ls.c - command to list files and devices */
/*
 *  GRUB  --  GRand Unified Bootloader
 *  Copyright (C) 2003,2005,2007,2008,2009  Free Software Foundation, Inc.
 *
 *  GRUB is free software: you can redistribute it and/or modify
 *  it under the terms of the GNU General Public License as published by
 *  the Free Software Foundation, either version 3 of the License, or
 *  (at your option) any later version.
 *
 *  GRUB is distributed in the hope that it will be useful,
 *  but WITHOUT ANY WARRANTY; without even the implied warranty of
 *  MERCHANTABILITY or FITNESS FOR A PARTICULAR PURPOSE.  See the
 *  GNU General Public License for more details.
 *
 *  You should have received a copy of the GNU General Public License
 *  along with GRUB.  If not, see <http://www.gnu.org/licenses/>.
 */

#include <grub/types.h>
#include <grub/misc.h>
#include <grub/mm.h>
#include <grub/err.h>
#include <grub/dl.h>
#include <grub/disk.h>
#include <grub/device.h>
#include <grub/term.h>
#include <grub/partition.h>
#include <grub/file.h>
#include <grub/normal.h>
#include <grub/extcmd.h>
#include <grub/datetime.h>
#include <grub/i18n.h>
#include <grub/net.h>

GRUB_MOD_LICENSE ("GPLv3+");

static const struct grub_arg_option options[] =
  {
    {"long", 'l', 0, N_("Show a long list with more detailed information."), 0, 0},
    {"human-readable", 'h', 0, N_("Print sizes in a human readable format."), 0, 0},
    {"all", 'a', 0, N_("List all files."), 0, 0},
    {0, 0, 0, 0, 0, 0}
  };

/* Helper for grub_ls_list_devices.  */
static int
grub_ls_print_devices (const char *name, void *data)
{
  int *longlist = data;

  if (*longlist)
    grub_normal_print_device_info (name);
  else
    grub_printf ("(%s) ", name);

  return 0;
}

static grub_err_t
grub_ls_list_devices (int longlist)
{
  grub_device_iterate (grub_ls_print_devices, &longlist);
  grub_xputs ("\n");

#if 0
  {
    grub_net_app_level_t proto;
    int first = 1;
    FOR_NET_APP_LEVEL (proto)
    {
      if (first)
	grub_puts_ (N_ ("Network protocols:"));
      first = 0;
      grub_printf ("%s ", proto->name);
    }
    grub_xputs ("\n");
  }
#endif

  grub_refresh ();

  return 0;
}

/* Context for grub_ls_list_files.  */
struct grub_ls_list_files_ctx
{
  char *dirname;
  int all;
  int human;
};

/* Helper for grub_ls_list_files.  */
static int
print_files (const char *filename, const struct grub_dirhook_info *info,
	     void *data)
{
  struct grub_ls_list_files_ctx *ctx = data;

  if (ctx->all || filename[0] != '.')
    grub_printf ("%s%s ", filename, info->dir ? "/" : "");

  return 0;
}

/* Helper for grub_ls_list_files.  */
static int
print_files_long (const char *filename, const struct grub_dirhook_info *info,
		  void *data)
{
  struct grub_ls_list_files_ctx *ctx = data;

  if ((! ctx->all) && (filename[0] == '.'))
    return 0;

  if (! info->dir)
    {
      grub_file_t file;
      char *pathname;

      if (ctx->dirname[grub_strlen (ctx->dirname) - 1] == '/')
	pathname = grub_xasprintf ("%s%s", ctx->dirname, filename);
      else
	pathname = grub_xasprintf ("%s/%s", ctx->dirname, filename);

      if (!pathname)
	return 1;

      /* XXX: For ext2fs symlinks are detected as files while they
	 should be reported as directories.  */
      file = grub_file_open (pathname, GRUB_FILE_TYPE_GET_SIZE
			     | GRUB_FILE_TYPE_NO_DECOMPRESS);
      if (! file)
	{
	  grub_errno = 0;
	  grub_free (pathname);
	  return 0;
	}

      if (! ctx->human)
	grub_printf ("%-12llu", (unsigned long long) file->size);
      else
	grub_printf ("%-12s", grub_get_human_size (file->size,
						   GRUB_HUMAN_SIZE_SHORT));
      grub_file_close (file);
      grub_free (pathname);
    }
  else
    grub_printf ("%-12s", _("DIR"));

  if (info->mtimeset)
    {
      struct grub_datetime datetime;
      grub_unixtime2datetime (info->mtime, &datetime);
      if (ctx->human)
	grub_printf (" %d-%02d-%02d %02d:%02d:%02d %-11s ",
		     datetime.year, datetime.month, datetime.day,
		     datetime.hour, datetime.minute,
		     datetime.second,
		     grub_get_weekday_name (&datetime));
      else
	grub_printf (" %04d%02d%02d%02d%02d%02d ",
		     datetime.year, datetime.month,
		     datetime.day, datetime.hour,
		     datetime.minute, datetime.second);
    }
  grub_printf ("%s%s\n", filename, info->dir ? "/" : "");

  return 0;
}

static grub_err_t
grub_ls_list_files (char *dirname, int longlist, int all, int human)
{
  char *device_name;
  grub_fs_t fs;
  const char *path;
  grub_device_t dev;

  device_name = grub_file_get_device_name (dirname);
  dev = grub_device_open (device_name);
  if (! dev)
    goto fail;

  fs = grub_fs_probe (dev);
  path = grub_strchr (dirname, ')');
  if (! path)
    path = dirname;
  else
    path++;

  if (! path && ! device_name)
    {
      grub_error (GRUB_ERR_BAD_ARGUMENT, "invalid argument");
      goto fail;
    }

  if (! *path)
    {
      if (grub_errno == GRUB_ERR_UNKNOWN_FS)
	grub_errno = GRUB_ERR_NONE;

<<<<<<< HEAD
      grub_device_close (dev);
      dev = NULL;
=======
#ifdef GRUB_MACHINE_IEEE1275
      /*
       * Close device to prevent a double open in grub_normal_print_device_info().
       * Otherwise it may lead to hangs on some IEEE 1275 platforms.
       */
      grub_device_close (dev);
      dev = NULL;
#endif

>>>>>>> 54d11305
      grub_normal_print_device_info (device_name);
    }
  else if (fs)
    {
      struct grub_ls_list_files_ctx ctx = {
	.dirname = dirname,
	.all = all,
	.human = human
      };

      if (longlist)
	(fs->fs_dir) (dev, path, print_files_long, &ctx);
      else
	(fs->fs_dir) (dev, path, print_files, &ctx);

      if (grub_errno == GRUB_ERR_BAD_FILE_TYPE
	  && path[grub_strlen (path) - 1] != '/')
	{
	  /* PATH might be a regular file.  */
	  char *p;
	  grub_file_t file;
	  struct grub_dirhook_info info;
	  grub_errno = 0;

	  file = grub_file_open (dirname, GRUB_FILE_TYPE_GET_SIZE
				 | GRUB_FILE_TYPE_NO_DECOMPRESS);
	  if (! file)
	    goto fail;

	  grub_file_close (file);

	  p = grub_strrchr (dirname, '/') + 1;
	  dirname = grub_strndup (dirname, p - dirname);
	  if (! dirname)
	    goto fail;

	  all = 1;
	  grub_memset (&info, 0, sizeof (info));
	  if (longlist)
	    print_files_long (p, &info, &ctx);
	  else
	    print_files (p, &info, &ctx);

	  grub_free (dirname);
	}

      if (grub_errno == GRUB_ERR_NONE)
	grub_xputs ("\n");

      grub_refresh ();
    }

 fail:
  if (dev)
    grub_device_close (dev);

  grub_free (device_name);

  return 0;
}

static grub_err_t
grub_cmd_ls (grub_extcmd_context_t ctxt, int argc, char **args)
{
  struct grub_arg_list *state = ctxt->state;
  int i;

  if (argc == 0)
    grub_ls_list_devices (state[0].set);
  else
    for (i = 0; i < argc; i++)
      grub_ls_list_files (args[i], state[0].set, state[2].set,
			  state[1].set);

  return 0;
}

static grub_extcmd_t cmd;

GRUB_MOD_INIT(ls)
{
  cmd = grub_register_extcmd ("ls", grub_cmd_ls, 0,
			      N_("[-l|-h|-a] [FILE ...]"),
			      N_("List devices and files."), options);
}

GRUB_MOD_FINI(ls)
{
  grub_unregister_extcmd (cmd);
}<|MERGE_RESOLUTION|>--- conflicted
+++ resolved
@@ -201,10 +201,6 @@
       if (grub_errno == GRUB_ERR_UNKNOWN_FS)
 	grub_errno = GRUB_ERR_NONE;
 
-<<<<<<< HEAD
-      grub_device_close (dev);
-      dev = NULL;
-=======
 #ifdef GRUB_MACHINE_IEEE1275
       /*
        * Close device to prevent a double open in grub_normal_print_device_info().
@@ -214,7 +210,6 @@
       dev = NULL;
 #endif
 
->>>>>>> 54d11305
       grub_normal_print_device_info (device_name);
     }
   else if (fs)
