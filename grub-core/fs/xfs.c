/* xfs.c - XFS.  */
/*
 *  GRUB  --  GRand Unified Bootloader
 *  Copyright (C) 2005,2006,2007,2008,2009  Free Software Foundation, Inc.
 *
 *  GRUB is free software: you can redistribute it and/or modify
 *  it under the terms of the GNU General Public License as published by
 *  the Free Software Foundation, either version 3 of the License, or
 *  (at your option) any later version.
 *
 *  GRUB is distributed in the hope that it will be useful,
 *  but WITHOUT ANY WARRANTY; without even the implied warranty of
 *  MERCHANTABILITY or FITNESS FOR A PARTICULAR PURPOSE.  See the
 *  GNU General Public License for more details.
 *
 *  You should have received a copy of the GNU General Public License
 *  along with GRUB.  If not, see <http://www.gnu.org/licenses/>.
 */

#include <grub/err.h>
#include <grub/file.h>
#include <grub/mm.h>
#include <grub/misc.h>
#include <grub/disk.h>
#include <grub/dl.h>
#include <grub/types.h>
#include <grub/fshelp.h>

GRUB_MOD_LICENSE ("GPLv3+");

#define	XFS_INODE_EXTENTS	9

#define XFS_INODE_FORMAT_INO	1
#define XFS_INODE_FORMAT_EXT	2
#define XFS_INODE_FORMAT_BTREE	3

/* Superblock version field flags */
#define XFS_SB_VERSION_NUMBITS		0x000f
#define	XFS_SB_VERSION_ATTRBIT		0x0010
#define	XFS_SB_VERSION_NLINKBIT		0x0020
#define	XFS_SB_VERSION_QUOTABIT		0x0040
#define	XFS_SB_VERSION_ALIGNBIT		0x0080
#define	XFS_SB_VERSION_DALIGNBIT	0x0100
#define	XFS_SB_VERSION_LOGV2BIT		0x0400
#define	XFS_SB_VERSION_SECTORBIT	0x0800
#define	XFS_SB_VERSION_EXTFLGBIT	0x1000
#define	XFS_SB_VERSION_DIRV2BIT		0x2000
#define XFS_SB_VERSION_MOREBITSBIT	0x8000
#define XFS_SB_VERSION_BITS_SUPPORTED \
	(XFS_SB_VERSION_NUMBITS | \
	 XFS_SB_VERSION_ATTRBIT | \
	 XFS_SB_VERSION_NLINKBIT | \
	 XFS_SB_VERSION_QUOTABIT | \
	 XFS_SB_VERSION_ALIGNBIT | \
	 XFS_SB_VERSION_DALIGNBIT | \
	 XFS_SB_VERSION_LOGV2BIT | \
	 XFS_SB_VERSION_SECTORBIT | \
	 XFS_SB_VERSION_EXTFLGBIT | \
	 XFS_SB_VERSION_DIRV2BIT | \
	 XFS_SB_VERSION_MOREBITSBIT)

/* Recognized xfs format versions */
#define XFS_SB_VERSION_4		4	/* Good old XFS filesystem */
#define XFS_SB_VERSION_5		5	/* CRC enabled filesystem */

/* features2 field flags */
#define XFS_SB_VERSION2_LAZYSBCOUNTBIT	0x00000002	/* Superblk counters */
#define XFS_SB_VERSION2_ATTR2BIT	0x00000008	/* Inline attr rework */
#define XFS_SB_VERSION2_PROJID32BIT	0x00000080	/* 32-bit project ids */
#define XFS_SB_VERSION2_FTYPE		0x00000200	/* inode type in dir */
#define XFS_SB_VERSION2_BITS_SUPPORTED \
	(XFS_SB_VERSION2_LAZYSBCOUNTBIT | \
	 XFS_SB_VERSION2_ATTR2BIT | \
	 XFS_SB_VERSION2_PROJID32BIT | \
	 XFS_SB_VERSION2_FTYPE)

/* incompat feature flags */
#define XFS_SB_FEAT_INCOMPAT_FTYPE      (1 << 0)        /* filetype in dirent */
#define XFS_SB_FEAT_INCOMPAT_SUPPORTED \
	(XFS_SB_FEAT_INCOMPAT_FTYPE)

struct grub_xfs_sblock
{
  grub_uint8_t magic[4];
  grub_uint32_t bsize;
  grub_uint8_t unused1[24];
  grub_uint16_t uuid[8];
  grub_uint8_t unused2[8];
  grub_uint64_t rootino;
  grub_uint8_t unused3[20];
  grub_uint32_t agsize;
  grub_uint8_t unused4[12];
  grub_uint16_t version;
  grub_uint8_t unused5[6];
  grub_uint8_t label[12];
  grub_uint8_t log2_bsize;
  grub_uint8_t log2_sect;
  grub_uint8_t log2_inode;
  grub_uint8_t log2_inop;
  grub_uint8_t log2_agblk;
  grub_uint8_t unused6[67];
  grub_uint8_t log2_dirblk;
  grub_uint8_t unused7[7];
  grub_uint32_t features2;
  grub_uint8_t unused8[4];
  grub_uint32_t sb_features_compat;
  grub_uint32_t sb_features_ro_compat;
  grub_uint32_t sb_features_incompat;
  grub_uint32_t sb_features_log_incompat;
} GRUB_PACKED;

struct grub_xfs_dir_header
{
  grub_uint8_t count;
  grub_uint8_t largeino;
  union
  {
    grub_uint32_t i4;
    grub_uint64_t i8;
  } GRUB_PACKED parent;
} GRUB_PACKED;

/* Structure for directory entry inlined in the inode */
struct grub_xfs_dir_entry
{
  grub_uint8_t len;
  grub_uint16_t offset;
  char name[1];
  /* Inode number follows, 32 / 64 bits.  */
} GRUB_PACKED;

/* Structure for directory entry in a block */
struct grub_xfs_dir2_entry
{
  grub_uint64_t inode;
  grub_uint8_t len;
} GRUB_PACKED;

struct grub_xfs_extent
{
  /* This should be a bitfield but bietfields are unportable, so just have
     a raw array and functions extracting useful info from it.
   */
  grub_uint32_t raw[4];
} GRUB_PACKED;

struct grub_xfs_btree_node
{
  grub_uint8_t magic[4];
  grub_uint16_t level;
  grub_uint16_t numrecs;
  grub_uint64_t left;
  grub_uint64_t right;
  /* In V5 here follow crc, uuid, etc. */
  /* Then follow keys and block pointers */
} GRUB_PACKED;

struct grub_xfs_btree_root
{
  grub_uint16_t level;
  grub_uint16_t numrecs;
  grub_uint64_t keys[1];
} GRUB_PACKED;

struct grub_xfs_time
{
  grub_uint32_t sec;
  grub_uint32_t nanosec;
} GRUB_PACKED;

struct grub_xfs_inode
{
  grub_uint8_t magic[2];
  grub_uint16_t mode;
  grub_uint8_t version;
  grub_uint8_t format;
  grub_uint8_t unused2[26];
  struct grub_xfs_time atime;
  struct grub_xfs_time mtime;
  struct grub_xfs_time ctime;
  grub_uint64_t size;
  grub_uint64_t nblocks;
  grub_uint32_t extsize;
  grub_uint32_t nextents;
  grub_uint16_t unused3;
  grub_uint8_t fork_offset;
  grub_uint8_t unused4[17];
} GRUB_PACKED;

#define XFS_V2_INODE_SIZE sizeof(struct grub_xfs_inode)
#define XFS_V3_INODE_SIZE (XFS_V2_INODE_SIZE + 76)

struct grub_xfs_dirblock_tail
{
  grub_uint32_t leaf_count;
  grub_uint32_t leaf_stale;
} GRUB_PACKED;

struct grub_fshelp_node
{
  struct grub_xfs_data *data;
  grub_uint64_t ino;
  int inode_read;
  struct grub_xfs_inode inode;
};

struct grub_xfs_data
{
  struct grub_xfs_sblock sblock;
  grub_disk_t disk;
  int pos;
  int bsize;
  grub_uint32_t agsize;
  unsigned int hasftype:1;
  unsigned int hascrc:1;
  struct grub_fshelp_node diropen;
};

static grub_dl_t my_mod;



static int grub_xfs_sb_hascrc(struct grub_xfs_data *data)
{
  return (data->sblock.version & grub_cpu_to_be16_compile_time(XFS_SB_VERSION_NUMBITS)) ==
	  grub_cpu_to_be16_compile_time(XFS_SB_VERSION_5);
}

static int grub_xfs_sb_hasftype(struct grub_xfs_data *data)
{
  if ((data->sblock.version & grub_cpu_to_be16_compile_time(XFS_SB_VERSION_NUMBITS)) ==
	grub_cpu_to_be16_compile_time(XFS_SB_VERSION_5) &&
      data->sblock.sb_features_incompat & grub_cpu_to_be32_compile_time(XFS_SB_FEAT_INCOMPAT_FTYPE))
    return 1;
  if (data->sblock.version & grub_cpu_to_be16_compile_time(XFS_SB_VERSION_MOREBITSBIT) &&
      data->sblock.features2 & grub_cpu_to_be32_compile_time(XFS_SB_VERSION2_FTYPE))
    return 1;
  return 0;
}

static int grub_xfs_sb_valid(struct grub_xfs_data *data)
{
  grub_dprintf("xfs", "Validating superblock\n");
  if (grub_strncmp ((char *) (data->sblock.magic), "XFSB", 4)
      || data->sblock.log2_bsize < GRUB_DISK_SECTOR_BITS
      || ((int) data->sblock.log2_bsize
	  + (int) data->sblock.log2_dirblk) >= 27)
    {
      grub_error (GRUB_ERR_BAD_FS, "not a XFS filesystem");
      return 0;
    }
  if ((data->sblock.version & grub_cpu_to_be16_compile_time(XFS_SB_VERSION_NUMBITS)) ==
       grub_cpu_to_be16_compile_time(XFS_SB_VERSION_5))
    {
      grub_dprintf("xfs", "XFS v5 superblock detected\n");
      if (data->sblock.sb_features_incompat &
          grub_cpu_to_be32_compile_time(~XFS_SB_FEAT_INCOMPAT_SUPPORTED))
        {
	  grub_error (GRUB_ERR_BAD_FS, "XFS filesystem has unsupported "
		      "incompatible features");
	  return 0;
        }
      return 1;
    }
  else if ((data->sblock.version & grub_cpu_to_be16_compile_time(XFS_SB_VERSION_NUMBITS)) ==
	   grub_cpu_to_be16_compile_time(XFS_SB_VERSION_4))
    {
      grub_dprintf("xfs", "XFS v4 superblock detected\n");
      if (!(data->sblock.version & grub_cpu_to_be16_compile_time(XFS_SB_VERSION_DIRV2BIT)))
	{
	  grub_error (GRUB_ERR_BAD_FS, "XFS filesystem without V2 directories "
		      "is unsupported");
	  return 0;
	}
      if (data->sblock.version & grub_cpu_to_be16_compile_time(~XFS_SB_VERSION_BITS_SUPPORTED) ||
	  (data->sblock.version & grub_cpu_to_be16_compile_time(XFS_SB_VERSION_MOREBITSBIT) &&
	   data->sblock.features2 & grub_cpu_to_be16_compile_time(~XFS_SB_VERSION2_BITS_SUPPORTED)))
	{
	  grub_error (GRUB_ERR_BAD_FS, "XFS filesystem has unsupported version "
		      "bits");
	  return 0;
	}
      return 1;
    }
  return 0;
}

/* Filetype information as used in inodes.  */
#define FILETYPE_INO_MASK	0170000
#define FILETYPE_INO_REG	0100000
#define FILETYPE_INO_DIRECTORY	0040000
#define FILETYPE_INO_SYMLINK	0120000

static inline int
GRUB_XFS_INO_AGBITS(struct grub_xfs_data *data)
{
  return ((data)->sblock.log2_agblk + (data)->sblock.log2_inop);
}

static inline grub_uint64_t
GRUB_XFS_INO_INOINAG (struct grub_xfs_data *data,
		      grub_uint64_t ino)
{
  return (ino & ((1LL << GRUB_XFS_INO_AGBITS (data)) - 1));
}

static inline grub_uint64_t
GRUB_XFS_INO_AG (struct grub_xfs_data *data,
		 grub_uint64_t ino)
{
  return (ino >> GRUB_XFS_INO_AGBITS (data));
}

static inline grub_disk_addr_t
GRUB_XFS_FSB_TO_BLOCK (struct grub_xfs_data *data, grub_disk_addr_t fsb)
{
  return ((fsb >> data->sblock.log2_agblk) * data->agsize
	  + (fsb & ((1LL << data->sblock.log2_agblk) - 1)));
}

static inline grub_uint64_t
GRUB_XFS_EXTENT_OFFSET (struct grub_xfs_extent *exts, int ex)
{
  return ((grub_be_to_cpu32 (exts[ex].raw[0]) & ~(1 << 31)) << 23
	  | grub_be_to_cpu32 (exts[ex].raw[1]) >> 9);
}

static inline grub_uint64_t
GRUB_XFS_EXTENT_BLOCK (struct grub_xfs_extent *exts, int ex)
{
  return ((grub_uint64_t) (grub_be_to_cpu32 (exts[ex].raw[1])
			   & (0x1ff)) << 43
	  | (grub_uint64_t) grub_be_to_cpu32 (exts[ex].raw[2]) << 11
	  | grub_be_to_cpu32 (exts[ex].raw[3]) >> 21);
}

static inline grub_uint64_t
GRUB_XFS_EXTENT_SIZE (struct grub_xfs_extent *exts, int ex)
{
  return (grub_be_to_cpu32 (exts[ex].raw[3]) & ((1 << 21) - 1));
}


static inline grub_uint64_t
grub_xfs_inode_block (struct grub_xfs_data *data,
		      grub_uint64_t ino)
{
  long long int inoinag = GRUB_XFS_INO_INOINAG (data, ino);
  long long ag = GRUB_XFS_INO_AG (data, ino);
  long long block;

  block = (inoinag >> data->sblock.log2_inop) + ag * data->agsize;
  block <<= (data->sblock.log2_bsize - GRUB_DISK_SECTOR_BITS);
  return block;
}


static inline int
grub_xfs_inode_offset (struct grub_xfs_data *data,
		       grub_uint64_t ino)
{
  int inoag = GRUB_XFS_INO_INOINAG (data, ino);
  return ((inoag & ((1 << data->sblock.log2_inop) - 1)) <<
	  data->sblock.log2_inode);
}

static inline grub_size_t
grub_xfs_inode_size(struct grub_xfs_data *data)
{
<<<<<<< HEAD
  return 1 << data->sblock.log2_inode;
=======
  return (grub_size_t)1 << data->sblock.log2_inode;
>>>>>>> f37eb8f8
}

/*
 * Returns size occupied by XFS inode stored in memory - we store struct
 * grub_fshelp_node there but on disk inode size may be actually larger than
 * struct grub_xfs_inode so we need to account for that so that we can read
 * from disk directly into in-memory structure.
 */
static inline grub_size_t
grub_xfs_fshelp_size(struct grub_xfs_data *data)
{
  return sizeof (struct grub_fshelp_node) - sizeof (struct grub_xfs_inode)
	       + grub_xfs_inode_size(data);
}

/* This should return void * but XFS code is error-prone with alignment, so
   return char to retain cast-align.
 */
static char *
grub_xfs_inode_data(struct grub_xfs_inode *inode)
{
	if (inode->version <= 2)
		return ((char *)inode) + XFS_V2_INODE_SIZE;
	return ((char *)inode) + XFS_V3_INODE_SIZE;
}

static struct grub_xfs_dir_entry *
grub_xfs_inline_de(struct grub_xfs_dir_header *head)
{
  /*
    With small inode numbers the header is 4 bytes smaller because of
    smaller parent pointer
  */
  return (struct grub_xfs_dir_entry *)
    (((char *) head) + sizeof(struct grub_xfs_dir_header) -
     (head->largeino ? 0 : sizeof(grub_uint32_t)));
}

static grub_uint8_t *
grub_xfs_inline_de_inopos(struct grub_xfs_data *data,
			  struct grub_xfs_dir_entry *de)
{
  return ((grub_uint8_t *)(de + 1)) + de->len - 1 + (data->hasftype ? 1 : 0);
}

static struct grub_xfs_dir_entry *
grub_xfs_inline_next_de(struct grub_xfs_data *data,
			struct grub_xfs_dir_header *head,
			struct grub_xfs_dir_entry *de)
{
  char *p = (char *)de + sizeof(struct grub_xfs_dir_entry) - 1 + de->len;

  p += head->largeino ? sizeof(grub_uint64_t) : sizeof(grub_uint32_t);
  if (data->hasftype)
    p++;

  return (struct grub_xfs_dir_entry *)p;
}

static struct grub_xfs_dirblock_tail *
grub_xfs_dir_tail(struct grub_xfs_data *data, void *dirblock)
{
  int dirblksize = 1 << (data->sblock.log2_bsize + data->sblock.log2_dirblk);

  return (struct grub_xfs_dirblock_tail *)
    ((char *)dirblock + dirblksize - sizeof (struct grub_xfs_dirblock_tail));
}

static struct grub_xfs_dir2_entry *
grub_xfs_first_de(struct grub_xfs_data *data, void *dirblock)
{
  if (data->hascrc)
    return (struct grub_xfs_dir2_entry *)((char *)dirblock + 64);
  return (struct grub_xfs_dir2_entry *)((char *)dirblock + 16);
}

static struct grub_xfs_dir2_entry *
grub_xfs_next_de(struct grub_xfs_data *data, struct grub_xfs_dir2_entry *de)
{
  int size = sizeof (struct grub_xfs_dir2_entry) + de->len + 2 /* Tag */;

  if (data->hasftype)
    size++;		/* File type */
  return (struct grub_xfs_dir2_entry *)(((char *)de) + ALIGN_UP(size, 8));
}

/* This should return void * but XFS code is error-prone with alignment, so
   return char to retain cast-align.
 */
static char *
grub_xfs_btree_keys(struct grub_xfs_data *data,
		    struct grub_xfs_btree_node *leaf)
{
  char *keys = (char *)(leaf + 1);

  if (data->hascrc)
    keys += 48;	/* skip crc, uuid, ... */
  return keys;
}

static grub_err_t
grub_xfs_read_inode (struct grub_xfs_data *data, grub_uint64_t ino,
		     struct grub_xfs_inode *inode)
{
  grub_uint64_t block = grub_xfs_inode_block (data, ino);
  int offset = grub_xfs_inode_offset (data, ino);

  grub_dprintf("xfs", "Reading inode (%"PRIuGRUB_UINT64_T") - %"PRIuGRUB_UINT64_T", %d\n",
	       ino, block, offset);
  /* Read the inode.  */
  if (grub_disk_read (data->disk, block, offset, grub_xfs_inode_size(data),
		      inode))
    return grub_errno;

  if (grub_strncmp ((char *) inode->magic, "IN", 2))
    return grub_error (GRUB_ERR_BAD_FS, "not a correct XFS inode");

  return 0;
}

static grub_uint64_t
get_fsb (const void *keys, int idx)
{
  const char *p = (const char *) keys + sizeof(grub_uint64_t) * idx;
  return grub_be_to_cpu64 (grub_get_unaligned64 (p));
}

static grub_disk_addr_t
grub_xfs_read_block (grub_fshelp_node_t node, grub_disk_addr_t fileblock)
{
  struct grub_xfs_btree_node *leaf = 0;
  int ex, nrec;
  struct grub_xfs_extent *exts;
  grub_uint64_t ret = 0;

  if (node->inode.format == XFS_INODE_FORMAT_BTREE)
    {
      struct grub_xfs_btree_root *root;
      const char *keys;
      int recoffset;

      leaf = grub_malloc (node->data->bsize);
      if (leaf == 0)
        return 0;

      root = (struct grub_xfs_btree_root *) grub_xfs_inode_data(&node->inode);
      nrec = grub_be_to_cpu16 (root->numrecs);
      keys = (char *) &root->keys[0];
      if (node->inode.fork_offset)
	recoffset = (node->inode.fork_offset - 1) / 2;
      else
	recoffset = (grub_xfs_inode_size(node->data)
		     - ((char *) keys - (char *) &node->inode))
				/ (2 * sizeof (grub_uint64_t));
      do
        {
          int i;

          for (i = 0; i < nrec; i++)
            {
              if (fileblock < get_fsb(keys, i))
                break;
            }

          /* Sparse block.  */
          if (i == 0)
            {
              grub_free (leaf);
              return 0;
            }

          if (grub_disk_read (node->data->disk,
                              GRUB_XFS_FSB_TO_BLOCK (node->data, get_fsb (keys, i - 1 + recoffset)) << (node->data->sblock.log2_bsize - GRUB_DISK_SECTOR_BITS),
                              0, node->data->bsize, leaf))
            return 0;

	  if ((!node->data->hascrc &&
	       grub_strncmp ((char *) leaf->magic, "BMAP", 4)) ||
	      (node->data->hascrc &&
	       grub_strncmp ((char *) leaf->magic, "BMA3", 4)))
            {
              grub_free (leaf);
              grub_error (GRUB_ERR_BAD_FS, "not a correct XFS BMAP node");
              return 0;
            }

          nrec = grub_be_to_cpu16 (leaf->numrecs);
          keys = grub_xfs_btree_keys(node->data, leaf);
	  recoffset = ((node->data->bsize - ((char *) keys
					     - (char *) leaf))
		       / (2 * sizeof (grub_uint64_t)));
	}
      while (leaf->level);
      exts = (struct grub_xfs_extent *) keys;
    }
  else if (node->inode.format == XFS_INODE_FORMAT_EXT)
    {
      nrec = grub_be_to_cpu32 (node->inode.nextents);
      exts = (struct grub_xfs_extent *) grub_xfs_inode_data(&node->inode);
    }
  else
    {
      grub_error (GRUB_ERR_NOT_IMPLEMENTED_YET,
		  "XFS does not support inode format %d yet",
		  node->inode.format);
      return 0;
    }

  /* Iterate over each extent to figure out which extent has
     the block we are looking for.  */
  for (ex = 0; ex < nrec; ex++)
    {
      grub_uint64_t start = GRUB_XFS_EXTENT_BLOCK (exts, ex);
      grub_uint64_t offset = GRUB_XFS_EXTENT_OFFSET (exts, ex);
      grub_uint64_t size = GRUB_XFS_EXTENT_SIZE (exts, ex);

      /* Sparse block.  */
      if (fileblock < offset)
        break;
      else if (fileblock < offset + size)
        {
          ret = (fileblock - offset + start);
          break;
        }
    }

  grub_free (leaf);

  return GRUB_XFS_FSB_TO_BLOCK(node->data, ret);
}


/* Read LEN bytes from the file described by DATA starting with byte
   POS.  Return the amount of read bytes in READ.  */
static grub_ssize_t
grub_xfs_read_file (grub_fshelp_node_t node,
		    grub_disk_read_hook_t read_hook, void *read_hook_data,
		    grub_off_t pos, grub_size_t len, char *buf, grub_uint32_t header_size)
{
  return grub_fshelp_read_file (node->data->disk, node,
				read_hook, read_hook_data,
				pos, len, buf, grub_xfs_read_block,
				grub_be_to_cpu64 (node->inode.size) + header_size,
				node->data->sblock.log2_bsize
				- GRUB_DISK_SECTOR_BITS, 0);
}


static char *
grub_xfs_read_symlink (grub_fshelp_node_t node)
{
  grub_ssize_t size = grub_be_to_cpu64 (node->inode.size);

  if (size < 0)
    {
      grub_error (GRUB_ERR_BAD_FS, "invalid symlink");
      return 0;
    }

  switch (node->inode.format)
    {
    case XFS_INODE_FORMAT_INO:
      return grub_strndup (grub_xfs_inode_data(&node->inode), size);

    case XFS_INODE_FORMAT_EXT:
      {
	char *symlink;
	grub_ssize_t numread;
	int off = 0;

	if (node->data->hascrc)
	  off = 56;

	symlink = grub_malloc (size + 1);
	if (!symlink)
	  return 0;

	node->inode.size = grub_be_to_cpu64 (size + off);
	numread = grub_xfs_read_file (node, 0, 0, off, size, symlink, off);
	if (numread != size)
	  {
	    grub_free (symlink);
	    return 0;
	  }
	symlink[size] = '\0';
	return symlink;
      }
    }

  return 0;
}


static enum grub_fshelp_filetype
grub_xfs_mode_to_filetype (grub_uint16_t mode)
{
  if ((grub_be_to_cpu16 (mode)
       & FILETYPE_INO_MASK) == FILETYPE_INO_DIRECTORY)
    return GRUB_FSHELP_DIR;
  else if ((grub_be_to_cpu16 (mode)
	    & FILETYPE_INO_MASK) == FILETYPE_INO_SYMLINK)
    return GRUB_FSHELP_SYMLINK;
  else if ((grub_be_to_cpu16 (mode)
	    & FILETYPE_INO_MASK) == FILETYPE_INO_REG)
    return GRUB_FSHELP_REG;
  return GRUB_FSHELP_UNKNOWN;
}


/* Context for grub_xfs_iterate_dir.  */
struct grub_xfs_iterate_dir_ctx
{
  grub_fshelp_iterate_dir_hook_t hook;
  void *hook_data;
  struct grub_fshelp_node *diro;
};

/* Helper for grub_xfs_iterate_dir.  */
static int iterate_dir_call_hook (grub_uint64_t ino, const char *filename,
				  struct grub_xfs_iterate_dir_ctx *ctx)
{
  struct grub_fshelp_node *fdiro;
  grub_err_t err;

  fdiro = grub_malloc (grub_xfs_fshelp_size(ctx->diro->data) + 1);
  if (!fdiro)
    {
      grub_print_error ();
      return 0;
    }

  /* The inode should be read, otherwise the filetype can
     not be determined.  */
  fdiro->ino = ino;
  fdiro->inode_read = 1;
  fdiro->data = ctx->diro->data;
  err = grub_xfs_read_inode (ctx->diro->data, ino, &fdiro->inode);
  if (err)
    {
      grub_print_error ();
      return 0;
    }

  return ctx->hook (filename, grub_xfs_mode_to_filetype (fdiro->inode.mode),
		    fdiro, ctx->hook_data);
}

static int
grub_xfs_iterate_dir (grub_fshelp_node_t dir,
		      grub_fshelp_iterate_dir_hook_t hook, void *hook_data)
{
  struct grub_fshelp_node *diro = (struct grub_fshelp_node *) dir;
  struct grub_xfs_iterate_dir_ctx ctx = {
    .hook = hook,
    .hook_data = hook_data,
    .diro = diro
  };

  switch (diro->inode.format)
    {
    case XFS_INODE_FORMAT_INO:
      {
	struct grub_xfs_dir_header *head = (struct grub_xfs_dir_header *) grub_xfs_inode_data(&diro->inode);
	struct grub_xfs_dir_entry *de = grub_xfs_inline_de(head);
	int smallino = !head->largeino;
	int i;
	grub_uint64_t parent;

	/* If small inode numbers are used to pack the direntry, the
	   parent inode number is small too.  */
	if (smallino)
	  parent = grub_be_to_cpu32 (head->parent.i4);
	else
	  parent = grub_be_to_cpu64 (head->parent.i8);

	/* Synthesize the direntries for `.' and `..'.  */
	if (iterate_dir_call_hook (diro->ino, ".", &ctx))
	  return 1;

	if (iterate_dir_call_hook (parent, "..", &ctx))
	  return 1;

	for (i = 0; i < head->count; i++)
	  {
	    grub_uint64_t ino;
	    grub_uint8_t *inopos = grub_xfs_inline_de_inopos(dir->data, de);
	    grub_uint8_t c;

	    /* inopos might be unaligned.  */
	    if (smallino)
	      ino = (((grub_uint32_t) inopos[0]) << 24)
		| (((grub_uint32_t) inopos[1]) << 16)
		| (((grub_uint32_t) inopos[2]) << 8)
		| (((grub_uint32_t) inopos[3]) << 0);
	    else
	      ino = (((grub_uint64_t) inopos[0]) << 56)
		| (((grub_uint64_t) inopos[1]) << 48)
		| (((grub_uint64_t) inopos[2]) << 40)
		| (((grub_uint64_t) inopos[3]) << 32)
		| (((grub_uint64_t) inopos[4]) << 24)
		| (((grub_uint64_t) inopos[5]) << 16)
		| (((grub_uint64_t) inopos[6]) << 8)
		| (((grub_uint64_t) inopos[7]) << 0);

	    c = de->name[de->len];
	    de->name[de->len] = '\0';
	    if (iterate_dir_call_hook (ino, de->name, &ctx))
	      {
		de->name[de->len] = c;
		return 1;
	      }
	    de->name[de->len] = c;

	    de = grub_xfs_inline_next_de(dir->data, head, de);
	  }
	break;
      }

    case XFS_INODE_FORMAT_BTREE:
    case XFS_INODE_FORMAT_EXT:
      {
	grub_ssize_t numread;
	char *dirblock;
	grub_uint64_t blk;
        int dirblk_size, dirblk_log2;

        dirblk_log2 = (dir->data->sblock.log2_bsize
                       + dir->data->sblock.log2_dirblk);
        dirblk_size = 1 << dirblk_log2;

	dirblock = grub_malloc (dirblk_size);
	if (! dirblock)
	  return 0;

	/* Iterate over every block the directory has.  */
	for (blk = 0;
	     blk < (grub_be_to_cpu64 (dir->inode.size)
		    >> dirblk_log2);
	     blk++)
	  {
	    struct grub_xfs_dir2_entry *direntry =
					grub_xfs_first_de(dir->data, dirblock);
	    int entries;
	    struct grub_xfs_dirblock_tail *tail =
					grub_xfs_dir_tail(dir->data, dirblock);

	    numread = grub_xfs_read_file (dir, 0, 0,
					  blk << dirblk_log2,
					  dirblk_size, dirblock, 0);
	    if (numread != dirblk_size)
	      return 0;

	    entries = (grub_be_to_cpu32 (tail->leaf_count)
		       - grub_be_to_cpu32 (tail->leaf_stale));

	    /* Iterate over all entries within this block.  */
	    while ((char *)direntry < (char *)tail)
	      {
		grub_uint8_t *freetag;
		char *filename;

		freetag = (grub_uint8_t *) direntry;

		if (grub_get_unaligned16 (freetag) == 0XFFFF)
		  {
		    grub_uint8_t *skip = (freetag + sizeof (grub_uint16_t));

		    /* This entry is not used, go to the next one.  */
		    direntry = (struct grub_xfs_dir2_entry *)
				(((char *)direntry) +
				grub_be_to_cpu16 (grub_get_unaligned16 (skip)));

		    continue;
		  }

		filename = (char *)(direntry + 1);
		/* The byte after the filename is for the filetype, padding, or
		   tag, which is not used by GRUB.  So it can be overwritten. */
		filename[direntry->len] = '\0';

		if (iterate_dir_call_hook (grub_be_to_cpu64(direntry->inode), 
					   filename, &ctx))
		  {
		    grub_free (dirblock);
		    return 1;
		  }

		/* Check if last direntry in this block is
		   reached.  */
		entries--;
		if (!entries)
		  break;

		/* Select the next directory entry.  */
		direntry = grub_xfs_next_de(dir->data, direntry);
	      }
	  }
	grub_free (dirblock);
	break;
      }

    default:
      grub_error (GRUB_ERR_NOT_IMPLEMENTED_YET,
		  "XFS does not support inode format %d yet",
		  diro->inode.format);
    }
  return 0;
}


static struct grub_xfs_data *
grub_xfs_mount (grub_disk_t disk)
{
  struct grub_xfs_data *data = 0;

  data = grub_zalloc (sizeof (struct grub_xfs_data));
  if (!data)
    return 0;

  grub_dprintf("xfs", "Reading sb\n");
  /* Read the superblock.  */
  if (grub_disk_read (disk, 0, 0,
		      sizeof (struct grub_xfs_sblock), &data->sblock))
    goto fail;

  if (!grub_xfs_sb_valid(data))
    goto fail;

  data = grub_realloc (data,
		       sizeof (struct grub_xfs_data)
		       - sizeof (struct grub_xfs_inode)
		       + grub_xfs_inode_size(data) + 1);

  if (! data)
    goto fail;

  data->diropen.data = data;
  data->diropen.ino = grub_be_to_cpu64(data->sblock.rootino);
  data->diropen.inode_read = 1;
  data->bsize = grub_be_to_cpu32 (data->sblock.bsize);
  data->agsize = grub_be_to_cpu32 (data->sblock.agsize);
  data->hasftype = grub_xfs_sb_hasftype(data);
  data->hascrc = grub_xfs_sb_hascrc(data);

  data->disk = disk;
  data->pos = 0;
  grub_dprintf("xfs", "Reading root ino %"PRIuGRUB_UINT64_T"\n",
	       grub_cpu_to_be64(data->sblock.rootino));

  grub_xfs_read_inode (data, data->diropen.ino, &data->diropen.inode);

  return data;
 fail:

  if (grub_errno == GRUB_ERR_OUT_OF_RANGE)
    grub_error (GRUB_ERR_BAD_FS, "not an XFS filesystem");

  grub_free (data);

  return 0;
}


/* Context for grub_xfs_dir.  */
struct grub_xfs_dir_ctx
{
  grub_fs_dir_hook_t hook;
  void *hook_data;
};

/* Helper for grub_xfs_dir.  */
static int
grub_xfs_dir_iter (const char *filename, enum grub_fshelp_filetype filetype,
		   grub_fshelp_node_t node, void *data)
{
  struct grub_xfs_dir_ctx *ctx = data;
  struct grub_dirhook_info info;

  grub_memset (&info, 0, sizeof (info));
  if (node->inode_read)
    {
      info.mtimeset = 1;
      info.mtime = grub_be_to_cpu32 (node->inode.mtime.sec);
    }
  info.dir = ((filetype & GRUB_FSHELP_TYPE_MASK) == GRUB_FSHELP_DIR);
  grub_free (node);
  return ctx->hook (filename, &info, ctx->hook_data);
}

static grub_err_t
grub_xfs_dir (grub_device_t device, const char *path,
	      grub_fs_dir_hook_t hook, void *hook_data)
{
  struct grub_xfs_dir_ctx ctx = { hook, hook_data };
  struct grub_xfs_data *data = 0;
  struct grub_fshelp_node *fdiro = 0;

  grub_dl_ref (my_mod);

  data = grub_xfs_mount (device->disk);
  if (!data)
    goto mount_fail;

  grub_fshelp_find_file (path, &data->diropen, &fdiro, grub_xfs_iterate_dir,
			 grub_xfs_read_symlink, GRUB_FSHELP_DIR);
  if (grub_errno)
    goto fail;

  grub_xfs_iterate_dir (fdiro, grub_xfs_dir_iter, &ctx);

 fail:
  if (fdiro != &data->diropen)
    grub_free (fdiro);
  grub_free (data);

 mount_fail:

  grub_dl_unref (my_mod);

  return grub_errno;
}


/* Open a file named NAME and initialize FILE.  */
static grub_err_t
grub_xfs_open (struct grub_file *file, const char *name)
{
  struct grub_xfs_data *data;
  struct grub_fshelp_node *fdiro = 0;

  grub_dl_ref (my_mod);

  data = grub_xfs_mount (file->device->disk);
  if (!data)
    goto mount_fail;

  grub_fshelp_find_file (name, &data->diropen, &fdiro, grub_xfs_iterate_dir,
			 grub_xfs_read_symlink, GRUB_FSHELP_REG);
  if (grub_errno)
    goto fail;

  if (!fdiro->inode_read)
    {
      grub_xfs_read_inode (data, fdiro->ino, &fdiro->inode);
      if (grub_errno)
	goto fail;
    }

  if (fdiro != &data->diropen)
    {
      grub_memcpy (&data->diropen, fdiro, grub_xfs_fshelp_size(data));
      grub_free (fdiro);
    }

  file->size = grub_be_to_cpu64 (data->diropen.inode.size);
  file->data = data;
  file->offset = 0;

  return 0;

 fail:
  if (fdiro != &data->diropen)
    grub_free (fdiro);
  grub_free (data);

 mount_fail:
  grub_dl_unref (my_mod);

  return grub_errno;
}


static grub_ssize_t
grub_xfs_read (grub_file_t file, char *buf, grub_size_t len)
{
  struct grub_xfs_data *data =
    (struct grub_xfs_data *) file->data;

  return grub_xfs_read_file (&data->diropen,
			     file->read_hook, file->read_hook_data,
			     file->offset, len, buf, 0);
}


static grub_err_t
grub_xfs_close (grub_file_t file)
{
  grub_free (file->data);

  grub_dl_unref (my_mod);

  return GRUB_ERR_NONE;
}


static grub_err_t
grub_xfs_label (grub_device_t device, char **label)
{
  struct grub_xfs_data *data;
  grub_disk_t disk = device->disk;

  grub_dl_ref (my_mod);

  data = grub_xfs_mount (disk);
  if (data)
    *label = grub_strndup ((char *) (data->sblock.label), 12);
  else
    *label = 0;

  grub_dl_unref (my_mod);

  grub_free (data);

  return grub_errno;
}

static grub_err_t
grub_xfs_uuid (grub_device_t device, char **uuid)
{
  struct grub_xfs_data *data;
  grub_disk_t disk = device->disk;

  grub_dl_ref (my_mod);

  data = grub_xfs_mount (disk);
  if (data)
    {
      *uuid = grub_xasprintf ("%04x%04x-%04x-%04x-%04x-%04x%04x%04x",
			     grub_be_to_cpu16 (data->sblock.uuid[0]),
			     grub_be_to_cpu16 (data->sblock.uuid[1]),
			     grub_be_to_cpu16 (data->sblock.uuid[2]),
			     grub_be_to_cpu16 (data->sblock.uuid[3]),
			     grub_be_to_cpu16 (data->sblock.uuid[4]),
			     grub_be_to_cpu16 (data->sblock.uuid[5]),
			     grub_be_to_cpu16 (data->sblock.uuid[6]),
			     grub_be_to_cpu16 (data->sblock.uuid[7]));
    }
  else
    *uuid = NULL;

  grub_dl_unref (my_mod);

  grub_free (data);

  return grub_errno;
}



static struct grub_fs grub_xfs_fs =
  {
    .name = "xfs",
    .dir = grub_xfs_dir,
    .open = grub_xfs_open,
    .read = grub_xfs_read,
    .close = grub_xfs_close,
    .label = grub_xfs_label,
    .uuid = grub_xfs_uuid,
#ifdef GRUB_UTIL
    .reserved_first_sector = 0,
    .blocklist_install = 1,
#endif
    .next = 0
  };

GRUB_MOD_INIT(xfs)
{
  grub_fs_register (&grub_xfs_fs);
  my_mod = mod;
}

GRUB_MOD_FINI(xfs)
{
  grub_fs_unregister (&grub_xfs_fs);
}<|MERGE_RESOLUTION|>--- conflicted
+++ resolved
@@ -369,11 +369,7 @@
 static inline grub_size_t
 grub_xfs_inode_size(struct grub_xfs_data *data)
 {
-<<<<<<< HEAD
-  return 1 << data->sblock.log2_inode;
-=======
   return (grub_size_t)1 << data->sblock.log2_inode;
->>>>>>> f37eb8f8
 }
 
 /*
