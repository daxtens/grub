/* dl.c - loadable module support */
/*
 *  GRUB  --  GRand Unified Bootloader
 *  Copyright (C) 2002,2003,2004,2005,2007,2008,2009  Free Software Foundation, Inc.
 *
 *  GRUB is free software: you can redistribute it and/or modify
 *  it under the terms of the GNU General Public License as published by
 *  the Free Software Foundation, either version 3 of the License, or
 *  (at your option) any later version.
 *
 *  GRUB is distributed in the hope that it will be useful,
 *  but WITHOUT ANY WARRANTY; without even the implied warranty of
 *  MERCHANTABILITY or FITNESS FOR A PARTICULAR PURPOSE.  See the
 *  GNU General Public License for more details.
 *
 *  You should have received a copy of the GNU General Public License
 *  along with GRUB.  If not, see <http://www.gnu.org/licenses/>.
 */

/* Force native word size */
#define GRUB_TARGET_WORDSIZE (8 * GRUB_CPU_SIZEOF_VOID_P)

#include <config.h>
#include <grub/elf.h>
#include <grub/dl.h>
#include <grub/misc.h>
#include <grub/mm.h>
#include <grub/err.h>
#include <grub/types.h>
#include <grub/symbol.h>
#include <grub/file.h>
#include <grub/env.h>
#include <grub/cache.h>
#include <grub/i18n.h>

/* Platforms where modules are in a readonly area of memory.  */
#if defined(GRUB_MACHINE_QEMU)
#define GRUB_MODULES_MACHINE_READONLY
#endif

<<<<<<< HEAD
#ifdef GRUB_MACHINE_EMU
#include <sys/mman.h>
#endif

#ifdef GRUB_MACHINE_EFI
#include <grub/efi/efi.h>
#endif

=======
>>>>>>> 78b2b0a1


#pragma GCC diagnostic ignored "-Wcast-align"

grub_dl_t grub_dl_head = 0;

grub_err_t
grub_dl_add (grub_dl_t mod);

/* Keep global so that GDB scripts work.  */
grub_err_t
grub_dl_add (grub_dl_t mod)
{
  if (grub_dl_get (mod->name))
    return grub_error (GRUB_ERR_BAD_MODULE,
		       "`%s' is already loaded", mod->name);

  return GRUB_ERR_NONE;
}

static void
grub_dl_remove (grub_dl_t mod)
{
  grub_dl_t *p, q;

  for (p = &grub_dl_head, q = *p; q; p = &q->next, q = *p)
    if (q == mod)
      {
	*p = q->next;
	return;
      }
}



struct grub_symbol
{
  struct grub_symbol *next;
  const char *name;
  void *addr;
  int isfunc;
  grub_dl_t mod;	/* The module to which this symbol belongs.  */
};
typedef struct grub_symbol *grub_symbol_t;

/* The size of the symbol table.  */
#define GRUB_SYMTAB_SIZE	509

/* The symbol table (using an open-hash).  */
static struct grub_symbol *grub_symtab[GRUB_SYMTAB_SIZE];

/* Simple hash function.  */
static unsigned
grub_symbol_hash (const char *s)
{
  unsigned key = 0;

  while (*s)
    key = key * 65599 + *s++;

  return (key + (key >> 5)) % GRUB_SYMTAB_SIZE;
}

/* Resolve the symbol name NAME and return the address.
   Return NULL, if not found.  */
static grub_symbol_t
grub_dl_resolve_symbol (const char *name)
{
  grub_symbol_t sym;

  for (sym = grub_symtab[grub_symbol_hash (name)]; sym; sym = sym->next)
    if (grub_strcmp (sym->name, name) == 0)
      return sym;

  return 0;
}

/* Register a symbol with the name NAME and the address ADDR.  */
grub_err_t
grub_dl_register_symbol (const char *name, void *addr, int isfunc,
			 grub_dl_t mod)
{
  grub_symbol_t sym;
  unsigned k;

  sym = (grub_symbol_t) grub_malloc (sizeof (*sym));
  if (! sym)
    return grub_errno;

  if (mod)
    {
      sym->name = grub_strdup (name);
      if (! sym->name)
	{
	  grub_free (sym);
	  return grub_errno;
	}
    }
  else
    sym->name = name;

  sym->addr = addr;
  sym->mod = mod;
  sym->isfunc = isfunc;

  k = grub_symbol_hash (name);
  sym->next = grub_symtab[k];
  grub_symtab[k] = sym;

  return GRUB_ERR_NONE;
}

/* Unregister all the symbols defined in the module MOD.  */
static void
grub_dl_unregister_symbols (grub_dl_t mod)
{
  unsigned i;

  if (! mod)
    grub_fatal ("core symbols cannot be unregistered");

  for (i = 0; i < GRUB_SYMTAB_SIZE; i++)
    {
      grub_symbol_t sym, *p, q;

      for (p = &grub_symtab[i], sym = *p; sym; sym = q)
	{
	  q = sym->next;
	  if (sym->mod == mod)
	    {
	      *p = q;
	      grub_free ((void *) sym->name);
	      grub_free (sym);
	    }
	  else
	    p = &sym->next;
	}
    }
}

/* Return the address of a section whose index is N.  */
static void *
grub_dl_get_section_addr (grub_dl_t mod, unsigned n)
{
  grub_dl_segment_t seg;

  for (seg = mod->segment; seg; seg = seg->next)
    if (seg->section == n)
      return seg->addr;

  return 0;
}

/* Check if EHDR is a valid ELF header.  */
static grub_err_t
grub_dl_check_header (void *ehdr, grub_size_t size)
{
  Elf_Ehdr *e = ehdr;
  grub_err_t err;

  /* Check the header size.  */
  if (size < sizeof (Elf_Ehdr))
    return grub_error (GRUB_ERR_BAD_OS, "ELF header smaller than expected");

  /* Check the magic numbers.  */
  if (e->e_ident[EI_MAG0] != ELFMAG0
      || e->e_ident[EI_MAG1] != ELFMAG1
      || e->e_ident[EI_MAG2] != ELFMAG2
      || e->e_ident[EI_MAG3] != ELFMAG3
      || e->e_ident[EI_VERSION] != EV_CURRENT
      || e->e_version != EV_CURRENT)
    return grub_error (GRUB_ERR_BAD_OS, N_("invalid arch-independent ELF magic"));

  err = grub_arch_dl_check_header (ehdr);
  if (err)
    return err;

  return GRUB_ERR_NONE;
}

/* Load all segments from memory specified by E.  */
static grub_err_t
grub_dl_load_segments (grub_dl_t mod, const Elf_Ehdr *e)
{
  unsigned i;
  Elf_Shdr *s;
  grub_size_t tsize = 0, talign = 1;
#if !defined (__i386__) && !defined (__x86_64__) && !defined (__sparc__)
  grub_size_t tramp;
  grub_size_t got;
  grub_err_t err;
#endif
  char *ptr;

  for (i = 0, s = (Elf_Shdr *)((char *) e + e->e_shoff);
       i < e->e_shnum;
       i++, s = (Elf_Shdr *)((char *) s + e->e_shentsize))
    {
      tsize = ALIGN_UP (tsize, s->sh_addralign) + s->sh_size;
      if (talign < s->sh_addralign)
	talign = s->sh_addralign;
    }

#if !defined (__i386__) && !defined (__x86_64__) && !defined (__sparc__)
  err = grub_arch_dl_get_tramp_got_size (e, &tramp, &got);
  if (err)
    return err;
  tsize += ALIGN_UP (tramp, GRUB_ARCH_DL_TRAMP_ALIGN);
  if (talign < GRUB_ARCH_DL_TRAMP_ALIGN)
    talign = GRUB_ARCH_DL_TRAMP_ALIGN;
  tsize += ALIGN_UP (got, GRUB_ARCH_DL_GOT_ALIGN);
  if (talign < GRUB_ARCH_DL_GOT_ALIGN)
    talign = GRUB_ARCH_DL_GOT_ALIGN;
#endif

#ifdef GRUB_MACHINE_EMU
  mod->base = grub_osdep_dl_memalign (talign, tsize);
#else
  mod->base = grub_memalign (talign, tsize);
#endif
  if (!mod->base)
    return grub_errno;
  mod->sz = tsize;
  ptr = mod->base;

  for (i = 0, s = (Elf_Shdr *)((char *) e + e->e_shoff);
       i < e->e_shnum;
       i++, s = (Elf_Shdr *)((char *) s + e->e_shentsize))
    {
      if (s->sh_flags & SHF_ALLOC)
	{
	  grub_dl_segment_t seg;

	  seg = (grub_dl_segment_t) grub_malloc (sizeof (*seg));
	  if (! seg)
	    return grub_errno;

	  if (s->sh_size)
	    {
	      void *addr;

	      ptr = (char *) ALIGN_UP ((grub_addr_t) ptr, s->sh_addralign);
	      addr = ptr;
	      ptr += s->sh_size;

	      switch (s->sh_type)
		{
		case SHT_PROGBITS:
		  grub_memcpy (addr, (char *) e + s->sh_offset, s->sh_size);
		  break;
		case SHT_NOBITS:
		  grub_memset (addr, 0, s->sh_size);
		  break;
		}

	      seg->addr = addr;
	    }
	  else
	    seg->addr = 0;

	  seg->size = s->sh_size;
	  seg->section = i;
	  seg->next = mod->segment;
	  mod->segment = seg;
	}
    }
#if !defined (__i386__) && !defined (__x86_64__) && !defined (__sparc__)
  ptr = (char *) ALIGN_UP ((grub_addr_t) ptr, GRUB_ARCH_DL_TRAMP_ALIGN);
  mod->tramp = ptr;
  mod->trampptr = ptr;
  ptr += tramp;
  ptr = (char *) ALIGN_UP ((grub_addr_t) ptr, GRUB_ARCH_DL_GOT_ALIGN);
  mod->got = ptr;
  mod->gotptr = ptr;
  ptr += got;
#endif

  return GRUB_ERR_NONE;
}

static grub_err_t
grub_dl_resolve_symbols (grub_dl_t mod, Elf_Ehdr *e)
{
  unsigned i;
  Elf_Shdr *s;
  Elf_Sym *sym;
  const char *str;
  Elf_Word size, entsize;

  for (i = 0, s = (Elf_Shdr *) ((char *) e + e->e_shoff);
       i < e->e_shnum;
       i++, s = (Elf_Shdr *) ((char *) s + e->e_shentsize))
    if (s->sh_type == SHT_SYMTAB)
      break;

  if (i == e->e_shnum)
    return grub_error (GRUB_ERR_BAD_MODULE, N_("no symbol table"));

#ifdef GRUB_MODULES_MACHINE_READONLY
  mod->symtab = grub_malloc (s->sh_size);
  if (!mod->symtab)
    return grub_errno;
  memcpy (mod->symtab, (char *) e + s->sh_offset, s->sh_size);
#else
  mod->symtab = (Elf_Sym *) ((char *) e + s->sh_offset);
#endif
  mod->symsize = s->sh_entsize;
  sym = mod->symtab;
  size = s->sh_size;
  entsize = s->sh_entsize;

  s = (Elf_Shdr *) ((char *) e + e->e_shoff + e->e_shentsize * s->sh_link);
  str = (char *) e + s->sh_offset;

  for (i = 0;
       i < size / entsize;
       i++, sym = (Elf_Sym *) ((char *) sym + entsize))
    {
      unsigned char type = ELF_ST_TYPE (sym->st_info);
      unsigned char bind = ELF_ST_BIND (sym->st_info);
      const char *name = str + sym->st_name;

      switch (type)
	{
	case STT_NOTYPE:
	case STT_OBJECT:
	  /* Resolve a global symbol.  */
	  if (sym->st_name != 0 && sym->st_shndx == 0)
	    {
	      grub_symbol_t nsym = grub_dl_resolve_symbol (name);
	      if (! nsym)
		return grub_error (GRUB_ERR_BAD_MODULE,
				   N_("symbol `%s' not found"), name);
	      sym->st_value = (Elf_Addr) nsym->addr;
	      if (nsym->isfunc)
		sym->st_info = ELF_ST_INFO (bind, STT_FUNC);
	    }
	  else
	    {
	      sym->st_value += (Elf_Addr) grub_dl_get_section_addr (mod,
								    sym->st_shndx);
	      if (bind != STB_LOCAL)
		if (grub_dl_register_symbol (name, (void *) sym->st_value, 0, mod))
		  return grub_errno;
	    }
	  break;

	case STT_FUNC:
	  sym->st_value += (Elf_Addr) grub_dl_get_section_addr (mod,
								sym->st_shndx);
#ifdef __ia64__
	  {
	      /* FIXME: free descriptor once it's not used anymore. */
	      char **desc;
	      desc = grub_malloc (2 * sizeof (char *));
	      if (!desc)
		return grub_errno;
	      desc[0] = (void *) sym->st_value;
	      desc[1] = mod->base;
	      sym->st_value = (grub_addr_t) desc;
	  }
#endif
	  if (bind != STB_LOCAL)
	    if (grub_dl_register_symbol (name, (void *) sym->st_value, 1, mod))
	      return grub_errno;
	  if (grub_strcmp (name, "grub_mod_init") == 0)
	    mod->init = (void (*) (grub_dl_t)) sym->st_value;
	  else if (grub_strcmp (name, "grub_mod_fini") == 0)
	    mod->fini = (void (*) (void)) sym->st_value;
	  break;

	case STT_SECTION:
	  sym->st_value = (Elf_Addr) grub_dl_get_section_addr (mod,
							       sym->st_shndx);
	  break;

	case STT_FILE:
	  sym->st_value = 0;
	  break;

	default:
	  return grub_error (GRUB_ERR_BAD_MODULE,
			     "unknown symbol type `%d'", (int) type);
	}
    }

  return GRUB_ERR_NONE;
}

static Elf_Shdr *
grub_dl_find_section (Elf_Ehdr *e, const char *name)
{
  Elf_Shdr *s;
  const char *str;
  unsigned i;

  s = (Elf_Shdr *) ((char *) e + e->e_shoff + e->e_shstrndx * e->e_shentsize);
  str = (char *) e + s->sh_offset;

  for (i = 0, s = (Elf_Shdr *) ((char *) e + e->e_shoff);
       i < e->e_shnum;
       i++, s = (Elf_Shdr *) ((char *) s + e->e_shentsize))
    if (grub_strcmp (str + s->sh_name, name) == 0)
      return s;
  return NULL;
}

/* Me, Vladimir Serbinenko, hereby I add this module check as per new
   GNU module policy. Note that this license check is informative only.
   Modules have to be licensed under GPLv3 or GPLv3+ (optionally
   multi-licensed under other licences as well) independently of the
   presence of this check and solely by linking (module loading in GRUB
   constitutes linking) and GRUB core being licensed under GPLv3+.
   Be sure to understand your license obligations.
*/
static grub_err_t
grub_dl_check_license (Elf_Ehdr *e)
{
  Elf_Shdr *s = grub_dl_find_section (e, ".module_license");
  if (s && (grub_strcmp ((char *) e + s->sh_offset, "LICENSE=GPLv3") == 0
	    || grub_strcmp ((char *) e + s->sh_offset, "LICENSE=GPLv3+") == 0
	    || grub_strcmp ((char *) e + s->sh_offset, "LICENSE=GPLv2+") == 0))
    return GRUB_ERR_NONE;
  return grub_error (GRUB_ERR_BAD_MODULE, "incompatible license");
}

static grub_err_t
grub_dl_resolve_name (grub_dl_t mod, Elf_Ehdr *e)
{
  Elf_Shdr *s;

  s = grub_dl_find_section (e, ".modname");
  if (!s)
    return grub_error (GRUB_ERR_BAD_MODULE, "no module name found");
  
  mod->name = grub_strdup ((char *) e + s->sh_offset);
  if (! mod->name)
    return grub_errno;

  return GRUB_ERR_NONE;
}

static grub_err_t
grub_dl_resolve_dependencies (grub_dl_t mod, Elf_Ehdr *e)
{
  Elf_Shdr *s;

  s = grub_dl_find_section (e, ".moddeps");

  if (!s)
    return GRUB_ERR_NONE;

  const char *name = (char *) e + s->sh_offset;
  const char *max = name + s->sh_size;

  while ((name < max) && (*name))
    {
      grub_dl_t m;
      grub_dl_dep_t dep;

      m = grub_dl_load (name);
      if (! m)
	return grub_errno;

      grub_dl_ref (m);

      dep = (grub_dl_dep_t) grub_malloc (sizeof (*dep));
      if (! dep)
	return grub_errno;

      dep->mod = m;
      dep->next = mod->dep;
      mod->dep = dep;

      name += grub_strlen (name) + 1;
    }

  return GRUB_ERR_NONE;
}

int
grub_dl_ref (grub_dl_t mod)
{
  grub_dl_dep_t dep;

  if (!mod)
    return 0;

  for (dep = mod->dep; dep; dep = dep->next)
    grub_dl_ref (dep->mod);

  return ++mod->ref_count;
}

int
grub_dl_unref (grub_dl_t mod)
{
  grub_dl_dep_t dep;

  if (!mod)
    return 0;

  for (dep = mod->dep; dep; dep = dep->next)
    grub_dl_unref (dep->mod);

  return --mod->ref_count;
}

static void
grub_dl_flush_cache (grub_dl_t mod)
{
  grub_dprintf ("modules", "flushing 0x%lx bytes at %p\n",
		(unsigned long) mod->sz, mod->base);
  grub_arch_sync_caches (mod->base, mod->sz);
}

static grub_err_t
grub_dl_relocate_symbols (grub_dl_t mod, void *ehdr)
{
  Elf_Ehdr *e = ehdr;
  Elf_Shdr *s;
  unsigned i;

  for (i = 0, s = (Elf_Shdr *) ((char *) e + e->e_shoff);
       i < e->e_shnum;
       i++, s = (Elf_Shdr *) ((char *) s + e->e_shentsize))
    if (s->sh_type == SHT_REL || s->sh_type == SHT_RELA)
      {
	grub_dl_segment_t seg;
	grub_err_t err;

	/* Find the target segment.  */
	for (seg = mod->segment; seg; seg = seg->next)
	  if (seg->section == s->sh_info)
	    break;

	if (seg)
	  {
	    err = grub_arch_dl_relocate_symbols (mod, ehdr, s, seg);
	    if (err)
	      return err;
	  }
      }

  return GRUB_ERR_NONE;
}

/* Load a module from core memory.  */
grub_dl_t
grub_dl_load_core_noinit (void *addr, grub_size_t size)
{
  Elf_Ehdr *e;
  grub_dl_t mod;

  grub_dprintf ("modules", "module at %p, size 0x%lx\n", addr,
		(unsigned long) size);
  e = addr;
  if (grub_dl_check_header (e, size))
    return 0;

  if (e->e_type != ET_REL)
    {
      grub_error (GRUB_ERR_BAD_MODULE, N_("this ELF file is not of the right type"));
      return 0;
    }

  /* Make sure that every section is within the core.  */
  if (size < e->e_shoff + e->e_shentsize * e->e_shnum)
    {
      grub_error (GRUB_ERR_BAD_OS, "ELF sections outside core");
      return 0;
    }

  mod = (grub_dl_t) grub_zalloc (sizeof (*mod));
  if (! mod)
    return 0;

  mod->ref_count = 1;

  grub_dprintf ("modules", "relocating to %p\n", mod);
  /* Me, Vladimir Serbinenko, hereby I add this module check as per new
     GNU module policy. Note that this license check is informative only.
     Modules have to be licensed under GPLv3 or GPLv3+ (optionally
     multi-licensed under other licences as well) independently of the
     presence of this check and solely by linking (module loading in GRUB
     constitutes linking) and GRUB core being licensed under GPLv3+.
     Be sure to understand your license obligations.
  */
  if (grub_dl_check_license (e)
      || grub_dl_resolve_name (mod, e)
      || grub_dl_resolve_dependencies (mod, e)
      || grub_dl_load_segments (mod, e)
      || grub_dl_resolve_symbols (mod, e)
      || grub_dl_relocate_symbols (mod, e))
    {
      mod->fini = 0;
      grub_dl_unload (mod);
      return 0;
    }

  grub_dl_flush_cache (mod);

  grub_dprintf ("modules", "module name: %s\n", mod->name);
  grub_dprintf ("modules", "init function: %p\n", mod->init);

  if (grub_dl_add (mod))
    {
      grub_dl_unload (mod);
      return 0;
    }

  return mod;
}

grub_dl_t
grub_dl_load_core (void *addr, grub_size_t size)
{
  grub_dl_t mod;

  mod = grub_dl_load_core_noinit (addr, size);

  if (!mod)
    return NULL;

  grub_boot_time ("Initing module %s", mod->name);
  grub_dl_init (mod);
  grub_boot_time ("Module %s inited", mod->name);

  return mod;
}

/* Load a module from the file FILENAME.  */
grub_dl_t
grub_dl_load_file (const char *filename)
{
  grub_file_t file = NULL;
  grub_ssize_t size;
  void *core = 0;
  grub_dl_t mod = 0;

#ifdef GRUB_MACHINE_EFI
  if (grub_efi_secure_boot ())
    {
      grub_error (GRUB_ERR_ACCESS_DENIED,
		  "Secure Boot forbids loading module from %s", filename);
      return 0;
    }
#endif

  file = grub_file_open (filename);
  if (! file)
    return 0;

  size = grub_file_size (file);
  core = grub_malloc (size);
  if (! core)
    {
      grub_file_close (file);
      return 0;
    }

  if (grub_file_read (file, core, size) != (int) size)
    {
      grub_file_close (file);
      grub_free (core);
      return 0;
    }

  /* We must close this before we try to process dependencies.
     Some disk backends do not handle gracefully multiple concurrent
     opens of the same device.  */
  grub_file_close (file);

  mod = grub_dl_load_core (core, size);
  grub_free (core);
  if (! mod)
    return 0;

  mod->ref_count--;
  return mod;
}

/* Load a module using a symbolic name.  */
grub_dl_t
grub_dl_load (const char *name)
{
  char *filename;
  grub_dl_t mod;
  const char *grub_dl_dir = grub_env_get ("prefix");

  mod = grub_dl_get (name);
  if (mod)
    return mod;

  if (grub_no_modules)
    return 0;

  if (! grub_dl_dir) {
    grub_error (GRUB_ERR_FILE_NOT_FOUND, N_("variable `%s' isn't set"), "prefix");
    return 0;
  }

  filename = grub_xasprintf ("%s/" GRUB_TARGET_CPU "-" GRUB_PLATFORM "/%s.mod",
			     grub_dl_dir, name);
  if (! filename)
    return 0;

  mod = grub_dl_load_file (filename);
  grub_free (filename);

  if (! mod)
    return 0;

  if (grub_strcmp (mod->name, name) != 0)
    grub_error (GRUB_ERR_BAD_MODULE, "mismatched names");

  return mod;
}

/* Unload the module MOD.  */
int
grub_dl_unload (grub_dl_t mod)
{
  grub_dl_dep_t dep, depn;

  if (mod->ref_count > 0)
    return 0;

  if (mod->fini)
    (mod->fini) ();

  grub_dl_remove (mod);
  grub_dl_unregister_symbols (mod);

  for (dep = mod->dep; dep; dep = depn)
    {
      depn = dep->next;

      grub_dl_unload (dep->mod);

      grub_free (dep);
    }

#ifdef GRUB_MACHINE_EMU
  grub_dl_osdep_dl_free (mod->base);
#else
  grub_free (mod->base);
#endif
  grub_free (mod->name);
#ifdef GRUB_MODULES_MACHINE_READONLY
  grub_free (mod->symtab);
#endif
  grub_free (mod);
  return 1;
}

/* Unload unneeded modules.  */
void
grub_dl_unload_unneeded (void)
{
  /* Because grub_dl_remove modifies the list of modules, this
     implementation is tricky.  */
  grub_dl_t p = grub_dl_head;

  while (p)
    {
      if (grub_dl_unload (p))
	{
	  p = grub_dl_head;
	  continue;
	}

      p = p->next;
    }
}<|MERGE_RESOLUTION|>--- conflicted
+++ resolved
@@ -38,17 +38,10 @@
 #define GRUB_MODULES_MACHINE_READONLY
 #endif
 
-<<<<<<< HEAD
-#ifdef GRUB_MACHINE_EMU
-#include <sys/mman.h>
-#endif
-
 #ifdef GRUB_MACHINE_EFI
 #include <grub/efi/efi.h>
 #endif
 
-=======
->>>>>>> 78b2b0a1
  
 
