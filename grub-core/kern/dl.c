/* dl.c - loadable module support */
/*
 *  GRUB  --  GRand Unified Bootloader
 *  Copyright (C) 2002,2003,2004,2005,2007,2008,2009  Free Software Foundation, Inc.
 *
 *  GRUB is free software: you can redistribute it and/or modify
 *  it under the terms of the GNU General Public License as published by
 *  the Free Software Foundation, either version 3 of the License, or
 *  (at your option) any later version.
 *
 *  GRUB is distributed in the hope that it will be useful,
 *  but WITHOUT ANY WARRANTY; without even the implied warranty of
 *  MERCHANTABILITY or FITNESS FOR A PARTICULAR PURPOSE.  See the
 *  GNU General Public License for more details.
 *
 *  You should have received a copy of the GNU General Public License
 *  along with GRUB.  If not, see <http://www.gnu.org/licenses/>.
 */

/* Force native word size */
#define GRUB_TARGET_WORDSIZE (8 * GRUB_CPU_SIZEOF_VOID_P)

#include <config.h>
#include <grub/elf.h>
#include <grub/dl.h>
#include <grub/misc.h>
#include <grub/mm.h>
#include <grub/err.h>
#include <grub/types.h>
#include <grub/symbol.h>
#include <grub/file.h>
#include <grub/env.h>
#include <grub/cache.h>
#include <grub/i18n.h>

/* Platforms where modules are in a readonly area of memory.  */
#if defined(GRUB_MACHINE_QEMU)
#define GRUB_MODULES_MACHINE_READONLY
#endif

#ifdef GRUB_MACHINE_EFI
#include <grub/efi/efi.h>
#endif



#pragma GCC diagnostic ignored "-Wcast-align"

grub_dl_t grub_dl_head = 0;

grub_err_t
grub_dl_add (grub_dl_t mod);

/* Keep global so that GDB scripts work.  */
grub_err_t
grub_dl_add (grub_dl_t mod)
{
  if (grub_dl_get (mod->name))
    return grub_error (GRUB_ERR_BAD_MODULE,
		       "`%s' is already loaded", mod->name);

  return GRUB_ERR_NONE;
}

static void
grub_dl_remove (grub_dl_t mod)
{
  grub_dl_t *p, q;

  for (p = &grub_dl_head, q = *p; q; p = &q->next, q = *p)
    if (q == mod)
      {
	*p = q->next;
	return;
      }
}



struct grub_symbol
{
  struct grub_symbol *next;
  const char *name;
  void *addr;
  int isfunc;
  grub_dl_t mod;	/* The module to which this symbol belongs.  */
};
typedef struct grub_symbol *grub_symbol_t;

/* The size of the symbol table.  */
#define GRUB_SYMTAB_SIZE	509

/* The symbol table (using an open-hash).  */
static struct grub_symbol *grub_symtab[GRUB_SYMTAB_SIZE];

/* Simple hash function.  */
static unsigned
grub_symbol_hash (const char *s)
{
  unsigned key = 0;

  while (*s)
    key = key * 65599 + *s++;

  return (key + (key >> 5)) % GRUB_SYMTAB_SIZE;
}

/* Resolve the symbol name NAME and return the address.
   Return NULL, if not found.  */
static grub_symbol_t
grub_dl_resolve_symbol (const char *name)
{
  grub_symbol_t sym;

  for (sym = grub_symtab[grub_symbol_hash (name)]; sym; sym = sym->next)
    if (grub_strcmp (sym->name, name) == 0)
      return sym;

  return 0;
}

/* Register a symbol with the name NAME and the address ADDR.  */
grub_err_t
grub_dl_register_symbol (const char *name, void *addr, int isfunc,
			 grub_dl_t mod)
{
  grub_symbol_t sym;
  unsigned k;

  sym = (grub_symbol_t) grub_malloc (sizeof (*sym));
  if (! sym)
    return grub_errno;

  if (mod)
    {
      sym->name = grub_strdup (name);
      if (! sym->name)
	{
	  grub_free (sym);
	  return grub_errno;
	}
    }
  else
    sym->name = name;

  sym->addr = addr;
  sym->mod = mod;
  sym->isfunc = isfunc;

  k = grub_symbol_hash (name);
  sym->next = grub_symtab[k];
  grub_symtab[k] = sym;

  return GRUB_ERR_NONE;
}

/* Unregister all the symbols defined in the module MOD.  */
static void
grub_dl_unregister_symbols (grub_dl_t mod)
{
  unsigned i;

  if (! mod)
    grub_fatal ("core symbols cannot be unregistered");

  for (i = 0; i < GRUB_SYMTAB_SIZE; i++)
    {
      grub_symbol_t sym, *p, q;

      for (p = &grub_symtab[i], sym = *p; sym; sym = q)
	{
	  q = sym->next;
	  if (sym->mod == mod)
	    {
	      *p = q;
	      grub_free ((void *) sym->name);
	      grub_free (sym);
	    }
	  else
	    p = &sym->next;
	}
    }
}

/* Return the address of a section whose index is N.  */
static void *
grub_dl_get_section_addr (grub_dl_t mod, unsigned n)
{
  grub_dl_segment_t seg;

  for (seg = mod->segment; seg; seg = seg->next)
    if (seg->section == n)
      return seg->addr;

  return 0;
}

/* Check if EHDR is a valid ELF header.  */
static grub_err_t
grub_dl_check_header (void *ehdr, grub_size_t size)
{
  Elf_Ehdr *e = ehdr;
  grub_err_t err;

  /* Check the header size.  */
  if (size < sizeof (Elf_Ehdr))
    return grub_error (GRUB_ERR_BAD_OS, "ELF header smaller than expected");

  /* Check the magic numbers.  */
  if (e->e_ident[EI_MAG0] != ELFMAG0
      || e->e_ident[EI_MAG1] != ELFMAG1
      || e->e_ident[EI_MAG2] != ELFMAG2
      || e->e_ident[EI_MAG3] != ELFMAG3
      || e->e_ident[EI_VERSION] != EV_CURRENT
      || e->e_version != EV_CURRENT)
    return grub_error (GRUB_ERR_BAD_OS, N_("invalid arch-independent ELF magic"));

  err = grub_arch_dl_check_header (ehdr);
  if (err)
    return err;

  return GRUB_ERR_NONE;
}

/* Load all segments from memory specified by E.  */
static grub_err_t
grub_dl_load_segments (grub_dl_t mod, const Elf_Ehdr *e)
{
  unsigned i;
  const Elf_Shdr *s;
  grub_size_t tsize = 0, talign = 1;
#if !defined (__i386__) && !defined (__x86_64__)
  grub_size_t tramp;
  grub_size_t got;
  grub_err_t err;
#endif
  char *ptr;

  for (i = 0, s = (const Elf_Shdr *)((const char *) e + e->e_shoff);
       i < e->e_shnum;
       i++, s = (const Elf_Shdr *)((const char *) s + e->e_shentsize))
    {
      tsize = ALIGN_UP (tsize, s->sh_addralign) + s->sh_size;
      if (talign < s->sh_addralign)
	talign = s->sh_addralign;
    }

#if !defined (__i386__) && !defined (__x86_64__)
  err = grub_arch_dl_get_tramp_got_size (e, &tramp, &got);
  if (err)
    return err;
  tsize += ALIGN_UP (tramp, GRUB_ARCH_DL_TRAMP_ALIGN);
  if (talign < GRUB_ARCH_DL_TRAMP_ALIGN)
    talign = GRUB_ARCH_DL_TRAMP_ALIGN;
  tsize += ALIGN_UP (got, GRUB_ARCH_DL_GOT_ALIGN);
  if (talign < GRUB_ARCH_DL_GOT_ALIGN)
    talign = GRUB_ARCH_DL_GOT_ALIGN;
#endif

#ifdef GRUB_MACHINE_EMU
  mod->base = grub_osdep_dl_memalign (talign, tsize);
#else
  mod->base = grub_memalign (talign, tsize);
#endif
  if (!mod->base)
    return grub_errno;
  mod->sz = tsize;
  ptr = mod->base;

  for (i = 0, s = (Elf_Shdr *)((char *) e + e->e_shoff);
       i < e->e_shnum;
       i++, s = (Elf_Shdr *)((char *) s + e->e_shentsize))
    {
      if (s->sh_flags & SHF_ALLOC)
	{
	  grub_dl_segment_t seg;

	  seg = (grub_dl_segment_t) grub_malloc (sizeof (*seg));
	  if (! seg)
	    return grub_errno;

	  if (s->sh_size)
	    {
	      void *addr;

	      ptr = (char *) ALIGN_UP ((grub_addr_t) ptr, s->sh_addralign);
	      addr = ptr;
	      ptr += s->sh_size;

	      switch (s->sh_type)
		{
		case SHT_PROGBITS:
		  grub_memcpy (addr, (char *) e + s->sh_offset, s->sh_size);
		  break;
		case SHT_NOBITS:
		  grub_memset (addr, 0, s->sh_size);
		  break;
		}

	      seg->addr = addr;
	    }
	  else
	    seg->addr = 0;

	  seg->size = s->sh_size;
	  seg->section = i;
	  seg->next = mod->segment;
	  mod->segment = seg;
	}
    }
#if !defined (__i386__) && !defined (__x86_64__)
  ptr = (char *) ALIGN_UP ((grub_addr_t) ptr, GRUB_ARCH_DL_TRAMP_ALIGN);
  mod->tramp = ptr;
  mod->trampptr = ptr;
  ptr += tramp;
  ptr = (char *) ALIGN_UP ((grub_addr_t) ptr, GRUB_ARCH_DL_GOT_ALIGN);
  mod->got = ptr;
  mod->gotptr = ptr;
  ptr += got;
#endif

  return GRUB_ERR_NONE;
}

static grub_err_t
grub_dl_resolve_symbols (grub_dl_t mod, Elf_Ehdr *e)
{
  unsigned i;
  Elf_Shdr *s;
  Elf_Sym *sym;
  const char *str;
  Elf_Word size, entsize;

  for (i = 0, s = (Elf_Shdr *) ((char *) e + e->e_shoff);
       i < e->e_shnum;
       i++, s = (Elf_Shdr *) ((char *) s + e->e_shentsize))
    if (s->sh_type == SHT_SYMTAB)
      break;

  if (i == e->e_shnum)
    return grub_error (GRUB_ERR_BAD_MODULE, N_("no symbol table"));

#ifdef GRUB_MODULES_MACHINE_READONLY
  mod->symtab = grub_malloc (s->sh_size);
  if (!mod->symtab)
    return grub_errno;
  memcpy (mod->symtab, (char *) e + s->sh_offset, s->sh_size);
#else
  mod->symtab = (Elf_Sym *) ((char *) e + s->sh_offset);
#endif
  mod->symsize = s->sh_entsize;
  sym = mod->symtab;
  size = s->sh_size;
  entsize = s->sh_entsize;

  s = (Elf_Shdr *) ((char *) e + e->e_shoff + e->e_shentsize * s->sh_link);
  str = (char *) e + s->sh_offset;

  for (i = 0;
       i < size / entsize;
       i++, sym = (Elf_Sym *) ((char *) sym + entsize))
    {
      unsigned char type = ELF_ST_TYPE (sym->st_info);
      unsigned char bind = ELF_ST_BIND (sym->st_info);
      const char *name = str + sym->st_name;

      switch (type)
	{
	case STT_NOTYPE:
	case STT_OBJECT:
	  /* Resolve a global symbol.  */
	  if (sym->st_name != 0 && sym->st_shndx == 0)
	    {
	      grub_symbol_t nsym = grub_dl_resolve_symbol (name);
	      if (! nsym)
		return grub_error (GRUB_ERR_BAD_MODULE,
				   N_("symbol `%s' not found"), name);
	      sym->st_value = (Elf_Addr) nsym->addr;
	      if (nsym->isfunc)
		sym->st_info = ELF_ST_INFO (bind, STT_FUNC);
	    }
	  else
	    {
	      sym->st_value += (Elf_Addr) grub_dl_get_section_addr (mod,
								    sym->st_shndx);
	      if (bind != STB_LOCAL)
		if (grub_dl_register_symbol (name, (void *) sym->st_value, 0, mod))
		  return grub_errno;
	    }
	  break;

	case STT_FUNC:
	  sym->st_value += (Elf_Addr) grub_dl_get_section_addr (mod,
								sym->st_shndx);
#ifdef __ia64__
	  {
	      /* FIXME: free descriptor once it's not used anymore. */
	      char **desc;
	      desc = grub_malloc (2 * sizeof (char *));
	      if (!desc)
		return grub_errno;
	      desc[0] = (void *) sym->st_value;
	      desc[1] = mod->base;
	      sym->st_value = (grub_addr_t) desc;
	  }
#endif
	  if (bind != STB_LOCAL)
	    if (grub_dl_register_symbol (name, (void *) sym->st_value, 1, mod))
	      return grub_errno;
	  if (grub_strcmp (name, "grub_mod_init") == 0)
	    mod->init = (void (*) (grub_dl_t)) sym->st_value;
	  else if (grub_strcmp (name, "grub_mod_fini") == 0)
	    mod->fini = (void (*) (void)) sym->st_value;
	  break;

	case STT_SECTION:
	  sym->st_value = (Elf_Addr) grub_dl_get_section_addr (mod,
							       sym->st_shndx);
	  break;

	case STT_FILE:
	  sym->st_value = 0;
	  break;

	default:
	  return grub_error (GRUB_ERR_BAD_MODULE,
			     "unknown symbol type `%d'", (int) type);
	}
    }

  return GRUB_ERR_NONE;
}

static Elf_Shdr *
grub_dl_find_section (Elf_Ehdr *e, const char *name)
{
  Elf_Shdr *s;
  const char *str;
  unsigned i;

  s = (Elf_Shdr *) ((char *) e + e->e_shoff + e->e_shstrndx * e->e_shentsize);
  str = (char *) e + s->sh_offset;

  for (i = 0, s = (Elf_Shdr *) ((char *) e + e->e_shoff);
       i < e->e_shnum;
       i++, s = (Elf_Shdr *) ((char *) s + e->e_shentsize))
    if (grub_strcmp (str + s->sh_name, name) == 0)
      return s;
  return NULL;
}

/* Me, Vladimir Serbinenko, hereby I add this module check as per new
   GNU module policy. Note that this license check is informative only.
   Modules have to be licensed under GPLv3 or GPLv3+ (optionally
   multi-licensed under other licences as well) independently of the
   presence of this check and solely by linking (module loading in GRUB
   constitutes linking) and GRUB core being licensed under GPLv3+.
   Be sure to understand your license obligations.
*/
static grub_err_t
grub_dl_check_license (Elf_Ehdr *e)
{
  Elf_Shdr *s = grub_dl_find_section (e, ".module_license");
  if (s && (grub_strcmp ((char *) e + s->sh_offset, "LICENSE=GPLv3") == 0
	    || grub_strcmp ((char *) e + s->sh_offset, "LICENSE=GPLv3+") == 0
	    || grub_strcmp ((char *) e + s->sh_offset, "LICENSE=GPLv2+") == 0))
    return GRUB_ERR_NONE;
  return grub_error (GRUB_ERR_BAD_MODULE, "incompatible license");
}

static grub_err_t
grub_dl_resolve_name (grub_dl_t mod, Elf_Ehdr *e)
{
  Elf_Shdr *s;

  s = grub_dl_find_section (e, ".modname");
  if (!s)
    return grub_error (GRUB_ERR_BAD_MODULE, "no module name found");
  
  mod->name = grub_strdup ((char *) e + s->sh_offset);
  if (! mod->name)
    return grub_errno;

  return GRUB_ERR_NONE;
}

static grub_err_t
grub_dl_resolve_dependencies (grub_dl_t mod, Elf_Ehdr *e)
{
  Elf_Shdr *s;

  s = grub_dl_find_section (e, ".moddeps");

  if (!s)
    return GRUB_ERR_NONE;

  const char *name = (char *) e + s->sh_offset;
  const char *max = name + s->sh_size;

  while ((name < max) && (*name))
    {
      grub_dl_t m;
      grub_dl_dep_t dep;

      m = grub_dl_load (name);
      if (! m)
	return grub_errno;

      grub_dl_ref (m);

      dep = (grub_dl_dep_t) grub_malloc (sizeof (*dep));
      if (! dep)
	return grub_errno;

      dep->mod = m;
      dep->next = mod->dep;
      mod->dep = dep;

      name += grub_strlen (name) + 1;
    }

  return GRUB_ERR_NONE;
}

int
grub_dl_ref (grub_dl_t mod)
{
  grub_dl_dep_t dep;

  if (!mod)
    return 0;

  for (dep = mod->dep; dep; dep = dep->next)
    grub_dl_ref (dep->mod);

  return ++mod->ref_count;
}

int
grub_dl_unref (grub_dl_t mod)
{
  grub_dl_dep_t dep;

  if (!mod)
    return 0;

  for (dep = mod->dep; dep; dep = dep->next)
    grub_dl_unref (dep->mod);

  return --mod->ref_count;
}

static void
grub_dl_flush_cache (grub_dl_t mod)
{
  grub_dprintf ("modules", "flushing 0x%lx bytes at %p\n",
		(unsigned long) mod->sz, mod->base);
  grub_arch_sync_caches (mod->base, mod->sz);
}

static grub_err_t
grub_dl_relocate_symbols (grub_dl_t mod, void *ehdr)
{
  Elf_Ehdr *e = ehdr;
  Elf_Shdr *s;
  unsigned i;

  for (i = 0, s = (Elf_Shdr *) ((char *) e + e->e_shoff);
       i < e->e_shnum;
       i++, s = (Elf_Shdr *) ((char *) s + e->e_shentsize))
    if (s->sh_type == SHT_REL || s->sh_type == SHT_RELA)
      {
	grub_dl_segment_t seg;
	grub_err_t err;

	/* Find the target segment.  */
	for (seg = mod->segment; seg; seg = seg->next)
	  if (seg->section == s->sh_info)
	    break;

	if (seg)
	  {
	    err = grub_arch_dl_relocate_symbols (mod, ehdr, s, seg);
	    if (err)
	      return err;
	  }
      }

  return GRUB_ERR_NONE;
}

/* Load a module from core memory.  */
grub_dl_t
grub_dl_load_core_noinit (void *addr, grub_size_t size)
{
  Elf_Ehdr *e;
  grub_dl_t mod;

  grub_dprintf ("modules", "module at %p, size 0x%lx\n", addr,
		(unsigned long) size);
  e = addr;
  if (grub_dl_check_header (e, size))
    return 0;

  if (e->e_type != ET_REL)
    {
      grub_error (GRUB_ERR_BAD_MODULE, N_("this ELF file is not of the right type"));
      return 0;
    }

  /* Make sure that every section is within the core.  */
  if (size < e->e_shoff + e->e_shentsize * e->e_shnum)
    {
      grub_error (GRUB_ERR_BAD_OS, "ELF sections outside core");
      return 0;
    }

  mod = (grub_dl_t) grub_zalloc (sizeof (*mod));
  if (! mod)
    return 0;

  mod->ref_count = 1;

  grub_dprintf ("modules", "relocating to %p\n", mod);
  /* Me, Vladimir Serbinenko, hereby I add this module check as per new
     GNU module policy. Note that this license check is informative only.
     Modules have to be licensed under GPLv3 or GPLv3+ (optionally
     multi-licensed under other licences as well) independently of the
     presence of this check and solely by linking (module loading in GRUB
     constitutes linking) and GRUB core being licensed under GPLv3+.
     Be sure to understand your license obligations.
  */
  if (grub_dl_check_license (e)
      || grub_dl_resolve_name (mod, e)
      || grub_dl_resolve_dependencies (mod, e)
      || grub_dl_load_segments (mod, e)
      || grub_dl_resolve_symbols (mod, e)
      || grub_dl_relocate_symbols (mod, e))
    {
      mod->fini = 0;
      grub_dl_unload (mod);
      return 0;
    }

  grub_dl_flush_cache (mod);

  grub_dprintf ("modules", "module name: %s\n", mod->name);
  grub_dprintf ("modules", "init function: %p\n", mod->init);

  if (grub_dl_add (mod))
    {
      grub_dl_unload (mod);
      return 0;
    }

  return mod;
}

grub_dl_t
grub_dl_load_core (void *addr, grub_size_t size)
{
  grub_dl_t mod;

  grub_boot_time ("Parsing module");

  mod = grub_dl_load_core_noinit (addr, size);

  if (!mod)
    return NULL;

  grub_boot_time ("Initing module %s", mod->name);
  grub_dl_init (mod);
  grub_boot_time ("Module %s inited", mod->name);

  return mod;
}

/* Load a module from the file FILENAME.  */
grub_dl_t
grub_dl_load_file (const char *filename)
{
  grub_file_t file = NULL;
  grub_ssize_t size;
  void *core = 0;
  grub_dl_t mod = 0;

<<<<<<< HEAD
#ifdef GRUB_MACHINE_EFI
  if (grub_efi_secure_boot ())
    {
      grub_error (GRUB_ERR_ACCESS_DENIED,
		  "Secure Boot forbids loading module from %s", filename);
      return 0;
    }
#endif
=======
  grub_boot_time ("Loading module %s", filename);
>>>>>>> e8f07821

  file = grub_file_open (filename);
  if (! file)
    return 0;

  size = grub_file_size (file);
  core = grub_malloc (size);
  if (! core)
    {
      grub_file_close (file);
      return 0;
    }

  if (grub_file_read (file, core, size) != (int) size)
    {
      grub_file_close (file);
      grub_free (core);
      return 0;
    }

  /* We must close this before we try to process dependencies.
     Some disk backends do not handle gracefully multiple concurrent
     opens of the same device.  */
  grub_file_close (file);

  mod = grub_dl_load_core (core, size);
  grub_free (core);
  if (! mod)
    return 0;

  mod->ref_count--;
  return mod;
}

/* Load a module using a symbolic name.  */
grub_dl_t
grub_dl_load (const char *name)
{
  char *filename;
  grub_dl_t mod;
  const char *grub_dl_dir = grub_env_get ("prefix");

  mod = grub_dl_get (name);
  if (mod)
    return mod;

  if (grub_no_modules)
    return 0;

  if (! grub_dl_dir) {
    grub_error (GRUB_ERR_FILE_NOT_FOUND, N_("variable `%s' isn't set"), "prefix");
    return 0;
  }

  filename = grub_xasprintf ("%s/" GRUB_TARGET_CPU "-" GRUB_PLATFORM "/%s.mod",
			     grub_dl_dir, name);
  if (! filename)
    return 0;

  mod = grub_dl_load_file (filename);
  grub_free (filename);

  if (! mod)
    return 0;

  if (grub_strcmp (mod->name, name) != 0)
    grub_error (GRUB_ERR_BAD_MODULE, "mismatched names");

  return mod;
}

/* Unload the module MOD.  */
int
grub_dl_unload (grub_dl_t mod)
{
  grub_dl_dep_t dep, depn;

  if (mod->ref_count > 0)
    return 0;

  if (mod->fini)
    (mod->fini) ();

  grub_dl_remove (mod);
  grub_dl_unregister_symbols (mod);

  for (dep = mod->dep; dep; dep = depn)
    {
      depn = dep->next;

      grub_dl_unload (dep->mod);

      grub_free (dep);
    }

#ifdef GRUB_MACHINE_EMU
  grub_dl_osdep_dl_free (mod->base);
#else
  grub_free (mod->base);
#endif
  grub_free (mod->name);
#ifdef GRUB_MODULES_MACHINE_READONLY
  grub_free (mod->symtab);
#endif
  grub_free (mod);
  return 1;
}

/* Unload unneeded modules.  */
void
grub_dl_unload_unneeded (void)
{
  /* Because grub_dl_remove modifies the list of modules, this
     implementation is tricky.  */
  grub_dl_t p = grub_dl_head;

  while (p)
    {
      if (grub_dl_unload (p))
	{
	  p = grub_dl_head;
	  continue;
	}

      p = p->next;
    }
}<|MERGE_RESOLUTION|>--- conflicted
+++ resolved
@@ -686,7 +686,6 @@
   void *core = 0;
   grub_dl_t mod = 0;
 
-<<<<<<< HEAD
 #ifdef GRUB_MACHINE_EFI
   if (grub_efi_secure_boot ())
     {
@@ -695,9 +694,8 @@
       return 0;
     }
 #endif
-=======
+
   grub_boot_time ("Loading module %s", filename);
->>>>>>> e8f07821
 
   file = grub_file_open (filename);
   if (! file)
