--- conflicted
+++ resolved
@@ -49,8 +49,6 @@
 static grub_efi_uint32_t finish_desc_version;
 int grub_efi_is_finished = 0;
 
-<<<<<<< HEAD
-=======
 /*
  * We need to roll back EFI allocations on exit. Remember allocations that
  * we'll free on exit.
@@ -115,7 +113,6 @@
     }
 }
 
->>>>>>> 54d11305
 /* Allocate pages below a specified address */
 void *
 grub_efi_allocate_pages_max (grub_efi_physical_address_t max,
@@ -669,11 +666,7 @@
 		       2 * BYTES_TO_PAGES (MEMORY_MAP_SIZE));
 }
 
-<<<<<<< HEAD
-#if defined (__aarch64__) || defined (__arm__)
-=======
 #if defined (__aarch64__) || defined (__arm__) || defined (__riscv)
->>>>>>> 54d11305
 grub_err_t
 grub_efi_get_ram_base(grub_addr_t *base_addr)
 {
