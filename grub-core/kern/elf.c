/* elf.c - load ELF files */
/*
 *  GRUB  --  GRand Unified Bootloader
 *  Copyright (C) 2003,2004,2005,2006,2007,2008,2009  Free Software Foundation, Inc.
 *
 *  GRUB is free software: you can redistribute it and/or modify
 *  it under the terms of the GNU General Public License as published by
 *  the Free Software Foundation, either version 3 of the License, or
 *  (at your option) any later version.
 *
 *  GRUB is distributed in the hope that it will be useful,
 *  but WITHOUT ANY WARRANTY; without even the implied warranty of
 *  MERCHANTABILITY or FITNESS FOR A PARTICULAR PURPOSE.  See the
 *  GNU General Public License for more details.
 *
 *  You should have received a copy of the GNU General Public License
 *  along with GRUB.  If not, see <http://www.gnu.org/licenses/>.
 */

#include <grub/err.h>
#include <grub/elf.h>
#include <grub/elfload.h>
#include <grub/file.h>
#include <grub/misc.h>
#include <grub/mm.h>
#include <grub/dl.h>
#include <grub/i18n.h>

GRUB_MOD_LICENSE ("GPLv3+");

void grub_elf32_byteswap_header (grub_elf_t elf);
void grub_elf64_byteswap_header (grub_elf_t elf);
grub_err_t grub_elf32_check_version (grub_elf_t elf);
grub_err_t grub_elf64_check_version (grub_elf_t elf);

/* Check if EHDR is a valid ELF header.  */
static grub_err_t
grub_elf_check_header (grub_elf_t elf)
{
<<<<<<< HEAD
  /* e_ident is the same for both 64-bit and 32-bit so just load into a 32-bit struct for now */ 
  Elf32_Ehdr *e = &elf->ehdr.ehdr32; 

  /* check if it is an ELF image at all */ 
=======
  /* e_ident is the same for both 64-bit and 32-bit so just load into a 32-bit struct for now */
  Elf32_Ehdr *e = &elf->ehdr.ehdr32;

  /* check if it is an ELF image at all */
>>>>>>> ff5156d6
  if (e->e_ident[EI_MAG0] != ELFMAG0
      || e->e_ident[EI_MAG1] != ELFMAG1
      || e->e_ident[EI_MAG2] != ELFMAG2
      || e->e_ident[EI_MAG3] != ELFMAG3
      || e->e_ident[EI_VERSION] != EV_CURRENT)
<<<<<<< HEAD
    return grub_error (GRUB_ERR_BAD_OS, N_("invalid arch-independent ELF magic")); 
 
=======
    return grub_error (GRUB_ERR_BAD_OS, N_("invalid arch-independent ELF magic"));

>>>>>>> ff5156d6
  switch (e->e_ident[EI_CLASS])
    {
      case ELFCLASS32:
        if (e->e_ident[EI_DATA] != ELFDATA_NATIVE)
          grub_elf32_byteswap_header (elf);
        if (grub_elf32_check_version (elf) != GRUB_ERR_NONE)
          return grub_errno;
        break;
      case ELFCLASS64:
        if (e->e_ident[EI_DATA] != ELFDATA_NATIVE)
          grub_elf64_byteswap_header (elf);
        if (grub_elf64_check_version (elf) != GRUB_ERR_NONE)
          return grub_errno;
        break;
      default:
        return grub_error (GRUB_ERR_BAD_OS, N_("unrecognized ELF class"));
        break;
    }
<<<<<<< HEAD
 
=======

>>>>>>> ff5156d6
  return GRUB_ERR_NONE;
}

grub_err_t
grub_elf_close (grub_elf_t elf)
{
  grub_file_t file = elf->file;

  grub_free (elf->phdrs);
  grub_free (elf->filename);
  grub_free (elf);

  if (file)
    grub_file_close (file);

  return grub_errno;
}

grub_elf_t
grub_elf_file (grub_file_t file, const char *filename)
{
  grub_elf_t elf;

  elf = grub_zalloc (sizeof (*elf));
  if (! elf)
    return 0;

  elf->file = file;

  if (grub_file_seek (elf->file, 0) == (grub_off_t) -1)
    goto fail;

  if (grub_file_read (elf->file, &elf->ehdr, sizeof (elf->ehdr))
      != sizeof (elf->ehdr))
    {
      if (!grub_errno)
	grub_error (GRUB_ERR_FILE_READ_ERROR, N_("premature end of file %s"),
		    filename);
      goto fail;
    }

  if (grub_elf_check_header (elf))
    goto fail;

  elf->filename = grub_strdup (filename);
  if (!elf->filename)
    goto fail;

  return elf;

fail:
  grub_free (elf->filename);
  grub_free (elf->phdrs);
  grub_free (elf);
  return 0;
}

grub_elf_t
grub_elf_open (const char *name)
{
  grub_file_t file;
  grub_elf_t elf;

  file = grub_file_open (name);
  if (! file)
    return 0;

  elf = grub_elf_file (file, name);
  if (! elf)
    grub_file_close (file);

  return elf;
}


/* 32-bit */
#define ehdrXX ehdr32
#define ELFCLASSXX ELFCLASS32
#define ElfXX_Addr Elf32_Addr
#define grub_elfXX_size grub_elf32_size
#define grub_elfXX_load grub_elf32_load
#define FOR_ELFXX_PHDRS FOR_ELF32_PHDRS
#define grub_elf_is_elfXX grub_elf_is_elf32
#define grub_elfXX_load_phdrs grub_elf32_load_phdrs
#define ElfXX_Phdr Elf32_Phdr
#define ElfXX_Ehdr Elf32_Ehdr
#define grub_uintXX_t grub_uint32_t
/* for phdr/ehdr byte swaps */
#define byte_swap_halfXX grub_swap_bytes16
#define byte_swap_wordXX grub_swap_bytes32
#define byte_swap_addrXX grub_swap_bytes32
#define byte_swap_offXX grub_swap_bytes32
#define byte_swap_XwordXX byte_swap_wordXX /* the 64-bit phdr uses Xwords and the 32-bit uses words */
#define grub_elfXX_byteswap_header grub_elf32_byteswap_header
#define grub_elfXX_check_version grub_elf32_check_version

#include "elfXX.c"

#undef ehdrXX
#undef ELFCLASSXX
#undef ElfXX_Addr
#undef grub_elfXX_size
#undef grub_elfXX_load
#undef FOR_ELFXX_PHDRS
#undef grub_elf_is_elfXX
#undef grub_elfXX_load_phdrs
#undef ElfXX_Phdr
#undef ElfXX_Ehdr
#undef grub_uintXX_t
#undef byte_swap_halfXX
#undef byte_swap_wordXX
#undef byte_swap_addrXX
#undef byte_swap_offXX
#undef byte_swap_XwordXX
#undef grub_elfXX_byteswap_header
#undef grub_elfXX_check_version


/* 64-bit */
#define ehdrXX ehdr64
#define ELFCLASSXX ELFCLASS64
#define ElfXX_Addr Elf64_Addr
#define grub_elfXX_size grub_elf64_size
#define grub_elfXX_load grub_elf64_load
#define FOR_ELFXX_PHDRS FOR_ELF64_PHDRS
#define grub_elf_is_elfXX grub_elf_is_elf64
#define grub_elfXX_load_phdrs grub_elf64_load_phdrs
#define ElfXX_Phdr Elf64_Phdr
#define ElfXX_Ehdr Elf64_Ehdr
#define grub_uintXX_t grub_uint64_t
/* for phdr/ehdr byte swaps */
#define byte_swap_halfXX grub_swap_bytes16
#define byte_swap_wordXX grub_swap_bytes32
#define byte_swap_addrXX grub_swap_bytes64
#define byte_swap_offXX grub_swap_bytes64
#define byte_swap_XwordXX grub_swap_bytes64
#define grub_elfXX_byteswap_header grub_elf64_byteswap_header
#define grub_elfXX_check_version grub_elf64_check_version

#include "elfXX.c"<|MERGE_RESOLUTION|>--- conflicted
+++ resolved
@@ -37,29 +37,17 @@
 static grub_err_t
 grub_elf_check_header (grub_elf_t elf)
 {
-<<<<<<< HEAD
-  /* e_ident is the same for both 64-bit and 32-bit so just load into a 32-bit struct for now */ 
-  Elf32_Ehdr *e = &elf->ehdr.ehdr32; 
-
-  /* check if it is an ELF image at all */ 
-=======
   /* e_ident is the same for both 64-bit and 32-bit so just load into a 32-bit struct for now */
   Elf32_Ehdr *e = &elf->ehdr.ehdr32;
 
   /* check if it is an ELF image at all */
->>>>>>> ff5156d6
   if (e->e_ident[EI_MAG0] != ELFMAG0
       || e->e_ident[EI_MAG1] != ELFMAG1
       || e->e_ident[EI_MAG2] != ELFMAG2
       || e->e_ident[EI_MAG3] != ELFMAG3
       || e->e_ident[EI_VERSION] != EV_CURRENT)
-<<<<<<< HEAD
-    return grub_error (GRUB_ERR_BAD_OS, N_("invalid arch-independent ELF magic")); 
- 
-=======
     return grub_error (GRUB_ERR_BAD_OS, N_("invalid arch-independent ELF magic"));
 
->>>>>>> ff5156d6
   switch (e->e_ident[EI_CLASS])
     {
       case ELFCLASS32:
@@ -78,11 +66,7 @@
         return grub_error (GRUB_ERR_BAD_OS, N_("unrecognized ELF class"));
         break;
     }
-<<<<<<< HEAD
- 
-=======
-
->>>>>>> ff5156d6
+
   return GRUB_ERR_NONE;
 }
 
