--- conflicted
+++ resolved
@@ -174,49 +174,6 @@
   return grub_errno;
 }
 
-<<<<<<< HEAD
-void
-grub_elfXX_byteswap_header (grub_elf_t elf)
-{
-  ElfXX_Ehdr *e = &(elf->ehdr.ehdrXX);
-  ElfXX_Phdr *phdr;
-
-  e->e_type = byte_swap_halfXX (e->e_type);
-  e->e_machine = byte_swap_halfXX (e->e_machine);
-  e->e_version = byte_swap_wordXX (e->e_version);
-  e->e_entry = byte_swap_addrXX (e->e_entry);
-  e->e_phoff = byte_swap_offXX (e->e_phoff);
-  e->e_shoff = byte_swap_offXX (e->e_shoff);
-  e->e_flags = byte_swap_wordXX (e->e_flags);
-  e->e_ehsize = byte_swap_halfXX (e->e_ehsize);
-  e->e_phentsize = byte_swap_halfXX (e->e_phentsize);
-  e->e_phnum = byte_swap_halfXX (e->e_phnum);
-  e->e_shentsize = byte_swap_halfXX (e->e_shentsize);
-  e->e_shnum = byte_swap_halfXX (e->e_shnum);
-  e->e_shstrndx = byte_swap_halfXX (e->e_shstrndx);
-
-  FOR_ELFXX_PHDRS (elf,phdr)
-    {
-      phdr->p_type = byte_swap_wordXX (phdr->p_type);
-      phdr->p_flags = byte_swap_wordXX (phdr->p_flags);
-      phdr->p_offset = byte_swap_offXX (phdr->p_offset);
-      phdr->p_vaddr = byte_swap_addrXX (phdr->p_vaddr);
-      phdr->p_paddr = byte_swap_addrXX (phdr->p_paddr);
-      phdr->p_filesz = byte_swap_XwordXX (phdr->p_filesz);
-      phdr->p_memsz = byte_swap_XwordXX (phdr->p_memsz);
-      phdr->p_align = byte_swap_XwordXX (phdr->p_align);
-    }
-
-}
-
-grub_err_t
-grub_elfXX_check_version (grub_elf_t elf)
-{
-  if (elf->ehdr.ehdrXX.e_version != EV_CURRENT)
-    return grub_error (GRUB_ERR_BAD_OS, N_("invalid arch-independent ELF magic"));
-
-  return GRUB_ERR_NONE;
-=======
 static int
 grub_elfXX_check_endianess_and_bswap_ehdr (grub_elf_t elf)
 {
@@ -247,5 +204,4 @@
 #endif /* GRUB_ELF_ENABLE_BI_ENDIAN */
 
   return 0;
->>>>>>> f37eb8f8
 }