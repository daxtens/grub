int
grub_elf_is_elfXX (grub_elf_t elf)
{
  return elf->ehdr.ehdrXX.e_ident[EI_CLASS] == ELFCLASSXX;
}

grub_err_t
grub_elfXX_load_phdrs (grub_elf_t elf)
{
  grub_ssize_t phdrs_size;

  if (elf->phdrs)
    return GRUB_ERR_NONE;

  phdrs_size = elf->ehdr.ehdrXX.e_phnum * elf->ehdr.ehdrXX.e_phentsize;

  grub_dprintf ("elf", "Loading program headers at 0x%llx, size 0x%lx.\n",
		(unsigned long long) elf->ehdr.ehdrXX.e_phoff,
		(unsigned long) phdrs_size);

  elf->phdrs = grub_malloc (phdrs_size);
  if (! elf->phdrs)
    return grub_errno;

  if ((grub_file_seek (elf->file, elf->ehdr.ehdrXX.e_phoff) == (grub_off_t) -1)
      || (grub_file_read (elf->file, elf->phdrs, phdrs_size) != phdrs_size))
    {
      if (!grub_errno)
	grub_error (GRUB_ERR_FILE_READ_ERROR, N_("premature end of file %s"),
		    elf->filename);
      return grub_errno;
    }

  return GRUB_ERR_NONE;
}

/* Calculate the amount of memory spanned by the segments.  */
grub_size_t
grub_elfXX_size (grub_elf_t elf,
		 ElfXX_Addr *base, grub_uintXX_t *max_align)
{
  ElfXX_Addr segments_start = (ElfXX_Addr) -1;
  ElfXX_Addr segments_end = 0;
  int nr_phdrs = 0;
  grub_uint32_t curr_align = 1;
  ElfXX_Phdr *phdr;

  /* Run through the program headers to calculate the total memory size we
   * should claim.  */
  FOR_ELFXX_PHDRS (elf, phdr)
    {
      /* Only consider loadable segments.  */
      if (phdr->p_type != PT_LOAD)
	continue;
      nr_phdrs++;
      if (phdr->p_paddr < segments_start)
	segments_start = phdr->p_paddr;
      if (phdr->p_paddr + phdr->p_memsz > segments_end)
	segments_end = phdr->p_paddr + phdr->p_memsz;
      if (curr_align < phdr->p_align)
	curr_align = phdr->p_align;
    }

  if (base)
    *base = 0;

  if (nr_phdrs == 0)
    {
      grub_error (GRUB_ERR_BAD_OS, "no program headers present");
      return 0;
    }

  if (segments_end < segments_start)
    {
      /* Very bad addresses.  */
      grub_error (GRUB_ERR_BAD_OS, "bad program header load addresses");
      return 0;
    }

  if (base)
    *base = segments_start;
  if (max_align)
    *max_align = curr_align;
  return segments_end - segments_start;
}

grub_err_t
grub_elfXX_load (grub_elf_t elf, const char *filename,
		 void *load_offset, enum grub_elf_load_flags load_flags,
		 grub_addr_t *base, grub_size_t *size)
{
  grub_addr_t load_base = (grub_addr_t) -1ULL;
  grub_size_t load_size = 0;
  ElfXX_Phdr *phdr;

  FOR_ELFXX_PHDRS(elf, phdr)
  {
    grub_addr_t load_addr;

    if (phdr->p_type != PT_LOAD && !((load_flags & GRUB_ELF_LOAD_FLAGS_LOAD_PT_DYNAMIC) && phdr->p_type == PT_DYNAMIC))
      continue;

    load_addr = (grub_addr_t) phdr->p_paddr;
    switch (load_flags & GRUB_ELF_LOAD_FLAGS_BITS)
      {
      case GRUB_ELF_LOAD_FLAGS_ALL_BITS:
	break;
      case GRUB_ELF_LOAD_FLAGS_28BITS:
	load_addr &= 0xFFFFFFF;
	break;
      case GRUB_ELF_LOAD_FLAGS_30BITS:
	load_addr &= 0x3FFFFFFF;
	break;
      case GRUB_ELF_LOAD_FLAGS_62BITS:
	load_addr &= 0x3FFFFFFFFFFFFFFFULL;
	break;
      }
    load_addr += (grub_addr_t) load_offset;

    if (load_addr < load_base)
      load_base = load_addr;

    grub_dprintf ("elf", "Loading segment at 0x%llx, size 0x%llx\n",
		  (unsigned long long) load_addr,
		  (unsigned long long) phdr->p_memsz);

    if (grub_file_seek (elf->file, phdr->p_offset) == (grub_off_t) -1)
      return grub_errno;

    if (phdr->p_filesz)
      {
	grub_ssize_t read;
	read = grub_file_read (elf->file, (void *) load_addr, phdr->p_filesz);
	if (read != (grub_ssize_t) phdr->p_filesz)
	  {
	    if (!grub_errno)
	      grub_error (GRUB_ERR_FILE_READ_ERROR, N_("premature end of file %s"),
			  filename);
	    return grub_errno;
	  }
      }

    if (phdr->p_filesz < phdr->p_memsz)
      grub_memset ((void *) (grub_addr_t) (load_addr + phdr->p_filesz),
		   0, phdr->p_memsz - phdr->p_filesz);

    load_size += phdr->p_memsz;
  }

  if (base)
    *base = load_base;
  if (size)
    *size = load_size;

  return grub_errno;
}

<<<<<<< HEAD
void 
grub_elfXX_byteswap_header (grub_elf_t elf)
{
  ElfXX_Ehdr *e = &(elf->ehdr.ehdrXX);
  ElfXX_Phdr *phdr; 
=======
void
grub_elfXX_byteswap_header (grub_elf_t elf)
{
  ElfXX_Ehdr *e = &(elf->ehdr.ehdrXX);
  ElfXX_Phdr *phdr;
>>>>>>> ff5156d6

  e->e_type = byte_swap_halfXX (e->e_type);
  e->e_machine = byte_swap_halfXX (e->e_machine);
  e->e_version = byte_swap_wordXX (e->e_version);
  e->e_entry = byte_swap_addrXX (e->e_entry);
  e->e_phoff = byte_swap_offXX (e->e_phoff);
  e->e_shoff = byte_swap_offXX (e->e_shoff);
  e->e_flags = byte_swap_wordXX (e->e_flags);
<<<<<<< HEAD
  e->e_ehsize = byte_swap_halfXX (e->e_ehsize); 
  e->e_phentsize = byte_swap_halfXX (e->e_phentsize); 
  e->e_phnum = byte_swap_halfXX (e->e_phnum); 
  e->e_shentsize = byte_swap_halfXX (e->e_shentsize); 
=======
  e->e_ehsize = byte_swap_halfXX (e->e_ehsize);
  e->e_phentsize = byte_swap_halfXX (e->e_phentsize);
  e->e_phnum = byte_swap_halfXX (e->e_phnum);
  e->e_shentsize = byte_swap_halfXX (e->e_shentsize);
>>>>>>> ff5156d6
  e->e_shnum = byte_swap_halfXX (e->e_shnum);
  e->e_shstrndx = byte_swap_halfXX (e->e_shstrndx);

  FOR_ELFXX_PHDRS (elf,phdr)
    {
      phdr->p_type = byte_swap_wordXX (phdr->p_type);
      phdr->p_flags = byte_swap_wordXX (phdr->p_flags);
      phdr->p_offset = byte_swap_offXX (phdr->p_offset);
      phdr->p_vaddr = byte_swap_addrXX (phdr->p_vaddr);
      phdr->p_paddr = byte_swap_addrXX (phdr->p_paddr);
      phdr->p_filesz = byte_swap_XwordXX (phdr->p_filesz);
      phdr->p_memsz = byte_swap_XwordXX (phdr->p_memsz);
      phdr->p_align = byte_swap_XwordXX (phdr->p_align);
<<<<<<< HEAD
    } 
=======
    }
>>>>>>> ff5156d6

}

grub_err_t
grub_elfXX_check_version (grub_elf_t elf)
{
  if (elf->ehdr.ehdrXX.e_version != EV_CURRENT)
    return grub_error (GRUB_ERR_BAD_OS, N_("invalid arch-independent ELF magic"));

  return GRUB_ERR_NONE;
<<<<<<< HEAD
}
=======
}
>>>>>>> ff5156d6
<|MERGE_RESOLUTION|>--- conflicted
+++ resolved
@@ -155,19 +155,11 @@
   return grub_errno;
 }
 
-<<<<<<< HEAD
-void 
-grub_elfXX_byteswap_header (grub_elf_t elf)
-{
-  ElfXX_Ehdr *e = &(elf->ehdr.ehdrXX);
-  ElfXX_Phdr *phdr; 
-=======
 void
 grub_elfXX_byteswap_header (grub_elf_t elf)
 {
   ElfXX_Ehdr *e = &(elf->ehdr.ehdrXX);
   ElfXX_Phdr *phdr;
->>>>>>> ff5156d6
 
   e->e_type = byte_swap_halfXX (e->e_type);
   e->e_machine = byte_swap_halfXX (e->e_machine);
@@ -176,17 +168,10 @@
   e->e_phoff = byte_swap_offXX (e->e_phoff);
   e->e_shoff = byte_swap_offXX (e->e_shoff);
   e->e_flags = byte_swap_wordXX (e->e_flags);
-<<<<<<< HEAD
-  e->e_ehsize = byte_swap_halfXX (e->e_ehsize); 
-  e->e_phentsize = byte_swap_halfXX (e->e_phentsize); 
-  e->e_phnum = byte_swap_halfXX (e->e_phnum); 
-  e->e_shentsize = byte_swap_halfXX (e->e_shentsize); 
-=======
   e->e_ehsize = byte_swap_halfXX (e->e_ehsize);
   e->e_phentsize = byte_swap_halfXX (e->e_phentsize);
   e->e_phnum = byte_swap_halfXX (e->e_phnum);
   e->e_shentsize = byte_swap_halfXX (e->e_shentsize);
->>>>>>> ff5156d6
   e->e_shnum = byte_swap_halfXX (e->e_shnum);
   e->e_shstrndx = byte_swap_halfXX (e->e_shstrndx);
 
@@ -200,11 +185,7 @@
       phdr->p_filesz = byte_swap_XwordXX (phdr->p_filesz);
       phdr->p_memsz = byte_swap_XwordXX (phdr->p_memsz);
       phdr->p_align = byte_swap_XwordXX (phdr->p_align);
-<<<<<<< HEAD
-    } 
-=======
     }
->>>>>>> ff5156d6
 
 }
 
@@ -215,8 +196,4 @@
     return grub_error (GRUB_ERR_BAD_OS, N_("invalid arch-independent ELF magic"));
 
   return GRUB_ERR_NONE;
-<<<<<<< HEAD
-}
-=======
-}
->>>>>>> ff5156d6
+}