--- conflicted
+++ resolved
@@ -532,7 +532,6 @@
 	  continue;
 	}
 
-<<<<<<< HEAD
       if (! strncmp (p, "/dev/fd", sizeof ("/dev/fd") - 1))
 	{
 	  char *q = p + sizeof ("/dev/fd") - 1;
@@ -545,9 +544,6 @@
 	    }
 	}
 
-#ifdef __linux__
-=======
->>>>>>> ec525c18
       /* On Linux, the devfs uses symbolic links horribly, and that
 	 confuses the interface very much, so use realpath to expand
 	 symbolic links.  */
