--- conflicted
+++ resolved
@@ -569,11 +569,6 @@
   return addr;
 }
 
-<<<<<<< HEAD
-
-
-=======
->>>>>>> 54d11305
 int
 grub_ieee1275_claim (grub_addr_t addr, grub_size_t size, unsigned int align,
 		     grub_addr_t *result)
@@ -717,19 +712,6 @@
 
   INIT_IEEE1275_COMMON (&args.common, "call-method", 4, 1);
 
-<<<<<<< HEAD
-  /* IEEE Standard for Boot (Initialization Configuration)
-     Firmware: Core Requirements and Practices
-     E.3.2.2 Bus-specific methods for bus nodes
-
-     A package implementing the scsi-2 device type shall implement the
-     following bus-specific method:
-
-     set-address ( unit# target# -- )
-     Sets the SCSI target number (0x0..0xf) and unit number (0..7) to which
-     subsequent commands apply.
-  */
-=======
   /*
    * IEEE 1275-1994 Standard for Boot (Initialization Configuration)
    * Firmware: Core Requirements and Practices
@@ -742,7 +724,6 @@
    * Sets the SCSI target number (0x0..0xf) and unit number (0..7) to which
    * subsequent commands apply.
    */
->>>>>>> 54d11305
   args.method = (grub_ieee1275_cell_t) "set-address";
   args.ihandle = ihandle;
   args.tgt = target;
@@ -770,27 +751,6 @@
   args;
 
   INIT_IEEE1275_COMMON (&args.common, "call-method", 3, 2);
-<<<<<<< HEAD
-  /* IEEE 1275-1994 Standard for Boot (Initialization Configuration)
-     Firmware: Core Requirements and Practices
-
-     E.3.2.2 Bus-specific methods for bus nodes
-
-     A package implementing the scsi-2 device type shall implement the
-     following bus-specific method:
-
-     no-data-command ( cmd-addr -- error? )
-     Executes a simple SCSI command, automatically retrying under
-     certain conditions.  cmd-addr is the address of a 6-byte command buffer
-     containing an SCSI command that does not have a data transfer phase.
-     Executes the command, retrying indefinitely with the same retry criteria
-     as retry-command.
-
-     error? is nonzero if an error occurred, zero otherwise.
-     NOTE no-data-command is a convenience function. It provides
-     no capabilities that are not present in retry-command, but for
-     those commands that meet its restrictions, it is easier to use.
-=======
 
   /*
    * IEEE 1275-1994 Standard for Boot (Initialization Configuration)
@@ -812,7 +772,6 @@
    * NOTE no-data-command is a convenience function. It provides
    * no capabilities that are not present in retry-command, but for
    * those commands that meet its restrictions, it is easier to use.
->>>>>>> 54d11305
    */
   args.method = (grub_ieee1275_cell_t) "no-data-command";
   args.ihandle = ihandle;
