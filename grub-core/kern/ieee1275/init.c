/*  init.c -- Initialize GRUB on the newworld mac (PPC).  */
/*
 *  GRUB  --  GRand Unified Bootloader
 *  Copyright (C) 2003,2004,2005,2007,2008,2009 Free Software Foundation, Inc.
 *
 *  GRUB is free software: you can redistribute it and/or modify
 *  it under the terms of the GNU General Public License as published by
 *  the Free Software Foundation, either version 3 of the License, or
 *  (at your option) any later version.
 *
 *  GRUB is distributed in the hope that it will be useful,
 *  but WITHOUT ANY WARRANTY; without even the implied warranty of
 *  MERCHANTABILITY or FITNESS FOR A PARTICULAR PURPOSE.  See the
 *  GNU General Public License for more details.
 *
 *  You should have received a copy of the GNU General Public License
 *  along with GRUB.  If not, see <http://www.gnu.org/licenses/>.
 */

#include <grub/kernel.h>
#include <grub/dl.h>
#include <grub/disk.h>
#include <grub/mm.h>
#include <grub/partition.h>
#include <grub/normal.h>
#include <grub/fs.h>
#include <grub/setjmp.h>
#include <grub/env.h>
#include <grub/misc.h>
#include <grub/time.h>
#include <grub/ieee1275/console.h>
#include <grub/ieee1275/ofdisk.h>
#ifdef __sparc__
#include <grub/ieee1275/obdisk.h>
#endif
#include <grub/ieee1275/ieee1275.h>
#include <grub/net.h>
#include <grub/offsets.h>
#include <grub/memory.h>
#include <grub/loader.h>
#ifdef __i386__
#include <grub/cpu/tsc.h>
#endif
#ifdef __sparc__
#include <grub/machine/kernel.h>
#endif

/* The minimal heap size we can live with. */
#define HEAP_MIN_SIZE		(unsigned long) (2 * 1024 * 1024)

/* The maximum heap size we're going to claim */
#ifdef __i386__
#define HEAP_MAX_SIZE		(unsigned long) (64 * 1024 * 1024)
#else
#define HEAP_MAX_SIZE		(unsigned long) (32 * 1024 * 1024)
#endif

/* If possible, we will avoid claiming heap above this address, because it
   seems to cause relocation problems with OSes that link at 4 MiB */
#ifdef __i386__
#define HEAP_MAX_ADDR		(unsigned long) (64 * 1024 * 1024)
#else
#define HEAP_MAX_ADDR		(unsigned long) (32 * 1024 * 1024)
#endif

extern char _start[];
extern char _end[];

#ifdef __sparc__
grub_addr_t grub_ieee1275_original_stack;
#endif

void
grub_exit (void)
{
  grub_ieee1275_exit ();
}

#ifndef __i386__
/* Translate an OF filesystem path (separated by backslashes), into a GRUB
   path (separated by forward slashes).  */
static void
grub_translate_ieee1275_path (char *filepath)
{
  char *backslash;

  backslash = grub_strchr (filepath, '\\');
  while (backslash != 0)
    {
      *backslash = '/';
      backslash = grub_strchr (filepath, '\\');
    }
}
#endif

void (*grub_ieee1275_net_config) (const char *dev, char **device, char **path,
                                  char *bootpath);
#ifdef __i386__
void
grub_machine_get_bootlocation (char **device __attribute__ ((unused)),
			       char **path __attribute__ ((unused)))
{
  grub_env_set ("prefix", "(sd,1)/");
}
#else
void
grub_machine_get_bootlocation (char **device, char **path)
{
<<<<<<< HEAD
  char *bootpath = NULL;
  char *filename;
  char *type;

  grub_ieee1275_get_boot_dev (&bootpath);
  if (bootpath == NULL)
=======
  char *bootpath;
  char *filename;
  char *type;

  bootpath = grub_ieee1275_get_boot_dev ();
  if (! bootpath)
>>>>>>> 54d11305
    return;

  /* Transform an OF device path to a GRUB path.  */

  type = grub_ieee1275_get_device_type (bootpath);
  if (type && grub_strcmp (type, "network") == 0)
    {
      char *dev, *canon;
      char *ptr;
      dev = grub_ieee1275_get_aliasdevname (bootpath);
      canon = grub_ieee1275_canonicalise_devname (dev);
      if (! canon)
        return;
      ptr = canon + grub_strlen (canon) - 1;
      while (ptr > canon && (*ptr == ',' || *ptr == ':'))
	ptr--;
      ptr++;
      *ptr = 0;

      if (grub_ieee1275_net_config)
	grub_ieee1275_net_config (canon, device, path, bootpath);
      grub_free (dev);
      grub_free (canon);
    }
  else
    *device = grub_ieee1275_encode_devname (bootpath);
  grub_free (type);

  filename = grub_ieee1275_get_filename (bootpath);
  if (filename)
    {
      char *lastslash = grub_strrchr (filename, '\\');

      /* Truncate at last directory.  */
      if (lastslash)
        {
	  *lastslash = '\0';
	  grub_translate_ieee1275_path (filename);

	  *path = filename;
	}
    }
  grub_free (bootpath);
}
#endif

/* Claim some available memory in the first /memory node. */
#ifdef __sparc__
static void 
grub_claim_heap (void)
{
  grub_mm_init_region ((void *) (grub_modules_get_end ()
				 + GRUB_KERNEL_MACHINE_STACK_SIZE), 0x200000);
}
#else
/* Helper for grub_claim_heap.  */
static int
heap_init (grub_uint64_t addr, grub_uint64_t len, grub_memory_type_t type,
	   void *data)
{
  unsigned long *total = data;

  if (type != GRUB_MEMORY_AVAILABLE)
    return 0;

  if (grub_ieee1275_test_flag (GRUB_IEEE1275_FLAG_NO_PRE1_5M_CLAIM))
    {
      if (addr + len <= 0x180000)
	return 0;

      if (addr < 0x180000)
	{
	  len = addr + len - 0x180000;
	  addr = 0x180000;
	}
    }
  len -= 1; /* Required for some firmware.  */

  /* Never exceed HEAP_MAX_SIZE  */
  if (*total + len > HEAP_MAX_SIZE)
    len = HEAP_MAX_SIZE - *total;

  /* Avoid claiming anything above HEAP_MAX_ADDR, if possible. */
  if ((addr < HEAP_MAX_ADDR) &&				/* if it's too late, don't bother */
      (addr + len > HEAP_MAX_ADDR) &&				/* if it wasn't available anyway, don't bother */
      (*total + (HEAP_MAX_ADDR - addr) > HEAP_MIN_SIZE))	/* only limit ourselves when we can afford to */
     len = HEAP_MAX_ADDR - addr;

  /* In theory, firmware should already prevent this from happening by not
     listing our own image in /memory/available.  The check below is intended
     as a safeguard in case that doesn't happen.  However, it doesn't protect
     us from corrupting our module area, which extends up to a
     yet-undetermined region above _end.  */
  if ((addr < (grub_addr_t) _end) && ((addr + len) > (grub_addr_t) _start))
    {
      grub_printf ("Warning: attempt to claim over our own code!\n");
      len = 0;
    }

  if (len)
    {
      grub_err_t err;
      /* Claim and use it.  */
      err = grub_claimmap (addr, len);
      if (err)
	return err;
      grub_mm_init_region ((void *) (grub_addr_t) addr, len);
    }

  *total += len;
  if (*total >= HEAP_MAX_SIZE)
    return 1;

  return 0;
}

static void 
grub_claim_heap (void)
{
  unsigned long total = 0;

  if (grub_ieee1275_test_flag (GRUB_IEEE1275_FLAG_FORCE_CLAIM))
    heap_init (GRUB_IEEE1275_STATIC_HEAP_START, GRUB_IEEE1275_STATIC_HEAP_LEN,
	       1, &total);
  else
    grub_machine_mmap_iterate (heap_init, &total);
}
#endif

static void
grub_parse_cmdline (void)
{
  grub_ssize_t actual;
  char args[256];

  if (grub_ieee1275_get_property (grub_ieee1275_chosen, "bootargs", &args,
				  sizeof args, &actual) == 0
      && actual > 1)
    {
      int i = 0;

      while (i < actual)
	{
	  char *command = &args[i];
	  char *end;
	  char *val;

	  end = grub_strchr (command, ';');
	  if (end == 0)
	    i = actual; /* No more commands after this one.  */
	  else
	    {
	      *end = '\0';
	      i += end - command + 1;
	      while (grub_isspace(args[i]))
		i++;
	    }

	  /* Process command.  */
	  val = grub_strchr (command, '=');
	  if (val)
	    {
	      *val = '\0';
	      grub_env_set (command, val + 1);
	    }
	}
    }
}

grub_addr_t grub_modbase;

void
grub_machine_init (void)
{
  grub_modbase = ALIGN_UP((grub_addr_t) _end 
			  + GRUB_KERNEL_MACHINE_MOD_GAP,
			  GRUB_KERNEL_MACHINE_MOD_ALIGN);
  grub_ieee1275_init ();

  grub_console_init_early ();
  grub_claim_heap ();
  grub_console_init_lately ();
#ifdef __sparc__
  grub_obdisk_init ();
#else
  grub_ofdisk_init ();
#endif
  grub_parse_cmdline ();

#ifdef __i386__
  grub_tsc_init ();
#else
  grub_install_get_time_ms (grub_rtc_get_time_ms);
#endif
}

void
grub_machine_fini (int flags)
{
  if (flags & GRUB_LOADER_FLAG_NORETURN)
    {
#ifdef __sparc__
      grub_obdisk_fini ();
#else
      grub_ofdisk_fini ();
#endif
      grub_console_fini ();
    }
}

grub_uint64_t
grub_rtc_get_time_ms (void)
{
  grub_uint32_t msecs = 0;

  grub_ieee1275_milliseconds (&msecs);

  return msecs;
}<|MERGE_RESOLUTION|>--- conflicted
+++ resolved
@@ -106,21 +106,12 @@
 void
 grub_machine_get_bootlocation (char **device, char **path)
 {
-<<<<<<< HEAD
-  char *bootpath = NULL;
-  char *filename;
-  char *type;
-
-  grub_ieee1275_get_boot_dev (&bootpath);
-  if (bootpath == NULL)
-=======
   char *bootpath;
   char *filename;
   char *type;
 
   bootpath = grub_ieee1275_get_boot_dev ();
   if (! bootpath)
->>>>>>> 54d11305
     return;
 
   /* Transform an OF device path to a GRUB path.  */
