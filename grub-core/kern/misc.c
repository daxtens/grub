/* misc.c - definitions of misc functions */
/*
 *  GRUB  --  GRand Unified Bootloader
 *  Copyright (C) 1999,2000,2001,2002,2003,2004,2005,2006,2007,2008,2009,2010  Free Software Foundation, Inc.
 *
 *  GRUB is free software: you can redistribute it and/or modify
 *  it under the terms of the GNU General Public License as published by
 *  the Free Software Foundation, either version 3 of the License, or
 *  (at your option) any later version.
 *
 *  GRUB is distributed in the hope that it will be useful,
 *  but WITHOUT ANY WARRANTY; without even the implied warranty of
 *  MERCHANTABILITY or FITNESS FOR A PARTICULAR PURPOSE.  See the
 *  GNU General Public License for more details.
 *
 *  You should have received a copy of the GNU General Public License
 *  along with GRUB.  If not, see <http://www.gnu.org/licenses/>.
 */

#include <grub/misc.h>
#include <grub/err.h>
#include <grub/mm.h>
#include <stdarg.h>
#include <grub/term.h>
#include <grub/env.h>
#include <grub/i18n.h>

union printf_arg
{
  /* Yes, type is also part of union as the moment we fill the value
     we don't need to store its type anymore (when we'll need it, we'll
     have format spec again. So save some space.  */
  enum
    {
      INT, LONG, LONGLONG,
      UNSIGNED_INT = 3, UNSIGNED_LONG, UNSIGNED_LONGLONG
    } type;
  long long ll;
};

struct printf_args
{
  union printf_arg prealloc[32];
  union printf_arg *ptr;
  grub_size_t count;
};

static void
parse_printf_args (const char *fmt0, struct printf_args *args,
		   va_list args_in);
static int
grub_vsnprintf_real (char *str, grub_size_t max_len, const char *fmt0,
		     struct printf_args *args);

static void
free_printf_args (struct printf_args *args)
{
  if (args->ptr != args->prealloc)
    grub_free (args->ptr);
}

static int
grub_iswordseparator (int c)
{
  return (grub_isspace (c) || c == ',' || c == ';' || c == '|' || c == '&');
}

/* grub_gettext_dummy is not translating anything.  */
static const char *
grub_gettext_dummy (const char *s)
{
  return s;
}

const char* (*grub_gettext) (const char *s) = grub_gettext_dummy;

void *
grub_memmove (void *dest, const void *src, grub_size_t n)
{
  char *d = (char *) dest;
  const char *s = (const char *) src;

  if (d < s)
    while (n--)
      *d++ = *s++;
  else
    {
      d += n;
      s += n;

      while (n--)
	*--d = *--s;
    }

  return dest;
}

char *
grub_strcpy (char *dest, const char *src)
{
  char *p = dest;

  while ((*p++ = *src++) != '\0')
    ;

  return dest;
}

int
grub_printf (const char *fmt, ...)
{
  va_list ap;
  int ret;

  va_start (ap, fmt);
  ret = grub_vprintf (fmt, ap);
  va_end (ap);

  return ret;
}

int
grub_printf_ (const char *fmt, ...)
{
  va_list ap;
  int ret;

  va_start (ap, fmt);
  ret = grub_vprintf (_(fmt), ap);
  va_end (ap);

  return ret;
}

int
grub_puts_ (const char *s)
{
  return grub_puts (_(s));
}

#if defined (__APPLE__) && ! defined (GRUB_UTIL)
int
grub_err_printf (const char *fmt, ...)
{
	va_list ap;
	int ret;

	va_start (ap, fmt);
	ret = grub_vprintf (fmt, ap);
	va_end (ap);

	return ret;
}
#endif

#if ! defined (__APPLE__) && ! defined (GRUB_UTIL)
int grub_err_printf (const char *fmt, ...)
__attribute__ ((alias("grub_printf")));
#endif

void
grub_real_dprintf (const char *file, const int line, const char *condition,
		   const char *fmt, ...)
{
  va_list args;
  const char *debug = grub_env_get ("debug");

  if (! debug)
    return;

  if (grub_strword (debug, "all") || grub_strword (debug, condition))
    {
      grub_printf ("%s:%d: ", file, line);
      va_start (args, fmt);
      grub_vprintf (fmt, args);
      va_end (args);
      grub_refresh ();
    }
}

#define PREALLOC_SIZE 255

int
grub_vprintf (const char *fmt, va_list ap)
{
  grub_size_t s;
  static char buf[PREALLOC_SIZE + 1];
  char *curbuf = buf;
  struct printf_args args;

  parse_printf_args (fmt, &args, ap);

  s = grub_vsnprintf_real (buf, PREALLOC_SIZE, fmt, &args);
  if (s > PREALLOC_SIZE)
    {
      curbuf = grub_malloc (s + 1);
      if (!curbuf)
	{
	  grub_errno = GRUB_ERR_NONE;
	  buf[PREALLOC_SIZE - 3] = '.';
	  buf[PREALLOC_SIZE - 2] = '.';
	  buf[PREALLOC_SIZE - 1] = '.';
	  buf[PREALLOC_SIZE] = 0;
	  curbuf = buf;
	}
      else
	s = grub_vsnprintf_real (curbuf, s, fmt, &args);
    }

  free_printf_args (&args);

  grub_xputs (curbuf);

  if (curbuf != buf)
    grub_free (curbuf);

  return s;
}

int
grub_memcmp (const void *s1, const void *s2, grub_size_t n)
{
  const grub_uint8_t *t1 = s1;
  const grub_uint8_t *t2 = s2;

  while (n--)
    {
      if (*t1 != *t2)
	return (int) *t1 - (int) *t2;

      t1++;
      t2++;
    }

  return 0;
}

int
grub_strcmp (const char *s1, const char *s2)
{
  while (*s1 && *s2)
    {
      if (*s1 != *s2)
	break;

      s1++;
      s2++;
    }

  return (int) (grub_uint8_t) *s1 - (int) (grub_uint8_t) *s2;
}

int
grub_strncmp (const char *s1, const char *s2, grub_size_t n)
{
  if (n == 0)
    return 0;

  while (*s1 && *s2 && --n)
    {
      if (*s1 != *s2)
	break;

      s1++;
      s2++;
    }

  return (int) (grub_uint8_t) *s1 - (int) (grub_uint8_t)  *s2;
}

char *
grub_strchr (const char *s, int c)
{
  do
    {
      if (*s == c)
	return (char *) s;
    }
  while (*s++);

  return 0;
}

char *
grub_strrchr (const char *s, int c)
{
  char *p = NULL;

  do
    {
      if (*s == c)
	p = (char *) s;
    }
  while (*s++);

  return p;
}

int
grub_strword (const char *haystack, const char *needle)
{
  const char *n_pos = needle;

  while (grub_iswordseparator (*haystack))
    haystack++;

  while (*haystack)
    {
      /* Crawl both the needle and the haystack word we're on.  */
      while(*haystack && !grub_iswordseparator (*haystack)
            && *haystack == *n_pos)
        {
          haystack++;
          n_pos++;
        }

      /* If we reached the end of both words at the same time, the word
      is found. If not, eat everything in the haystack that isn't the
      next word (or the end of string) and "reset" the needle.  */
      if ( (!*haystack || grub_iswordseparator (*haystack))
         && (!*n_pos || grub_iswordseparator (*n_pos)))
        return 1;
      else
        {
          n_pos = needle;
          while (*haystack && !grub_iswordseparator (*haystack))
            haystack++;
          while (grub_iswordseparator (*haystack))
            haystack++;
        }
    }

  return 0;
}

int
grub_isspace (int c)
{
  return (c == '\n' || c == '\r' || c == ' ' || c == '\t');
}

unsigned long
grub_strtoul (const char *str, char **end, int base)
{
  unsigned long long num;

  num = grub_strtoull (str, end, base);
#if GRUB_CPU_SIZEOF_LONG != 8
  if (num > ~0UL)
    {
      grub_error (GRUB_ERR_OUT_OF_RANGE, N_("overflow is detected"));
      return ~0UL;
    }
#endif

  return (unsigned long) num;
}

unsigned long long
grub_strtoull (const char *str, char **end, int base)
{
  unsigned long long num = 0;
  int found = 0;

  /* Skip white spaces.  */
  /* grub_isspace checks that *str != '\0'.  */
  while (grub_isspace (*str))
    str++;

  /* Guess the base, if not specified. The prefix `0x' means 16, and
     the prefix `0' means 8.  */
  if (str[0] == '0')
    {
      if (str[1] == 'x')
	{
	  if (base == 0 || base == 16)
	    {
	      base = 16;
	      str += 2;
	    }
	}
      else if (base == 0 && str[1] >= '0' && str[1] <= '7')
	base = 8;
    }

  if (base == 0)
    base = 10;

  while (*str)
    {
      unsigned long digit;

      digit = grub_tolower (*str) - '0';
<<<<<<< HEAD
      if (digit > 9)
	{
	  digit += '0' - 'a' + 10;
	  /* digit <= 9 check is needed to keep chars larger than
	     '9' but less than 'a' from being read as numbers */
	  if (digit >= (unsigned long) base || digit <= 9)
	    break;
	}
=======
      if (digit >= 'a' - '0')
	digit += '0' - 'a' + 10;
      else if (digit > 9)
	break;

>>>>>>> 54d11305
      if (digit >= (unsigned long) base)
	break;

      found = 1;

      /* NUM * BASE + DIGIT > ~0ULL */
      if (num > grub_divmod64 (~0ULL - digit, base, 0))
	{
	  grub_error (GRUB_ERR_OUT_OF_RANGE,
		      N_("overflow is detected"));
	  return ~0ULL;
	}

      num = num * base + digit;
      str++;
    }

  if (! found)
    {
      grub_error (GRUB_ERR_BAD_NUMBER,
		  N_("unrecognized number"));
      return 0;
    }

  if (end)
    *end = (char *) str;

  return num;
}

char *
grub_strdup (const char *s)
{
  grub_size_t len;
  char *p;

  len = grub_strlen (s) + 1;
  p = (char *) grub_malloc (len);
  if (! p)
    return 0;

  return grub_memcpy (p, s, len);
}

char *
grub_strndup (const char *s, grub_size_t n)
{
  grub_size_t len;
  char *p;

  len = grub_strlen (s);
  if (len > n)
    len = n;
  p = (char *) grub_malloc (len + 1);
  if (! p)
    return 0;

  grub_memcpy (p, s, len);
  p[len] = '\0';
  return p;
}

/* clang detects that we're implementing here a memset so it decides to
   optimise and calls memset resulting in infinite recursion. With volatile
   we make it not optimise in this way.  */
#ifdef __clang__
#define VOLATILE_CLANG volatile
#else
#define VOLATILE_CLANG
#endif

void *
grub_memset (void *s, int c, grub_size_t len)
{
  void *p = s;
  grub_uint8_t pattern8 = c;

  if (len >= 3 * sizeof (unsigned long))
    {
      unsigned long patternl = 0;
      grub_size_t i;

      for (i = 0; i < sizeof (unsigned long); i++)
	patternl |= ((unsigned long) pattern8) << (8 * i);

      while (len > 0 && (((grub_addr_t) p) & (sizeof (unsigned long) - 1)))
	{
	  *(VOLATILE_CLANG grub_uint8_t *) p = pattern8;
	  p = (grub_uint8_t *) p + 1;
	  len--;
	}
      while (len >= sizeof (unsigned long))
	{
	  *(VOLATILE_CLANG unsigned long *) p = patternl;
	  p = (unsigned long *) p + 1;
	  len -= sizeof (unsigned long);
	}
    }

  while (len > 0)
    {
      *(VOLATILE_CLANG grub_uint8_t *) p = pattern8;
      p = (grub_uint8_t *) p + 1;
      len--;
    }

  return s;
}

grub_size_t
grub_strlen (const char *s)
{
  const char *p = s;

  while (*p)
    p++;

  return p - s;
}

static inline void
grub_reverse (char *str)
{
  char *p = str + grub_strlen (str) - 1;

  while (str < p)
    {
      char tmp;

      tmp = *str;
      *str = *p;
      *p = tmp;
      str++;
      p--;
    }
}

/* Divide N by D, return the quotient, and store the remainder in *R.  */
grub_uint64_t
grub_divmod64 (grub_uint64_t n, grub_uint64_t d, grub_uint64_t *r)
{
  /* This algorithm is typically implemented by hardware. The idea
     is to get the highest bit in N, 64 times, by keeping
     upper(N * 2^i) = (Q * D + M), where upper
     represents the high 64 bits in 128-bits space.  */
  unsigned bits = 64;
  grub_uint64_t q = 0;
  grub_uint64_t m = 0;

  /* ARM and IA64 don't have a fast 32-bit division.
     Using that code would just make us use software division routines, calling
     ourselves indirectly and hence getting infinite recursion.
  */
#if !GRUB_DIVISION_IN_SOFTWARE
  /* Skip the slow computation if 32-bit arithmetic is possible.  */
  if (n < 0xffffffff && d < 0xffffffff)
    {
      if (r)
	*r = ((grub_uint32_t) n) % (grub_uint32_t) d;

      return ((grub_uint32_t) n) / (grub_uint32_t) d;
    }
#endif

  while (bits--)
    {
      m <<= 1;

      if (n & (1ULL << 63))
	m |= 1;

      q <<= 1;
      n <<= 1;

      if (m >= d)
	{
	  q |= 1;
	  m -= d;
	}
    }

  if (r)
    *r = m;

  return q;
}

/* Convert a long long value to a string. This function avoids 64-bit
   modular arithmetic or divisions.  */
static inline char *
grub_lltoa (char *str, int c, unsigned long long n)
{
  unsigned base = (c == 'x' || c == 'X') ? 16 : 10;
  char *p;

  if ((long long) n < 0 && c == 'd')
    {
      n = (unsigned long long) (-((long long) n));
      *str++ = '-';
    }

  p = str;

  if (base == 16)
    do
      {
	unsigned d = (unsigned) (n & 0xf);
	*p++ = (d > 9) ? d + ((c == 'x') ? 'a' : 'A') - 10 : d + '0';
      }
    while (n >>= 4);
  else
    /* BASE == 10 */
    do
      {
	grub_uint64_t m;

	n = grub_divmod64 (n, 10, &m);
	*p++ = m + '0';
      }
    while (n);

  *p = 0;

  grub_reverse (str);
  return p;
}

static void
parse_printf_args (const char *fmt0, struct printf_args *args,
		   va_list args_in)
{
  const char *fmt;
  char c;
  grub_size_t n = 0;

  args->count = 0;

  COMPILE_TIME_ASSERT (sizeof (int) == sizeof (grub_uint32_t));
  COMPILE_TIME_ASSERT (sizeof (int) <= sizeof (long long));
  COMPILE_TIME_ASSERT (sizeof (long) <= sizeof (long long));
  COMPILE_TIME_ASSERT (sizeof (long long) == sizeof (void *)
		       || sizeof (int) == sizeof (void *));

  fmt = fmt0;
  while ((c = *fmt++) != 0)
    {
      if (c != '%')
	continue;

      if (*fmt =='-')
	fmt++;

      while (grub_isdigit (*fmt))
	fmt++;

      if (*fmt == '$')
	fmt++;

      if (*fmt =='-')
	fmt++;

      while (grub_isdigit (*fmt))
	fmt++;

      if (*fmt =='.')
	fmt++;

      while (grub_isdigit (*fmt))
	fmt++;

      c = *fmt++;
      if (c == 'l')
	c = *fmt++;
      if (c == 'l')
	c = *fmt++;

      switch (c)
	{
	case 'p':
	case 'x':
	case 'X':
	case 'u':
	case 'd':
	case 'c':
	case 'C':
	case 's':
	  args->count++;
	  break;
	}
    }

  if (args->count <= ARRAY_SIZE (args->prealloc))
    args->ptr = args->prealloc;
  else
    {
      args->ptr = grub_malloc (args->count * sizeof (args->ptr[0]));
      if (!args->ptr)
	{
	  grub_errno = GRUB_ERR_NONE;
	  args->ptr = args->prealloc;
	  args->count = ARRAY_SIZE (args->prealloc);
	}
    }

  grub_memset (args->ptr, 0, args->count * sizeof (args->ptr[0]));

  fmt = fmt0;
  n = 0;
  while ((c = *fmt++) != 0)
    {
      int longfmt = 0;
      grub_size_t curn;
      const char *p;

      if (c != '%')
	continue;

      curn = n++;

      if (*fmt =='-')
	fmt++;

      p = fmt;

      while (grub_isdigit (*fmt))
	fmt++;

      if (*fmt == '$')
	{
	  curn = grub_strtoull (p, 0, 10) - 1;
	  fmt++;
	}

      if (*fmt =='-')
	fmt++;

      while (grub_isdigit (*fmt))
	fmt++;

      if (*fmt =='.')
	fmt++;

      while (grub_isdigit (*fmt))
	fmt++;

      c = *fmt++;
      if (c == '%')
	{
	  n--;
	  continue;
	}

      if (c == 'l')
	{
	  c = *fmt++;
	  longfmt = 1;
	}
      if (c == 'l')
	{
	  c = *fmt++;
	  longfmt = 2;
	}
      if (curn >= args->count)
	continue;
      switch (c)
	{
	case 'x':
	case 'X':
	case 'u':
	  args->ptr[curn].type = UNSIGNED_INT + longfmt;
	  break;
	case 'd':
	  args->ptr[curn].type = INT + longfmt;
	  break;
	case 'p':
	case 's':
	  if (sizeof (void *) == sizeof (long long))
	    args->ptr[curn].type = UNSIGNED_LONGLONG;
	  else
	    args->ptr[curn].type = UNSIGNED_INT;
	  break;
	case 'C':
	case 'c':
	  args->ptr[curn].type = INT;
	  break;
	}
    }

  for (n = 0; n < args->count; n++)
    switch (args->ptr[n].type)
      {
      case INT:
	args->ptr[n].ll = va_arg (args_in, int);
	break;
      case LONG:
	args->ptr[n].ll = va_arg (args_in, long);
	break;
      case UNSIGNED_INT:
	args->ptr[n].ll = va_arg (args_in, unsigned int);
	break;
      case UNSIGNED_LONG:
	args->ptr[n].ll = va_arg (args_in, unsigned long);
	break;
      case LONGLONG:
      case UNSIGNED_LONGLONG:
	args->ptr[n].ll = va_arg (args_in, long long);
	break;
      }
}

static inline void __attribute__ ((always_inline))
write_char (char *str, grub_size_t *count, grub_size_t max_len, unsigned char ch)
{
  if (*count < max_len)
    str[*count] = ch;

  (*count)++;
}

static int
grub_vsnprintf_real (char *str, grub_size_t max_len, const char *fmt0,
		     struct printf_args *args)
{
  char c;
  grub_size_t n = 0;
  grub_size_t count = 0;
  const char *fmt;

  fmt = fmt0;

  while ((c = *fmt++) != 0)
    {
      unsigned int format1 = 0;
      unsigned int format2 = ~ 0U;
      char zerofill = ' ';
      char rightfill = 0;
      grub_size_t curn;

      if (c != '%')
	{
	  write_char (str, &count, max_len,c);
	  continue;
	}

      curn = n++;

    rescan:;

      if (*fmt =='-')
	{
	  rightfill = 1;
	  fmt++;
	}

      /* Read formatting parameters.  */
      if (grub_isdigit (*fmt))
	{
	  if (fmt[0] == '0')
	    zerofill = '0';
	  format1 = grub_strtoul (fmt, (char **) &fmt, 10);
	}

      if (*fmt == '.')
	fmt++;

      if (grub_isdigit (*fmt))
	format2 = grub_strtoul (fmt, (char **) &fmt, 10);

      if (*fmt == '$')
	{
	  curn = format1 - 1;
	  fmt++;
	  format1 = 0;
	  format2 = ~ 0U;
	  zerofill = ' ';
	  rightfill = 0;

	  goto rescan;
	}

      c = *fmt++;
      if (c == 'l')
	c = *fmt++;
      if (c == 'l')
	c = *fmt++;

      if (c == '%')
	{
	  write_char (str, &count, max_len,c);
	  n--;
	  continue;
	}

      if (curn >= args->count)
	continue;

      long long curarg = args->ptr[curn].ll;

      switch (c)
	{
	case 'p':
	  write_char (str, &count, max_len, '0');
	  write_char (str, &count, max_len, 'x');
	  c = 'x';
	  /* Fall through. */
	case 'x':
	case 'X':
	case 'u':
	case 'd':
	  {
	    char tmp[32];
	    const char *p = tmp;
	    grub_size_t len;
	    grub_size_t fill;

	    len = grub_lltoa (tmp, c, curarg) - tmp;
	    fill = len < format1 ? format1 - len : 0;
	    if (! rightfill)
	      while (fill--)
		write_char (str, &count, max_len, zerofill);
	    while (*p)
	      write_char (str, &count, max_len, *p++);
	    if (rightfill)
	      while (fill--)
		write_char (str, &count, max_len, zerofill);
	  }
	  break;

	case 'c':
	  write_char (str, &count, max_len,curarg & 0xff);
	  break;

	case 'C':
	  {
	    grub_uint32_t code = curarg;
	    int shift;
	    unsigned mask;

	    if (code <= 0x7f)
	      {
		shift = 0;
		mask = 0;
	      }
	    else if (code <= 0x7ff)
	      {
		shift = 6;
		mask = 0xc0;
	      }
	    else if (code <= 0xffff)
	      {
		shift = 12;
		mask = 0xe0;
	      }
	    else if (code <= 0x10ffff)
	      {
		shift = 18;
		mask = 0xf0;
	      }
	    else
	      {
		code = '?';
		shift = 0;
		mask = 0;
	      }

	    write_char (str, &count, max_len,mask | (code >> shift));

	    for (shift -= 6; shift >= 0; shift -= 6)
	      write_char (str, &count, max_len,0x80 | (0x3f & (code >> shift)));
	  }
	  break;

	case 's':
	  {
	    grub_size_t len = 0;
	    grub_size_t fill;
	    const char *p = ((char *) (grub_addr_t) curarg) ? : "(null)";
	    grub_size_t i;

	    while (len < format2 && p[len])
	      len++;

	    fill = len < format1 ? format1 - len : 0;

	    if (!rightfill)
	      while (fill--)
		write_char (str, &count, max_len, zerofill);

	    for (i = 0; i < len; i++)
	      write_char (str, &count, max_len,*p++);

	    if (rightfill)
	      while (fill--)
		write_char (str, &count, max_len, zerofill);
	  }

	  break;

	default:
	  write_char (str, &count, max_len,c);
	  break;
	}
    }

  if (count < max_len)
    str[count] = '\0';
  else
    str[max_len] = '\0';
  return count;
}

int
grub_vsnprintf (char *str, grub_size_t n, const char *fmt, va_list ap)
{
  grub_size_t ret;
  struct printf_args args;

  if (!n)
    return 0;

  n--;

  parse_printf_args (fmt, &args, ap);

  ret = grub_vsnprintf_real (str, n, fmt, &args);

  free_printf_args (&args);

  return ret < n ? ret : n;
}

int
grub_snprintf (char *str, grub_size_t n, const char *fmt, ...)
{
  va_list ap;
  int ret;

  va_start (ap, fmt);
  ret = grub_vsnprintf (str, n, fmt, ap);
  va_end (ap);

  return ret;
}

char *
grub_xvasprintf (const char *fmt, va_list ap)
{
  grub_size_t s, as = PREALLOC_SIZE;
  char *ret;
  struct printf_args args;

  parse_printf_args (fmt, &args, ap);

  while (1)
    {
      ret = grub_malloc (as + 1);
      if (!ret)
	{
	  free_printf_args (&args);
	  return NULL;
	}

      s = grub_vsnprintf_real (ret, as, fmt, &args);

      if (s <= as)
	{
	  free_printf_args (&args);
	  return ret;
	}

      grub_free (ret);
      as = s;
    }
}

char *
grub_xasprintf (const char *fmt, ...)
{
  va_list ap;
  char *ret;

  va_start (ap, fmt);
  ret = grub_xvasprintf (fmt, ap);
  va_end (ap);

  return ret;
}

/* Abort GRUB. This function does not return.  */
static void __attribute__ ((noreturn))
grub_abort (void)
{
  grub_printf ("\nAborted.");
  
#ifndef GRUB_UTIL
  if (grub_term_inputs)
#endif
    {
      grub_printf (" Press any key to exit.");
      grub_getkey ();
    }

  grub_exit ();
}

void
grub_fatal (const char *fmt, ...)
{
  va_list ap;

  va_start (ap, fmt);
  grub_vprintf (_(fmt), ap);
  va_end (ap);

  grub_refresh ();

  grub_abort ();
}

#if BOOT_TIME_STATS

#include <grub/time.h>

struct grub_boot_time *grub_boot_time_head;
static struct grub_boot_time **boot_time_last = &grub_boot_time_head;

void
grub_real_boot_time (const char *file,
		     const int line,
		     const char *fmt, ...)
{
  struct grub_boot_time *n;
  va_list args;

  grub_error_push ();
  n = grub_malloc (sizeof (*n));
  if (!n)
    {
      grub_errno = 0;
      grub_error_pop ();
      return;
    }
  n->file = file;
  n->line = line;
  n->tp = grub_get_time_ms ();
  n->next = 0;

  va_start (args, fmt);
  n->msg = grub_xvasprintf (fmt, args);    
  va_end (args);

  *boot_time_last = n;
  boot_time_last = &n->next;

  grub_errno = 0;
  grub_error_pop ();
}
#endif<|MERGE_RESOLUTION|>--- conflicted
+++ resolved
@@ -391,22 +391,11 @@
       unsigned long digit;
 
       digit = grub_tolower (*str) - '0';
-<<<<<<< HEAD
-      if (digit > 9)
-	{
-	  digit += '0' - 'a' + 10;
-	  /* digit <= 9 check is needed to keep chars larger than
-	     '9' but less than 'a' from being read as numbers */
-	  if (digit >= (unsigned long) base || digit <= 9)
-	    break;
-	}
-=======
       if (digit >= 'a' - '0')
 	digit += '0' - 'a' + 10;
       else if (digit > 9)
 	break;
 
->>>>>>> 54d11305
       if (digit >= (unsigned long) base)
 	break;
 
