--- conflicted
+++ resolved
@@ -313,11 +313,7 @@
         /* Skip property token and following data (len, nameoff and property
            value). */
         if (token >= end - 1)
-<<<<<<< HEAD
-          return -1;
-=======
           return 0;
->>>>>>> 54d11305
         token += grub_fdt_prop_entry_size(grub_be_to_cpu32(*(token + 1)))
                  / sizeof(*token);
         break;
