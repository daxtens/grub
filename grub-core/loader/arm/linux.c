--- conflicted
+++ resolved
@@ -29,10 +29,6 @@
 #include <grub/lib/cmdline.h>
 #include <grub/linux.h>
 #include <grub/verify.h>
-
-#ifdef GRUB_MACHINE_EFI
-#include <grub/efi/efi.h>
-#endif
 
 #ifdef GRUB_MACHINE_EFI
 #include <grub/efi/efi.h>
@@ -479,28 +475,6 @@
   if (argc != 1)
     return grub_error (GRUB_ERR_BAD_ARGUMENT, N_("filename expected"));
 
-<<<<<<< HEAD
-#ifdef GRUB_MACHINE_EFI
-  if (grub_efi_secure_boot ())
-    {
-      return grub_error (GRUB_ERR_ACCESS_DENIED,
-		  "Secure Boot forbids loading devicetree from %s", argv[0]);
-    }
-#endif
-
-  dtb = grub_file_open (argv[0]);
-  if (!dtb)
-    return grub_errno;
-
-  size = grub_file_size (dtb);
-  if (size == 0)
-    {
-      grub_error (GRUB_ERR_BAD_OS, "empty file");
-      goto out;
-    }
-
-=======
->>>>>>> 54d11305
 #ifdef GRUB_MACHINE_EFI
   if (grub_efi_secure_boot ())
     {
