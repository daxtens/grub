/*
 *  GRUB  --  GRand Unified Bootloader
 *  Copyright (C) 2013  Free Software Foundation, Inc.
 *
 *  GRUB is free software: you can redistribute it and/or modify
 *  it under the terms of the GNU General Public License as published by
 *  the Free Software Foundation, either version 3 of the License, or
 *  (at your option) any later version.
 *
 *  GRUB is distributed in the hope that it will be useful,
 *  but WITHOUT ANY WARRANTY; without even the implied warranty of
 *  MERCHANTABILITY or FITNESS FOR A PARTICULAR PURPOSE.  See the
 *  GNU General Public License for more details.
 *
 *  You should have received a copy of the GNU General Public License
 *  along with GRUB.  If not, see <http://www.gnu.org/licenses/>.
 */

#include <grub/charset.h>
#include <grub/command.h>
#include <grub/err.h>
#include <grub/file.h>
#include <grub/fdt.h>
#include <grub/linux.h>
#include <grub/loader.h>
#include <grub/mm.h>
#include <grub/types.h>
#include <grub/cpu/linux.h>
#include <grub/efi/efi.h>
#include <grub/efi/fdtload.h>
#include <grub/efi/memory.h>
#include <grub/efi/pe32.h>
#include <grub/i18n.h>
#include <grub/lib/cmdline.h>
#include <grub/verify.h>

GRUB_MOD_LICENSE ("GPLv3+");

static grub_dl_t my_mod;
static int loaded;

static void *kernel_addr;
static grub_uint64_t kernel_size;

static char *linux_args;
static grub_uint32_t cmdline_size;

static grub_addr_t initrd_start;
static grub_addr_t initrd_end;

grub_err_t
<<<<<<< HEAD
grub_armxx_efi_linux_check_image (struct linux_armxx_kernel_header * lh)
=======
grub_arch_efi_linux_check_image (struct linux_arch_kernel_header * lh)
>>>>>>> 54d11305
{
  if (lh->magic != GRUB_LINUX_ARMXX_MAGIC_SIGNATURE)
    return grub_error(GRUB_ERR_BAD_OS, "invalid magic number");

  if ((lh->code0 & 0xffff) != GRUB_PE32_MAGIC)
    return grub_error (GRUB_ERR_NOT_IMPLEMENTED_YET,
		       N_("plain image kernel not supported - rebuild with CONFIG_(U)EFI_STUB enabled"));

  grub_dprintf ("linux", "UEFI stub kernel:\n");
  grub_dprintf ("linux", "PE/COFF header @ %08x\n", lh->hdr_offset);

  return GRUB_ERR_NONE;
}

static grub_err_t
finalize_params_linux (void)
{
  int node, retval;

  void *fdt;

  fdt = grub_fdt_load (GRUB_EFI_LINUX_FDT_EXTRA_SPACE);

  if (!fdt)
    goto failure;

  node = grub_fdt_find_subnode (fdt, 0, "chosen");
  if (node < 0)
    node = grub_fdt_add_subnode (fdt, 0, "chosen");

  if (node < 1)
    goto failure;

  /* Set initrd info */
  if (initrd_start && initrd_end > initrd_start)
    {
      grub_dprintf ("linux", "Initrd @ %p-%p\n",
		    (void *) initrd_start, (void *) initrd_end);

      retval = grub_fdt_set_prop64 (fdt, node, "linux,initrd-start",
				    initrd_start);
      if (retval)
	goto failure;
      retval = grub_fdt_set_prop64 (fdt, node, "linux,initrd-end",
				    initrd_end);
      if (retval)
	goto failure;
    }

  if (grub_fdt_install() != GRUB_ERR_NONE)
    goto failure;

  return GRUB_ERR_NONE;

failure:
  grub_fdt_unload();
  return grub_error(GRUB_ERR_BAD_OS, "failed to install/update FDT");
}

grub_err_t
<<<<<<< HEAD
grub_armxx_efi_linux_boot_image (grub_addr_t addr, grub_size_t size, char *args)
=======
grub_arch_efi_linux_boot_image (grub_addr_t addr, grub_size_t size, char *args)
>>>>>>> 54d11305
{
  grub_efi_memory_mapped_device_path_t *mempath;
  grub_efi_handle_t image_handle;
  grub_efi_boot_services_t *b;
  grub_efi_status_t status;
  grub_efi_loaded_image_t *loaded_image;
  int len;

  mempath = grub_malloc (2 * sizeof (grub_efi_memory_mapped_device_path_t));
  if (!mempath)
    return grub_errno;

  mempath[0].header.type = GRUB_EFI_HARDWARE_DEVICE_PATH_TYPE;
  mempath[0].header.subtype = GRUB_EFI_MEMORY_MAPPED_DEVICE_PATH_SUBTYPE;
  mempath[0].header.length = grub_cpu_to_le16_compile_time (sizeof (*mempath));
  mempath[0].memory_type = GRUB_EFI_LOADER_DATA;
  mempath[0].start_address = addr;
  mempath[0].end_address = addr + size;

  mempath[1].header.type = GRUB_EFI_END_DEVICE_PATH_TYPE;
  mempath[1].header.subtype = GRUB_EFI_END_ENTIRE_DEVICE_PATH_SUBTYPE;
  mempath[1].header.length = sizeof (grub_efi_device_path_t);

  b = grub_efi_system_table->boot_services;
  status = b->load_image (0, grub_efi_image_handle,
			  (grub_efi_device_path_t *) mempath,
			  (void *) addr, size, &image_handle);
  if (status != GRUB_EFI_SUCCESS)
    return grub_error (GRUB_ERR_BAD_OS, "cannot load image");

  grub_dprintf ("linux", "linux command line: '%s'\n", args);

  /* Convert command line to UCS-2 */
  loaded_image = grub_efi_get_loaded_image (image_handle);
  loaded_image->load_options_size = len =
    (grub_strlen (args) + 1) * sizeof (grub_efi_char16_t);
  loaded_image->load_options =
    grub_efi_allocate_any_pages (GRUB_EFI_BYTES_TO_PAGES (loaded_image->load_options_size));
  if (!loaded_image->load_options)
    return grub_errno;

  loaded_image->load_options_size =
    2 * grub_utf8_to_utf16 (loaded_image->load_options, len,
			    (grub_uint8_t *) args, len, NULL);

  grub_dprintf ("linux", "starting image %p\n", image_handle);
  status = b->start_image (image_handle, 0, NULL);

  /* When successful, not reached */
  b->unload_image (image_handle);
  grub_efi_free_pages ((grub_addr_t) loaded_image->load_options,
		       GRUB_EFI_BYTES_TO_PAGES (loaded_image->load_options_size));

  return grub_errno;
}

static grub_err_t
grub_linux_boot (void)
{
  if (finalize_params_linux () != GRUB_ERR_NONE)
    return grub_errno;

<<<<<<< HEAD
  return (grub_armxx_efi_linux_boot_image((grub_addr_t)kernel_addr,
=======
  return (grub_arch_efi_linux_boot_image((grub_addr_t)kernel_addr,
>>>>>>> 54d11305
                                          kernel_size, linux_args));
}

static grub_err_t
grub_linux_unload (void)
{
  grub_dl_unref (my_mod);
  loaded = 0;
  if (initrd_start)
    grub_efi_free_pages ((grub_efi_physical_address_t) initrd_start,
			 GRUB_EFI_BYTES_TO_PAGES (initrd_end - initrd_start));
  initrd_start = initrd_end = 0;
  grub_free (linux_args);
  if (kernel_addr)
    grub_efi_free_pages ((grub_addr_t) kernel_addr,
			 GRUB_EFI_BYTES_TO_PAGES (kernel_size));
  grub_fdt_unload ();
  return GRUB_ERR_NONE;
}

/*
 * As per linux/Documentation/arm/Booting
 * ARM initrd needs to be covered by kernel linear mapping,
 * so place it in the first 512MB of DRAM.
 *
 * As per linux/Documentation/arm64/booting.txt
 * ARM64 initrd needs to be contained entirely within a 1GB aligned window
 * of up to 32GB of size that covers the kernel image as well.
 * Since the EFI stub loader will attempt to load the kernel near start of
 * RAM, place the buffer in the first 32GB of RAM.
 */
#ifdef __arm__
#define INITRD_MAX_ADDRESS_OFFSET (512U * 1024 * 1024)
#else /* __aarch64__ */
#define INITRD_MAX_ADDRESS_OFFSET (32ULL * 1024 * 1024 * 1024)
#endif

/*
 * This function returns a pointer to a legally allocated initrd buffer,
 * or NULL if unsuccessful
 */
static void *
allocate_initrd_mem (int initrd_pages)
{
  grub_addr_t max_addr;

  if (grub_efi_get_ram_base (&max_addr) != GRUB_ERR_NONE)
    return NULL;

  max_addr += INITRD_MAX_ADDRESS_OFFSET - 1;

  return grub_efi_allocate_pages_real (max_addr, initrd_pages,
				       GRUB_EFI_ALLOCATE_MAX_ADDRESS,
				       GRUB_EFI_LOADER_DATA);
}

static grub_err_t
grub_cmd_initrd (grub_command_t cmd __attribute__ ((unused)),
		 int argc, char *argv[])
{
  struct grub_linux_initrd_context initrd_ctx = { 0, 0, 0 };
  int initrd_size, initrd_pages;
  void *initrd_mem = NULL;

  if (argc == 0)
    {
      grub_error (GRUB_ERR_BAD_ARGUMENT, N_("filename expected"));
      goto fail;
    }

  if (!loaded)
    {
      grub_error (GRUB_ERR_BAD_ARGUMENT,
		  N_("you need to load the kernel first"));
      goto fail;
    }

  if (grub_initrd_init (argc, argv, &initrd_ctx))
    goto fail;

  initrd_size = grub_get_initrd_size (&initrd_ctx);
  grub_dprintf ("linux", "Loading initrd\n");

  initrd_pages = (GRUB_EFI_BYTES_TO_PAGES (initrd_size));
  initrd_mem = allocate_initrd_mem (initrd_pages);

  if (!initrd_mem)
    {
      grub_error (GRUB_ERR_OUT_OF_MEMORY, N_("out of memory"));
      goto fail;
    }

  if (grub_initrd_load (&initrd_ctx, argv, initrd_mem))
    goto fail;

  initrd_start = (grub_addr_t) initrd_mem;
  initrd_end = initrd_start + initrd_size;
  grub_dprintf ("linux", "[addr=%p, size=0x%x]\n",
		(void *) initrd_start, initrd_size);

 fail:
  grub_initrd_close (&initrd_ctx);
  if (initrd_mem && !initrd_start)
    grub_efi_free_pages ((grub_addr_t) initrd_mem, initrd_pages);

  return grub_errno;
}

static grub_err_t
grub_cmd_linux (grub_command_t cmd __attribute__ ((unused)),
		int argc, char *argv[])
{
  grub_file_t file = 0;
<<<<<<< HEAD
  struct linux_armxx_kernel_header lh;
=======
  struct linux_arch_kernel_header lh;
  grub_err_t err;
>>>>>>> 54d11305

  grub_dl_ref (my_mod);

  if (argc == 0)
    {
      grub_error (GRUB_ERR_BAD_ARGUMENT, N_("filename expected"));
      goto fail;
    }

  file = grub_file_open (argv[0], GRUB_FILE_TYPE_LINUX_KERNEL);
  if (!file)
    goto fail;

  kernel_size = grub_file_size (file);

  if (grub_file_read (file, &lh, sizeof (lh)) < (long) sizeof (lh))
    return grub_errno;

<<<<<<< HEAD
  if (grub_armxx_efi_linux_check_image (&lh) != GRUB_ERR_NONE)
=======
  if (grub_arch_efi_linux_check_image (&lh) != GRUB_ERR_NONE)
>>>>>>> 54d11305
    goto fail;

  grub_loader_unset();

  grub_dprintf ("linux", "kernel file size: %lld\n", (long long) kernel_size);
  kernel_addr = grub_efi_allocate_any_pages (GRUB_EFI_BYTES_TO_PAGES (kernel_size));
  grub_dprintf ("linux", "kernel numpages: %lld\n",
		(long long) GRUB_EFI_BYTES_TO_PAGES (kernel_size));
  if (!kernel_addr)
    {
      grub_error (GRUB_ERR_OUT_OF_MEMORY, N_("out of memory"));
      goto fail;
    }

  grub_file_seek (file, 0);
  if (grub_file_read (file, kernel_addr, kernel_size)
      < (grub_int64_t) kernel_size)
    {
      if (!grub_errno)
	grub_error (GRUB_ERR_BAD_OS, N_("premature end of file %s"), argv[0]);
      goto fail;
    }

  grub_dprintf ("linux", "kernel @ %p\n", kernel_addr);

  cmdline_size = grub_loader_cmdline_size (argc, argv) + sizeof (LINUX_IMAGE);
  linux_args = grub_malloc (cmdline_size);
  if (!linux_args)
    {
      grub_error (GRUB_ERR_OUT_OF_MEMORY, N_("out of memory"));
      goto fail;
    }
  grub_memcpy (linux_args, LINUX_IMAGE, sizeof (LINUX_IMAGE));
  err = grub_create_loader_cmdline (argc, argv,
				    linux_args + sizeof (LINUX_IMAGE) - 1,
				    cmdline_size,
				    GRUB_VERIFY_KERNEL_CMDLINE);
  if (err)
    goto fail;

  if (grub_errno == GRUB_ERR_NONE)
    {
      grub_loader_set (grub_linux_boot, grub_linux_unload, 0);
      loaded = 1;
    }

fail:
  if (file)
    grub_file_close (file);

  if (grub_errno != GRUB_ERR_NONE)
    {
      grub_dl_unref (my_mod);
      loaded = 0;
    }

  if (linux_args && !loaded)
    grub_free (linux_args);

  if (kernel_addr && !loaded)
    grub_efi_free_pages ((grub_addr_t) kernel_addr,
			 GRUB_EFI_BYTES_TO_PAGES (kernel_size));

  return grub_errno;
}


static grub_command_t cmd_linux, cmd_initrd;

GRUB_MOD_INIT (linux)
{
  cmd_linux = grub_register_command ("linux", grub_cmd_linux, 0,
				     N_("Load Linux."));
  cmd_initrd = grub_register_command ("initrd", grub_cmd_initrd, 0,
				      N_("Load initrd."));
  my_mod = mod;
}

GRUB_MOD_FINI (linux)
{
  grub_unregister_command (cmd_linux);
  grub_unregister_command (cmd_initrd);
}<|MERGE_RESOLUTION|>--- conflicted
+++ resolved
@@ -49,11 +49,7 @@
 static grub_addr_t initrd_end;
 
 grub_err_t
-<<<<<<< HEAD
-grub_armxx_efi_linux_check_image (struct linux_armxx_kernel_header * lh)
-=======
 grub_arch_efi_linux_check_image (struct linux_arch_kernel_header * lh)
->>>>>>> 54d11305
 {
   if (lh->magic != GRUB_LINUX_ARMXX_MAGIC_SIGNATURE)
     return grub_error(GRUB_ERR_BAD_OS, "invalid magic number");
@@ -114,11 +110,7 @@
 }
 
 grub_err_t
-<<<<<<< HEAD
-grub_armxx_efi_linux_boot_image (grub_addr_t addr, grub_size_t size, char *args)
-=======
 grub_arch_efi_linux_boot_image (grub_addr_t addr, grub_size_t size, char *args)
->>>>>>> 54d11305
 {
   grub_efi_memory_mapped_device_path_t *mempath;
   grub_efi_handle_t image_handle;
@@ -181,11 +173,7 @@
   if (finalize_params_linux () != GRUB_ERR_NONE)
     return grub_errno;
 
-<<<<<<< HEAD
-  return (grub_armxx_efi_linux_boot_image((grub_addr_t)kernel_addr,
-=======
   return (grub_arch_efi_linux_boot_image((grub_addr_t)kernel_addr,
->>>>>>> 54d11305
                                           kernel_size, linux_args));
 }
 
@@ -299,12 +287,8 @@
 		int argc, char *argv[])
 {
   grub_file_t file = 0;
-<<<<<<< HEAD
-  struct linux_armxx_kernel_header lh;
-=======
   struct linux_arch_kernel_header lh;
   grub_err_t err;
->>>>>>> 54d11305
 
   grub_dl_ref (my_mod);
 
@@ -323,11 +307,7 @@
   if (grub_file_read (file, &lh, sizeof (lh)) < (long) sizeof (lh))
     return grub_errno;
 
-<<<<<<< HEAD
-  if (grub_armxx_efi_linux_check_image (&lh) != GRUB_ERR_NONE)
-=======
   if (grub_arch_efi_linux_check_image (&lh) != GRUB_ERR_NONE)
->>>>>>> 54d11305
     goto fail;
 
   grub_loader_unset();
