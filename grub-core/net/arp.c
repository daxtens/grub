/*
 *  GRUB  --  GRand Unified Bootloader
 *  Copyright (C) 2010,2011  Free Software Foundation, Inc.
 *
 *  GRUB is free software: you can redistribute it and/or modify
 *  it under the terms of the GNU General Public License as published by
 *  the Free Software Foundation, either version 3 of the License, or
 *  (at your option) any later version.
 *
 *  GRUB is distributed in the hope that it will be useful,
 *  but WITHOUT ANY WARRANTY; without even the implied warranty of
 *  MERCHANTABILITY or FITNESS FOR A PARTICULAR PURPOSE.  See the
 *  GNU General Public License for more details.
 *
 *  You should have received a copy of the GNU General Public License
 *  along with GRUB.  If not, see <http://www.gnu.org/licenses/>.
 */

#include <grub/net/arp.h>
#include <grub/net/netbuff.h>
#include <grub/mm.h>
#include <grub/net.h>
#include <grub/net/ethernet.h>
#include <grub/net/ip.h>
#include <grub/time.h>

/* ARP header operation codes */
enum
  {
    ARP_REQUEST = 1,
    ARP_REPLY = 2
  };

enum
  {
    /* IANA ARP constant to define hardware type as ethernet. */
    GRUB_NET_ARPHRD_ETHERNET = 1
  };

struct arppkt {
  grub_uint16_t hrd;
  grub_uint16_t pro;
  grub_uint8_t hln;
  grub_uint8_t pln;
  grub_uint16_t op;
  grub_uint8_t sender_mac[6];
  grub_uint32_t sender_ip;
  grub_uint8_t recv_mac[6];
  grub_uint32_t recv_ip;
} GRUB_PACKED;

static int have_pending;
static grub_uint32_t pending_req;

grub_err_t
grub_net_arp_send_request (struct grub_net_network_level_interface *inf,
			   const grub_net_network_level_address_t *proto_addr)
{
  struct grub_net_buff nb;
  struct arppkt *arp_packet;
  grub_net_link_level_address_t target_mac_addr;
  grub_err_t err;
  int i;
  grub_uint8_t *nbd;
  grub_uint8_t arp_data[128];

  if (proto_addr->type != GRUB_NET_NETWORK_LEVEL_PROTOCOL_IPV4)
    return grub_error (GRUB_ERR_BUG, "unsupported address family");

  /* Build a request packet.  */
  nb.head = arp_data;
  nb.end = arp_data + sizeof (arp_data);
  grub_netbuff_clear (&nb);
  grub_netbuff_reserve (&nb, 128);

  err = grub_netbuff_push (&nb, sizeof (*arp_packet));
  if (err)
    return err;

  arp_packet = (struct arppkt *) nb.data;
  arp_packet->hrd = grub_cpu_to_be16_compile_time (GRUB_NET_ARPHRD_ETHERNET);
  arp_packet->hln = 6;
<<<<<<< HEAD
  arp_packet->pro = grub_cpu_to_be16 (GRUB_NET_ETHERTYPE_IP);
=======
  arp_packet->pro = grub_cpu_to_be16_compile_time (GRUB_NET_ETHERTYPE_IP);
>>>>>>> f37eb8f8
  arp_packet->pln = 4;
  arp_packet->op = grub_cpu_to_be16_compile_time (ARP_REQUEST);
  /* Sender hardware address.  */
  grub_memcpy (arp_packet->sender_mac, &inf->hwaddress.mac, 6);
  arp_packet->sender_ip = inf->address.ipv4;
  grub_memset (arp_packet->recv_mac, 0, 6);
  arp_packet->recv_ip = proto_addr->ipv4;
  /* Target protocol address */
  grub_memset (&target_mac_addr.mac, 0xff, 6);

  nbd = nb.data;
  send_ethernet_packet (inf, &nb, target_mac_addr, GRUB_NET_ETHERTYPE_ARP);
  for (i = 0; i < GRUB_NET_TRIES; i++)
    {
      if (grub_net_link_layer_resolve_check (inf, proto_addr))
	return GRUB_ERR_NONE;
      pending_req = proto_addr->ipv4;
      have_pending = 0;
      grub_net_poll_cards (GRUB_NET_INTERVAL + (i * GRUB_NET_INTERVAL_ADDITION),
                           &have_pending);
      if (grub_net_link_layer_resolve_check (inf, proto_addr))
	return GRUB_ERR_NONE;
      nb.data = nbd;
      send_ethernet_packet (inf, &nb, target_mac_addr, GRUB_NET_ETHERTYPE_ARP);
    }

  return GRUB_ERR_NONE;
}

grub_err_t
grub_net_arp_receive (struct grub_net_buff *nb,
		      struct grub_net_card *card)
{
  struct arppkt *arp_packet = (struct arppkt *) nb->data;
  grub_net_network_level_address_t sender_addr, target_addr;
  grub_net_link_level_address_t sender_mac_addr;
  struct grub_net_network_level_interface *inf;

  if (arp_packet->pro != grub_cpu_to_be16_compile_time (GRUB_NET_ETHERTYPE_IP)
      || arp_packet->pln != 4 || arp_packet->hln != 6
      || nb->tail - nb->data < (int) sizeof (*arp_packet))
    return GRUB_ERR_NONE;

  sender_addr.type = GRUB_NET_NETWORK_LEVEL_PROTOCOL_IPV4;
  target_addr.type = GRUB_NET_NETWORK_LEVEL_PROTOCOL_IPV4;
  sender_addr.ipv4 = arp_packet->sender_ip;
  target_addr.ipv4 = arp_packet->recv_ip;
  if (arp_packet->sender_ip == pending_req)
    have_pending = 1;

  sender_mac_addr.type = GRUB_NET_LINK_LEVEL_PROTOCOL_ETHERNET;
  grub_memcpy (sender_mac_addr.mac, arp_packet->sender_mac,
	       sizeof (sender_mac_addr.mac));
  grub_net_link_layer_add_address (card, &sender_addr, &sender_mac_addr, 1);

  FOR_NET_NETWORK_LEVEL_INTERFACES (inf)
  {
    /* Am I the protocol address target? */
    if (grub_net_addr_cmp (&inf->address, &target_addr) == 0
	&& arp_packet->op == grub_cpu_to_be16_compile_time (ARP_REQUEST))
      {
	grub_net_link_level_address_t target;
	struct grub_net_buff nb_reply;
	struct arppkt *arp_reply;
	grub_uint8_t arp_data[128];
	grub_err_t err;

	nb_reply.head = arp_data;
	nb_reply.end = arp_data + sizeof (arp_data);
	grub_netbuff_clear (&nb_reply);
	grub_netbuff_reserve (&nb_reply, 128);

	err = grub_netbuff_push (&nb_reply, sizeof (*arp_packet));
	if (err)
	  return err;

	arp_reply = (struct arppkt *) nb_reply.data;

	arp_reply->hrd = grub_cpu_to_be16_compile_time (GRUB_NET_ARPHRD_ETHERNET);
	arp_reply->pro = grub_cpu_to_be16_compile_time (GRUB_NET_ETHERTYPE_IP);
	arp_reply->pln = 4;
	arp_reply->hln = 6;
	arp_reply->op = grub_cpu_to_be16_compile_time (ARP_REPLY);
	arp_reply->sender_ip = arp_packet->recv_ip;
	arp_reply->recv_ip = arp_packet->sender_ip;
	arp_reply->hln = 6;

	target.type = GRUB_NET_LINK_LEVEL_PROTOCOL_ETHERNET;
	grub_memcpy (target.mac, arp_packet->sender_mac, 6);
	grub_memcpy (arp_reply->sender_mac, inf->hwaddress.mac, 6);
	grub_memcpy (arp_reply->recv_mac, arp_packet->sender_mac, 6);

	/* Change operation to REPLY and send packet */
	send_ethernet_packet (inf, &nb_reply, target, GRUB_NET_ETHERTYPE_ARP);
      }
  }
  return GRUB_ERR_NONE;
}<|MERGE_RESOLUTION|>--- conflicted
+++ resolved
@@ -80,11 +80,7 @@
   arp_packet = (struct arppkt *) nb.data;
   arp_packet->hrd = grub_cpu_to_be16_compile_time (GRUB_NET_ARPHRD_ETHERNET);
   arp_packet->hln = 6;
-<<<<<<< HEAD
-  arp_packet->pro = grub_cpu_to_be16 (GRUB_NET_ETHERTYPE_IP);
-=======
   arp_packet->pro = grub_cpu_to_be16_compile_time (GRUB_NET_ETHERTYPE_IP);
->>>>>>> f37eb8f8
   arp_packet->pln = 4;
   arp_packet->op = grub_cpu_to_be16_compile_time (ARP_REQUEST);
   /* Sender hardware address.  */
