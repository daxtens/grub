--- conflicted
+++ resolved
@@ -26,99 +26,6 @@
 #include <grub/datetime.h>
 #include <grub/time.h>
 #include <grub/list.h>
-<<<<<<< HEAD
-
-static int
-dissect_url (const char *url, char **proto, char **host, char **path)
-{
-  const char *p, *ps;
-  grub_size_t l;
-
-  *proto = *host = *path = NULL;
-  ps = p = url;
-
-  while ((p = grub_strchr (p, ':')))
-    {
-      if (grub_strlen (p) < sizeof ("://") - 1)
-	break;
-      if (grub_memcmp (p, "://", sizeof ("://") - 1) == 0)
-	{
-	  l = p - ps;
-	  *proto = grub_malloc (l + 1);
-	  if (!*proto)
-	    {
-	      grub_print_error ();
-	      return 0;
-	    }
-
-	  grub_memcpy (*proto, ps, l);
-	  (*proto)[l] = '\0';
-	  p +=  sizeof ("://") - 1;
-	  break;
-	}
-      ++p;
-    }
-
-  if (!*proto)
-    {
-      grub_dprintf ("bootp", "url: %s is not valid, protocol not found\n", url);
-      return 0;
-    }
-
-  ps = p;
-  p = grub_strchr (p, '/');
-
-  if (!p)
-    {
-      grub_dprintf ("bootp", "url: %s is not valid, host/path not found\n", url);
-      grub_free (*proto);
-      *proto = NULL;
-      return 0;
-    }
-
-  l = p - ps;
-
-  if (l > 2 && ps[0] == '[' && ps[l - 1] == ']')
-    {
-      *host = grub_malloc (l - 1);
-      if (!*host)
-	{
-	  grub_print_error ();
-	  grub_free (*proto);
-	  *proto = NULL;
-	  return 0;
-	}
-      grub_memcpy (*host, ps + 1, l - 2);
-      (*host)[l - 2] = 0;
-    }
-  else
-    {
-      *host = grub_malloc (l + 1);
-      if (!*host)
-	{
-	  grub_print_error ();
-	  grub_free (*proto);
-	  *proto = NULL;
-	  return 0;
-	}
-      grub_memcpy (*host, ps, l);
-      (*host)[l] = 0;
-    }
-
-  *path = grub_strdup (p);
-  if (!*path)
-    {
-      grub_print_error ();
-      grub_free (*host);
-      grub_free (*proto);
-      *host = NULL;
-      *proto = NULL;
-      return 0;
-    }
-  return 1;
-}
-=======
->>>>>>> 54d11305
 
 static int
 dissect_url (const char *url, char **proto, char **host, char **path)
@@ -330,67 +237,6 @@
 	  break;
 	}
 
-<<<<<<< HEAD
-	case GRUB_NET_BOOTP_ROUTER:
-	  if (taglength == 4)
-	    {
-	      grub_net_network_level_netaddress_t target;
-	      grub_net_network_level_address_t gw;
-	      char *rname;
-	      
-	      target.type = GRUB_NET_NETWORK_LEVEL_PROTOCOL_IPV4;
-	      target.ipv4.base = 0;
-	      target.ipv4.masksize = 0;
-	      gw.type = GRUB_NET_NETWORK_LEVEL_PROTOCOL_IPV4;
-	      grub_memcpy (&gw.ipv4, ptr, sizeof (gw.ipv4));
-	      rname = grub_xasprintf ("%s:default", name);
-	      if (rname)
-		grub_net_add_route_gw (rname, target, gw, NULL);
-	      grub_free (rname);
-	    }
-	  break;
-	case GRUB_NET_BOOTP_DNS:
-	  {
-	    int i;
-	    for (i = 0; i < taglength / 4; i++)
-	      {
-		struct grub_net_network_level_address s;
-		s.type = GRUB_NET_NETWORK_LEVEL_PROTOCOL_IPV4;
-		s.ipv4 = grub_get_unaligned32 (ptr);
-		s.option = DNS_OPTION_PREFER_IPV4;
-		grub_net_add_dns_server (&s);
-		ptr += 4;
-	      }
-	  }
-	  continue;
-	case GRUB_NET_BOOTP_HOSTNAME:
-          grub_env_set_net_property (name, "hostname", (const char *) ptr,
-                                     taglength);
-          break;
-
-	case GRUB_NET_BOOTP_DOMAIN:
-          grub_env_set_net_property (name, "domain", (const char *) ptr,
-                                     taglength);
-          break;
-
-	case GRUB_NET_BOOTP_ROOT_PATH:
-          grub_env_set_net_property (name, "rootpath", (const char *) ptr,
-                                     taglength);
-          break;
-
-        case GRUB_NET_BOOTP_VENDOR_CLASS_IDENTIFIER:
-          grub_env_set_net_property (name, "vendor_class_identifier", (const char *) ptr,
-                                     taglength);
-	  break;
-
-	case GRUB_NET_BOOTP_EXTENSIONS_PATH:
-          grub_env_set_net_property (name, "extensionspath", (const char *) ptr,
-                                     taglength);
-          break;
-
-	  /* If you need any other options please contact GRUB
-	     development team.  */
-=======
       if (i >= size)
 	return NULL;
 
@@ -404,7 +250,6 @@
 	  if (opt_len)
 	    *opt_len = taglength;
 	  return &ptr[i];
->>>>>>> 54d11305
 	}
 
       if (tagtype == GRUB_NET_DHCP_OVERLOAD && taglength == 1)
@@ -1336,72 +1181,6 @@
       return err;
     }
 
-<<<<<<< HEAD
-  if (size > OFFSET_OF (vendor, bp))
-    {
-      char *cidvar;
-      const char *cid;
-
-      parse_dhcp_vendor (name, &bp->vendor, size - OFFSET_OF (vendor, bp), &mask);
-      cidvar = grub_xasprintf ("net_%s_%s", name, "vendor_class_identifier");
-      cid = grub_env_get (cidvar);
-      grub_free (cidvar);
-
-      if (cid && grub_strcmp (cid, "HTTPClient") == 0)
-	{
-	  char *proto, *ip, *pa;
-
-	  if (!dissect_url (bp->boot_file, &proto, &ip, &pa))
-	    return inter;
-
-	  grub_env_set_net_property (name, "boot_file", pa, grub_strlen (pa));
-	  if (is_def)
-	    {
-	      grub_net_default_server = grub_strdup (ip);
-	      grub_env_set ("net_default_interface", name);
-	      grub_env_export ("net_default_interface");
-	    }
-	  if (device && !*device)
-	    {
-	      *device = grub_xasprintf ("%s,%s", proto, ip);
-	      grub_print_error ();
-	    }
-	  if (path)
-	    {
-	      *path = grub_strdup (pa);
-	      grub_print_error ();
-	      if (*path)
-		{
-		  char *slash;
-		  slash = grub_strrchr (*path, '/');
-		  if (slash)
-		    *slash = 0;
-		  else
-		    **path = 0;
-		}
-	    }
-	  grub_net_add_ipv4_local (inter, mask);
-	  inter->dhcp_ack = grub_malloc (size);
-	  if (inter->dhcp_ack)
-	    {
-	      grub_memcpy (inter->dhcp_ack, bp, size);
-	      inter->dhcp_acklen = size;
-	    }
-	  else
-	    grub_errno = GRUB_ERR_NONE;
-
-	  grub_free (proto);
-	  grub_free (ip);
-	  grub_free (pa);
-	  return inter;
-	}
-    }
-
-  if (size > OFFSET_OF (boot_file, bp))
-    grub_env_set_net_property (name, "boot_file", bp->boot_file,
-                               sizeof (bp->boot_file));
-  if (bp->server_ip)
-=======
   opt = (struct grub_net_dhcp6_option*) nb->data;
   opt->code = grub_cpu_to_be16_compile_time (GRUB_NET_DHCP6_OPTION_ORO);
   opt->len = grub_cpu_to_be16_compile_time (2 * sizeof (grub_uint16_t));
@@ -1410,7 +1189,6 @@
 
   err = grub_netbuff_push (nb, sizeof (*opt) + sizeof (grub_uint16_t));
   if (err)
->>>>>>> 54d11305
     {
       grub_netbuff_free (nb);
       return err;
@@ -1502,604 +1280,16 @@
 	    **path = 0;
 	}
     }
-<<<<<<< HEAD
-  grub_net_add_ipv4_local (inter, mask);
-  
-  inter->dhcp_ack = grub_malloc (size);
-  if (inter->dhcp_ack)
-    {
-      grub_memcpy (inter->dhcp_ack, bp, size);
-      inter->dhcp_acklen = size;
-    }
-  else
-    grub_errno = GRUB_ERR_NONE;
-=======
->>>>>>> 54d11305
 
   grub_dhcp6_options_free (dhcp6);
   return inf;
 }
 
-<<<<<<< HEAD
-/* The default netbuff size for sending DHCPv6 packets which should be
-   large enough to hold the information */
-#define GRUB_DHCP6_DEFAULT_NETBUFF_ALLOC_SIZE 512
-
-struct grub_dhcp6_options
-{
-  grub_uint8_t *client_duid;
-  grub_uint16_t client_duid_len;
-  grub_uint8_t *server_duid;
-  grub_uint16_t server_duid_len;
-  grub_uint32_t iaid;
-  grub_uint32_t t1;
-  grub_uint32_t t2;
-  grub_net_network_level_address_t *ia_addr;
-  grub_uint32_t preferred_lifetime;
-  grub_uint32_t valid_lifetime;
-  grub_net_network_level_address_t *dns_server_addrs;
-  grub_uint16_t num_dns_server;
-  char *boot_file_proto;
-  char *boot_file_server_ip;
-  char *boot_file_path;
-};
-
-typedef struct grub_dhcp6_options *grub_dhcp6_options_t;
-
-struct grub_dhcp6_session
-{
-  struct grub_dhcp6_session *next;
-  struct grub_dhcp6_session **prev;
-  grub_uint32_t iaid;
-  grub_uint32_t transaction_id:24;
-  grub_uint64_t start_time;
-  struct grub_net_dhcp6_option_duid_ll duid;
-  struct grub_net_network_level_interface *iface;
-
-  /* The associated dhcpv6 options */
-  grub_dhcp6_options_t adv;
-  grub_dhcp6_options_t reply;
-};
-
-typedef struct grub_dhcp6_session *grub_dhcp6_session_t;
-
-typedef void (*dhcp6_option_hook_fn) (const struct grub_net_dhcp6_option *opt, void *data);
-
-static void
-foreach_dhcp6_option (const struct grub_net_dhcp6_option *opt, grub_size_t size,
-		      dhcp6_option_hook_fn hook, void *hook_data);
-
-static void
-parse_dhcp6_iaaddr (const struct grub_net_dhcp6_option *opt, void *data)
-{
-  grub_dhcp6_options_t dhcp6 = (grub_dhcp6_options_t )data;
-
-  grub_uint16_t code = grub_be_to_cpu16 (opt->code);
-  grub_uint16_t len = grub_be_to_cpu16 (opt->len);
-
-  if (code == GRUB_NET_DHCP6_OPTION_IAADDR)
-    {
-      const struct grub_net_dhcp6_option_iaaddr *iaaddr;
-      iaaddr = (const struct grub_net_dhcp6_option_iaaddr *)opt->data;
-
-      if (len < sizeof (*iaaddr))
-	{
-	  grub_dprintf ("bootp", "DHCPv6: code %u with insufficient length %u\n", code, len);
-	  return;
-	}
-      if (!dhcp6->ia_addr)
-	{
-	  dhcp6->ia_addr = grub_malloc (sizeof(*dhcp6->ia_addr));
-	  dhcp6->ia_addr->type = GRUB_NET_NETWORK_LEVEL_PROTOCOL_IPV6;
-	  dhcp6->ia_addr->ipv6[0] = grub_get_unaligned64 (iaaddr->addr);
-	  dhcp6->ia_addr->ipv6[1] = grub_get_unaligned64 (iaaddr->addr + 8);
-	  dhcp6->preferred_lifetime = grub_be_to_cpu32 (iaaddr->preferred_lifetime);
-	  dhcp6->valid_lifetime = grub_be_to_cpu32 (iaaddr->valid_lifetime);
-	}
-    }
-}
-
-static void
-parse_dhcp6_option (const struct grub_net_dhcp6_option *opt, void *data)
-{
-  grub_dhcp6_options_t dhcp6 = (grub_dhcp6_options_t)data;
-  grub_uint16_t code = grub_be_to_cpu16 (opt->code);
-  grub_uint16_t len = grub_be_to_cpu16 (opt->len);
-
-  switch (code)
-    {
-      case GRUB_NET_DHCP6_OPTION_CLIENTID:
-
-	if (dhcp6->client_duid || !len)
-	  {
-	    grub_dprintf ("bootp", "Skipped DHCPv6 CLIENTID with length %u\n", len);
-	    break;
-	  }
-	dhcp6->client_duid = grub_malloc (len);
-	grub_memcpy (dhcp6->client_duid, opt->data, len);
-	dhcp6->client_duid_len = len;
-	break;
-
-      case GRUB_NET_DHCP6_OPTION_SERVERID:
-
-	if (dhcp6->server_duid || !len)
-	  {
-	    grub_dprintf ("bootp", "Skipped DHCPv6 SERVERID with length %u\n", len);
-	    break;
-	  }
-	dhcp6->server_duid = grub_malloc (len);
-	grub_memcpy (dhcp6->server_duid, opt->data, len);
-	dhcp6->server_duid_len = len;
-	break;
-
-      case GRUB_NET_DHCP6_OPTION_IA_NA:
-	{
-	  const struct grub_net_dhcp6_option_iana *ia_na;
-	  grub_uint16_t data_len;
-
-	  if (dhcp6->iaid || len < sizeof (*ia_na))
-	    {
-	      grub_dprintf ("bootp", "Skipped DHCPv6 IA_NA with length %u\n", len);
-	      break;
-	    }
-	  ia_na = (const struct grub_net_dhcp6_option_iana *)opt->data;
-	  dhcp6->iaid = grub_be_to_cpu32 (ia_na->iaid);
-	  dhcp6->t1 = grub_be_to_cpu32 (ia_na->t1);
-	  dhcp6->t2 = grub_be_to_cpu32 (ia_na->t2);
-
-	  data_len = len - sizeof (*ia_na);
-	  if (data_len)
-	    foreach_dhcp6_option ((const struct grub_net_dhcp6_option *)ia_na->data, data_len, parse_dhcp6_iaaddr, dhcp6);
-	}
-	break;
-
-      case GRUB_NET_DHCP6_OPTION_DNS_SERVERS:
-	{
-	  const grub_uint8_t *po;
-	  grub_uint16_t ln;
-	  grub_net_network_level_address_t *la;
-
-	  if (!len || len & 0xf)
-	    {
-	      grub_dprintf ("bootp", "Skip invalid length DHCPv6 DNS_SERVERS \n");
-	      break;
-	    }
-	  dhcp6->num_dns_server = ln = len >> 4;
-	  dhcp6->dns_server_addrs = la = grub_zalloc (ln * sizeof (*la));
-
-	  for (po = opt->data; ln > 0; po += 0x10, la++, ln--)
-	    {
-	      la->type = GRUB_NET_NETWORK_LEVEL_PROTOCOL_IPV6;
-	      la->ipv6[0] = grub_get_unaligned64 (po);
-	      la->ipv6[1] = grub_get_unaligned64 (po + 8);
-	      la->option = DNS_OPTION_PREFER_IPV6;
-	    }
-	}
-	break;
-
-      case GRUB_NET_DHCP6_OPTION_BOOTFILE_URL:
-	dissect_url ((const char *)opt->data,
-		      &dhcp6->boot_file_proto,
-		      &dhcp6->boot_file_server_ip,
-		      &dhcp6->boot_file_path);
-	break;
-
-      default:
-	break;
-    }
-}
-
-static void
-foreach_dhcp6_option (const struct grub_net_dhcp6_option *opt, grub_size_t size, dhcp6_option_hook_fn hook, void *hook_data)
-{
-  while (size)
-    {
-      grub_uint16_t code, len;
-
-      if (size < sizeof (*opt))
-	{
-	  grub_dprintf ("bootp", "DHCPv6: Options stopped with remaining size %" PRIxGRUB_SIZE "\n", size);
-	  break;
-	}
-      size -= sizeof (*opt);
-      len = grub_be_to_cpu16 (opt->len);
-      code = grub_be_to_cpu16 (opt->code);
-      if (size < len)
-	{
-	  grub_dprintf ("bootp", "DHCPv6: Options stopped at out of bound length %u for option %u\n", len, code);
-	  break;
-	}
-      if (!len)
-	{
-	  grub_dprintf ("bootp", "DHCPv6: Options stopped at zero length option %u\n", code);
-	  break;
-	}
-      else
-	{
-	  if (hook)
-	    hook (opt, hook_data);
-	  size -= len;
-	  opt = (const struct grub_net_dhcp6_option *)((grub_uint8_t *)opt + len + sizeof (*opt));
-	}
-    }
-}
-
-static grub_dhcp6_options_t
-grub_dhcp6_options_get (const struct grub_net_dhcp6_packet *v6h,
-			grub_size_t size)
-{
-  grub_dhcp6_options_t options;
-
-  if (size < sizeof (*v6h))
-    {
-      grub_error (GRUB_ERR_OUT_OF_RANGE, N_("DHCPv6 packet size too small"));
-      return NULL;
-    }
-
-  options = grub_zalloc (sizeof(*options));
-  if (!options)
-    return NULL;
-
-  foreach_dhcp6_option ((const struct grub_net_dhcp6_option *)v6h->dhcp_options,
-		       size - sizeof (*v6h), parse_dhcp6_option, options);
-
-  return options;
-}
-
-static void
-grub_dhcp6_options_free (grub_dhcp6_options_t options)
-{
-  if (options->client_duid)
-    grub_free (options->client_duid);
-  if (options->server_duid)
-    grub_free (options->server_duid);
-  if (options->ia_addr)
-    grub_free (options->ia_addr);
-  if (options->dns_server_addrs)
-    grub_free (options->dns_server_addrs);
-  if (options->boot_file_proto)
-    grub_free (options->boot_file_proto);
-  if (options->boot_file_server_ip)
-    grub_free (options->boot_file_server_ip);
-  if (options->boot_file_path)
-    grub_free (options->boot_file_path);
-
-  grub_free (options);
-}
-
-static grub_dhcp6_session_t grub_dhcp6_sessions;
-#define FOR_DHCP6_SESSIONS(var) FOR_LIST_ELEMENTS (var, grub_dhcp6_sessions)
-
-static void
-grub_net_configure_by_dhcp6_info (const char *name,
-	  struct grub_net_card *card,
-	  grub_dhcp6_options_t dhcp6,
-	  int is_def,
-	  int flags,
-	  struct grub_net_network_level_interface **ret_inf)
-{
-  grub_net_network_level_netaddress_t netaddr;
-  struct grub_net_network_level_interface *inf;
-
-  if (dhcp6->ia_addr)
-    {
-      inf = grub_net_add_addr (name, card, dhcp6->ia_addr, &card->default_address, flags);
-
-      netaddr.type = GRUB_NET_NETWORK_LEVEL_PROTOCOL_IPV6;
-      netaddr.ipv6.base[0] = dhcp6->ia_addr->ipv6[0];
-      netaddr.ipv6.base[1] = 0;
-      netaddr.ipv6.masksize = 64;
-      grub_net_add_route (name, netaddr, inf);
-
-      if (ret_inf)
-	*ret_inf = inf;
-    }
-
-  if (dhcp6->dns_server_addrs)
-    {
-      grub_uint16_t i;
-
-      for (i = 0; i < dhcp6->num_dns_server; ++i)
-	grub_net_add_dns_server (dhcp6->dns_server_addrs + i);
-    }
-
-  if (dhcp6->boot_file_path)
-    grub_env_set_net_property (name, "boot_file", dhcp6->boot_file_path,
-			  grub_strlen (dhcp6->boot_file_path));
-
-  if (is_def && dhcp6->boot_file_server_ip)
-    {
-      grub_net_default_server = grub_strdup (dhcp6->boot_file_server_ip);
-      grub_env_set ("net_default_interface", name);
-      grub_env_export ("net_default_interface");
-    }
-}
-
-static void
-grub_dhcp6_session_add (struct grub_net_network_level_interface *iface,
-			grub_uint32_t iaid)
-{
-  grub_dhcp6_session_t se;
-  struct grub_datetime date;
-  grub_err_t err;
-  grub_int32_t t = 0;
-
-  se = grub_malloc (sizeof (*se));
-
-  err = grub_get_datetime (&date);
-  if (err || !grub_datetime2unixtime (&date, &t))
-    {
-      grub_errno = GRUB_ERR_NONE;
-      t = 0;
-    }
-
-  se->iface = iface;
-  se->iaid = iaid;
-  se->transaction_id = t;
-  se->start_time = grub_get_time_ms ();
-  se->duid.type = grub_cpu_to_be16_compile_time (3) ;
-  se->duid.hw_type = grub_cpu_to_be16_compile_time (1);
-  grub_memcpy (&se->duid.hwaddr, &iface->hwaddress.mac, sizeof (se->duid.hwaddr));
-  se->adv = NULL;
-  se->reply = NULL;
-  grub_list_push (GRUB_AS_LIST_P (&grub_dhcp6_sessions), GRUB_AS_LIST (se));
-}
-
-static void
-grub_dhcp6_session_remove (grub_dhcp6_session_t se)
-{
-  grub_list_remove (GRUB_AS_LIST (se));
-  if (se->adv)
-    grub_dhcp6_options_free (se->adv);
-  if (se->reply)
-    grub_dhcp6_options_free (se->reply);
-  grub_free (se);
-}
-
-static void
-grub_dhcp6_session_remove_all (void)
-{
-  grub_dhcp6_session_t se;
-
-  FOR_DHCP6_SESSIONS (se)
-    {
-      grub_dhcp6_session_remove (se);
-      se = grub_dhcp6_sessions;
-    }
-}
-
-static grub_err_t
-grub_dhcp6_session_configure_network (grub_dhcp6_session_t se)
-{
-  char *name;
-
-  name = grub_xasprintf ("%s:dhcp6", se->iface->card->name);
-  if (!name)
-    return grub_errno;
-
-  grub_net_configure_by_dhcp6_info (name, se->iface->card, se->reply, 1, 0, 0);
-  grub_free (name);
-
-  return GRUB_ERR_NONE;
-}
-
-static grub_err_t
-grub_dhcp6_session_send_request (grub_dhcp6_session_t se)
-{
-  struct grub_net_buff *nb;
-  struct grub_net_dhcp6_option *opt;
-  struct grub_net_dhcp6_packet *v6h;
-  struct grub_net_dhcp6_option_iana *ia_na;
-  struct grub_net_dhcp6_option_iaaddr *iaaddr;
-  struct udphdr *udph;
-  grub_net_network_level_address_t multicast;
-  grub_net_link_level_address_t ll_multicast;
-  grub_uint64_t elapsed;
-  struct grub_net_network_level_interface *inf = se->iface;
-  grub_dhcp6_options_t dhcp6 = se->adv;
-  grub_err_t err = GRUB_ERR_NONE;
-
-  multicast.type = GRUB_NET_NETWORK_LEVEL_PROTOCOL_IPV6;
-  multicast.ipv6[0] = grub_cpu_to_be64_compile_time (0xff02ULL << 48);
-  multicast.ipv6[1] = grub_cpu_to_be64_compile_time (0x10002ULL);
-
-  err = grub_net_link_layer_resolve (inf, &multicast, &ll_multicast);
-  if (err)
-    return err;
-
-  nb = grub_netbuff_alloc (GRUB_DHCP6_DEFAULT_NETBUFF_ALLOC_SIZE);
-
-  if (!nb)
-    return grub_errno;
-
-  err = grub_netbuff_reserve (nb, GRUB_DHCP6_DEFAULT_NETBUFF_ALLOC_SIZE);
-  if (err)
-    {
-      grub_netbuff_free (nb);
-      return err;
-    }
-
-  err = grub_netbuff_push (nb, dhcp6->client_duid_len + sizeof (*opt));
-  if (err)
-    {
-      grub_netbuff_free (nb);
-      return err;
-    }
-  opt = (struct grub_net_dhcp6_option *)nb->data;
-  opt->code = grub_cpu_to_be16_compile_time (GRUB_NET_DHCP6_OPTION_CLIENTID);
-  opt->len = grub_cpu_to_be16 (dhcp6->client_duid_len);
-  grub_memcpy (opt->data, dhcp6->client_duid , dhcp6->client_duid_len);
-
-  err = grub_netbuff_push (nb, dhcp6->server_duid_len + sizeof (*opt));
-  if (err)
-    {
-      grub_netbuff_free (nb);
-      return err;
-    }
-  opt = (struct grub_net_dhcp6_option *)nb->data;
-  opt->code = grub_cpu_to_be16_compile_time (GRUB_NET_DHCP6_OPTION_SERVERID);
-  opt->len = grub_cpu_to_be16 (dhcp6->server_duid_len);
-  grub_memcpy (opt->data, dhcp6->server_duid , dhcp6->server_duid_len);
-
-  err = grub_netbuff_push (nb, sizeof (*ia_na) + sizeof (*opt));
-  if (err)
-    {
-      grub_netbuff_free (nb);
-      return err;
-    }
-
-  if (dhcp6->ia_addr)
-    {
-      err = grub_netbuff_push (nb, sizeof(*iaaddr) + sizeof (*opt));
-      if (err)
-	{
-	  grub_netbuff_free (nb);
-	  return err;
-	}
-    }
-  opt = (struct grub_net_dhcp6_option *)nb->data;
-  opt->code = grub_cpu_to_be16_compile_time (GRUB_NET_DHCP6_OPTION_IA_NA);
-  opt->len = grub_cpu_to_be16 (sizeof (*ia_na));
-  if (dhcp6->ia_addr)
-    opt->len += grub_cpu_to_be16 (sizeof(*iaaddr) + sizeof (*opt));
-
-  ia_na = (struct grub_net_dhcp6_option_iana *)opt->data;
-  ia_na->iaid = grub_cpu_to_be32 (dhcp6->iaid);
-
-  ia_na->t1 = grub_cpu_to_be32 (dhcp6->t1);
-  ia_na->t2 = grub_cpu_to_be32 (dhcp6->t2);
-
-  if (dhcp6->ia_addr)
-    {
-      opt = (struct grub_net_dhcp6_option *)ia_na->data;
-      opt->code = grub_cpu_to_be16_compile_time (GRUB_NET_DHCP6_OPTION_IAADDR);
-      opt->len = grub_cpu_to_be16 (sizeof (*iaaddr));
-      iaaddr = (struct grub_net_dhcp6_option_iaaddr *)opt->data;
-      grub_set_unaligned64 (iaaddr->addr, dhcp6->ia_addr->ipv6[0]);
-      grub_set_unaligned64 (iaaddr->addr + 8, dhcp6->ia_addr->ipv6[1]);
-
-      iaaddr->preferred_lifetime = grub_cpu_to_be32 (dhcp6->preferred_lifetime);
-      iaaddr->valid_lifetime = grub_cpu_to_be32 (dhcp6->valid_lifetime);
-    }
-
-  err = grub_netbuff_push (nb, sizeof (*opt) + 2 * sizeof (grub_uint16_t));
-  if (err)
-    {
-      grub_netbuff_free (nb);
-      return err;
-    }
-
-  opt = (struct grub_net_dhcp6_option*) nb->data;
-  opt->code = grub_cpu_to_be16_compile_time (GRUB_NET_DHCP6_OPTION_ORO);
-  opt->len = grub_cpu_to_be16_compile_time (2 * sizeof (grub_uint16_t));
-  grub_set_unaligned16 (opt->data, grub_cpu_to_be16_compile_time (GRUB_NET_DHCP6_OPTION_BOOTFILE_URL));
-  grub_set_unaligned16 (opt->data + 2, grub_cpu_to_be16_compile_time (GRUB_NET_DHCP6_OPTION_DNS_SERVERS));
-
-  err = grub_netbuff_push (nb, sizeof (*opt) + sizeof (grub_uint16_t));
-  if (err)
-    {
-      grub_netbuff_free (nb);
-      return err;
-    }
-  opt = (struct grub_net_dhcp6_option*) nb->data;
-  opt->code = grub_cpu_to_be16_compile_time (GRUB_NET_DHCP6_OPTION_ELAPSED_TIME);
-  opt->len = grub_cpu_to_be16_compile_time (sizeof (grub_uint16_t));
-
-  /* the time is expressed in hundredths of a second */
-  elapsed = grub_divmod64 (grub_get_time_ms () - se->start_time, 10, 0);
-
-  if (elapsed > 0xffff)
-    elapsed = 0xffff;
-
-  grub_set_unaligned16 (opt->data,  grub_cpu_to_be16 ((grub_uint16_t)elapsed));
-
-  err = grub_netbuff_push (nb, sizeof (*v6h));
-  if (err)
-    {
-      grub_netbuff_free (nb);
-      return err;
-    }
-
-  v6h = (struct grub_net_dhcp6_packet *) nb->data;
-  v6h->message_type = GRUB_NET_DHCP6_REQUEST;
-  v6h->transaction_id = se->transaction_id;
-
-  err = grub_netbuff_push (nb, sizeof (*udph));
-  if (err)
-    {
-      grub_netbuff_free (nb);
-      return err;
-    }
-
-  udph = (struct udphdr *) nb->data;
-  udph->src = grub_cpu_to_be16_compile_time (DHCP6_CLIENT_PORT);
-  udph->dst = grub_cpu_to_be16_compile_time (DHCP6_SERVER_PORT);
-  udph->chksum = 0;
-  udph->len = grub_cpu_to_be16 (nb->tail - nb->data);
-
-  udph->chksum = grub_net_ip_transport_checksum (nb, GRUB_NET_IP_UDP,
-						 &inf->address,
-						 &multicast);
-  err = grub_net_send_ip_packet (inf, &multicast, &ll_multicast, nb,
-				 GRUB_NET_IP_UDP);
-
-  grub_netbuff_free (nb);
-
-  return err;
-}
-
-struct grub_net_network_level_interface *
-grub_net_configure_by_dhcpv6_reply (const char *name,
-	struct grub_net_card *card,
-	grub_net_interface_flags_t flags,
-	const struct grub_net_dhcp6_packet *v6h,
-	grub_size_t size,
-	int is_def,
-	char **device, char **path)
-{
-  struct grub_net_network_level_interface *inf;
-  grub_dhcp6_options_t dhcp6;
-
-  dhcp6 = grub_dhcp6_options_get (v6h, size);
-  if (!dhcp6)
-    {
-      grub_print_error ();
-      return NULL;
-    }
-
-  grub_net_configure_by_dhcp6_info (name, card, dhcp6, is_def, flags, &inf);
-
-  if (device && dhcp6->boot_file_proto && dhcp6->boot_file_server_ip)
-    {
-      *device = grub_xasprintf ("%s,%s", dhcp6->boot_file_proto, dhcp6->boot_file_server_ip);
-      grub_print_error ();
-    }
-  if (path && dhcp6->boot_file_path)
-    {
-      *path = grub_strdup (dhcp6->boot_file_path);
-      grub_print_error ();
-      if (*path)
-	{
-	  char *slash;
-	  slash = grub_strrchr (*path, '/');
-	  if (slash)
-	    *slash = 0;
-	  else
-	    **path = 0;
-	}
-    }
-
-  grub_dhcp6_options_free (dhcp6);
-  return inf;
-}
-
-=======
 /*
  * This is called directly from net/ip.c:handle_dgram(), because those
  * BOOTP/DHCP packets are a bit special due to their improper
  * sender/receiver IP fields.
  */
->>>>>>> 54d11305
 void
 grub_net_process_dhcp (struct grub_net_buff *nb,
 		       struct grub_net_network_level_interface *iface)
@@ -2161,77 +1351,6 @@
       /* Reset retransmission timer */
       iface->dhcp_tmo = iface->dhcp_tmo_left = 1;
     }
-}
-
-grub_err_t
-grub_net_process_dhcp6 (struct grub_net_buff *nb,
-			struct grub_net_card *card __attribute__ ((unused)))
-{
-  const struct grub_net_dhcp6_packet *v6h;
-  grub_dhcp6_session_t se;
-  grub_size_t size;
-  grub_dhcp6_options_t options;
-
-  v6h = (const struct grub_net_dhcp6_packet *) nb->data;
-  size = nb->tail - nb->data;
-
-  options = grub_dhcp6_options_get (v6h, size);
-  if (!options)
-    return grub_errno;
-
-  if (!options->client_duid || !options->server_duid || !options->ia_addr)
-    {
-      grub_dhcp6_options_free (options);
-      return grub_error (GRUB_ERR_BAD_ARGUMENT, "Bad DHCPv6 Packet");
-    }
-
-  FOR_DHCP6_SESSIONS (se)
-    {
-      if (se->transaction_id == v6h->transaction_id &&
-	  grub_memcmp (options->client_duid, &se->duid, sizeof (se->duid)) == 0 &&
-	  se->iaid == options->iaid)
-	break;
-    }
-
-  if (!se)
-    {
-      grub_dprintf ("bootp", "DHCPv6 session not found\n");
-      grub_dhcp6_options_free (options);
-      return GRUB_ERR_NONE;
-    }
-
-  if (v6h->message_type == GRUB_NET_DHCP6_ADVERTISE)
-    {
-      if (se->adv)
-	{
-	  grub_dprintf ("bootp", "Skipped DHCPv6 Advertised .. \n");
-	  grub_dhcp6_options_free (options);
-	  return GRUB_ERR_NONE;
-	}
-
-      se->adv = options;
-      return grub_dhcp6_session_send_request (se);
-    }
-  else if (v6h->message_type == GRUB_NET_DHCP6_REPLY)
-    {
-      if (!se->adv)
-	{
-	  grub_dprintf ("bootp", "Skipped DHCPv6 Reply .. \n");
-	  grub_dhcp6_options_free (options);
-	  return GRUB_ERR_NONE;
-	}
-
-      se->reply = options;
-      grub_dhcp6_session_configure_network (se);
-      grub_dhcp6_session_remove (se);
-      return GRUB_ERR_NONE;
-    }
-  else
-    {
-      grub_dhcp6_options_free (options);
-    }
-
-  return GRUB_ERR_NONE;
 }
 
 grub_err_t
@@ -2705,178 +1824,7 @@
   return err;
 }
 
-<<<<<<< HEAD
-static grub_err_t
-grub_cmd_bootp6 (struct grub_command *cmd __attribute__ ((unused)),
-		  int argc, char **args)
-{
-  struct grub_net_card *card;
-  grub_uint32_t iaid = 0;
-  int interval;
-  grub_err_t err;
-  grub_dhcp6_session_t se;
-
-  err = GRUB_ERR_NONE;
-
-  FOR_NET_CARDS (card)
-  {
-    struct grub_net_network_level_interface *iface;
-
-    if (argc > 0 && grub_strcmp (card->name, args[0]) != 0)
-      continue;
-
-    iface = grub_net_ipv6_get_link_local (card, &card->default_address);
-    if (!iface)
-      {
-	grub_dhcp6_session_remove_all ();
-	return grub_errno;
-      }
-
-    grub_dhcp6_session_add (iface, iaid++);
-  }
-
-  for (interval = 200; interval < 10000; interval *= 2)
-    {
-      int done = 1;
-
-      FOR_DHCP6_SESSIONS (se)
-	{
-	  struct grub_net_buff *nb;
-	  struct grub_net_dhcp6_option *opt;
-	  struct grub_net_dhcp6_packet *v6h;
-	  struct grub_net_dhcp6_option_duid_ll *duid;
-	  struct grub_net_dhcp6_option_iana *ia_na;
-	  grub_net_network_level_address_t multicast;
-	  grub_net_link_level_address_t ll_multicast;
-	  struct udphdr *udph;
-
-	  multicast.type = GRUB_NET_NETWORK_LEVEL_PROTOCOL_IPV6;
-	  multicast.ipv6[0] = grub_cpu_to_be64_compile_time (0xff02ULL << 48);
-	  multicast.ipv6[1] = grub_cpu_to_be64_compile_time (0x10002ULL);
-
-	  err = grub_net_link_layer_resolve (se->iface,
-		    &multicast, &ll_multicast);
-	  if (err)
-	    {
-	      grub_dhcp6_session_remove_all ();
-	      return err;
-	    }
-
-	  nb = grub_netbuff_alloc (GRUB_DHCP6_DEFAULT_NETBUFF_ALLOC_SIZE);
-
-	  if (!nb)
-	    {
-	      grub_dhcp6_session_remove_all ();
-	      return grub_errno;
-	    }
-
-	  err = grub_netbuff_reserve (nb, GRUB_DHCP6_DEFAULT_NETBUFF_ALLOC_SIZE);
-	  if (err)
-	    {
-	      grub_dhcp6_session_remove_all ();
-	      grub_netbuff_free (nb);
-	      return err;
-	    }
-
-	  err = grub_netbuff_push (nb, sizeof (*opt) + sizeof (grub_uint16_t));
-	  if (err)
-	    {
-	      grub_dhcp6_session_remove_all ();
-	      grub_netbuff_free (nb);
-	      return err;
-	    }
-
-	  opt = (struct grub_net_dhcp6_option *)nb->data;
-	  opt->code = grub_cpu_to_be16_compile_time (GRUB_NET_DHCP6_OPTION_ELAPSED_TIME);
-	  opt->len = grub_cpu_to_be16_compile_time (sizeof (grub_uint16_t));
-	  grub_set_unaligned16 (opt->data, 0);
-
-	  err = grub_netbuff_push (nb, sizeof (*opt) + sizeof (*duid));
-	  if (err)
-	    {
-	      grub_dhcp6_session_remove_all ();
-	      grub_netbuff_free (nb);
-	      return err;
-	    }
-
-	  opt = (struct grub_net_dhcp6_option *)nb->data;
-	  opt->code = grub_cpu_to_be16_compile_time (GRUB_NET_DHCP6_OPTION_CLIENTID);
-	  opt->len = grub_cpu_to_be16 (sizeof (*duid));
-
-	  duid = (struct grub_net_dhcp6_option_duid_ll *) opt->data;
-	  grub_memcpy (duid, &se->duid, sizeof (*duid));
-
-	  err = grub_netbuff_push (nb, sizeof (*opt) + sizeof (*ia_na));
-	  if (err)
-	    {
-	      grub_dhcp6_session_remove_all ();
-	      grub_netbuff_free (nb);
-	      return err;
-	    }
-
-	  opt = (struct grub_net_dhcp6_option *)nb->data;
-	  opt->code = grub_cpu_to_be16_compile_time (GRUB_NET_DHCP6_OPTION_IA_NA);
-	  opt->len = grub_cpu_to_be16 (sizeof (*ia_na));
-	  ia_na = (struct grub_net_dhcp6_option_iana *)opt->data;
-	  ia_na->iaid = grub_cpu_to_be32 (se->iaid);
-	  ia_na->t1 = 0;
-	  ia_na->t2 = 0;
-
-	  err = grub_netbuff_push (nb, sizeof (*v6h));
-	  if (err)
-	    {
-	      grub_dhcp6_session_remove_all ();
-	      grub_netbuff_free (nb);
-	      return err;
-	    }
-
-	  v6h = (struct grub_net_dhcp6_packet *)nb->data;
-	  v6h->message_type = GRUB_NET_DHCP6_SOLICIT;
-	  v6h->transaction_id = se->transaction_id;
-
-	  grub_netbuff_push (nb, sizeof (*udph));
-
-	  udph = (struct udphdr *) nb->data;
-	  udph->src = grub_cpu_to_be16_compile_time (DHCP6_CLIENT_PORT);
-	  udph->dst = grub_cpu_to_be16_compile_time (DHCP6_SERVER_PORT);
-	  udph->chksum = 0;
-	  udph->len = grub_cpu_to_be16 (nb->tail - nb->data);
-
-	  udph->chksum = grub_net_ip_transport_checksum (nb, GRUB_NET_IP_UDP,
-			    &se->iface->address, &multicast);
-
-	  err = grub_net_send_ip_packet (se->iface, &multicast,
-		    &ll_multicast, nb, GRUB_NET_IP_UDP);
-	  done = 0;
-	  grub_netbuff_free (nb);
-
-	  if (err)
-	    {
-	      grub_dhcp6_session_remove_all ();
-	      return err;
-	    }
-	}
-      if (!done)
-	grub_net_poll_cards (interval, 0);
-    }
-
-  FOR_DHCP6_SESSIONS (se)
-    {
-      grub_error_push ();
-      err = grub_error (GRUB_ERR_FILE_NOT_FOUND,
-			N_("couldn't autoconfigure %s"),
-			se->iface->card->name);
-    }
-
-  grub_dhcp6_session_remove_all ();
-
-  return err;
-}
-
-static grub_command_t cmd_getdhcp, cmd_bootp, cmd_bootp6;
-=======
 static grub_command_t cmd_getdhcp, cmd_bootp, cmd_dhcp, cmd_bootp6;
->>>>>>> 54d11305
 
 void
 grub_bootp_init (void)
@@ -2900,9 +1848,6 @@
 {
   grub_unregister_command (cmd_getdhcp);
   grub_unregister_command (cmd_bootp);
-<<<<<<< HEAD
-=======
   grub_unregister_command (cmd_dhcp);
->>>>>>> 54d11305
   grub_unregister_command (cmd_bootp6);
 }