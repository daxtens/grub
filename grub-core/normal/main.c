/* main.c - the normal mode main routine */
/*
 *  GRUB  --  GRand Unified Bootloader
 *  Copyright (C) 2000,2001,2002,2003,2005,2006,2007,2008,2009  Free Software Foundation, Inc.
 *
 *  GRUB is free software: you can redistribute it and/or modify
 *  it under the terms of the GNU General Public License as published by
 *  the Free Software Foundation, either version 3 of the License, or
 *  (at your option) any later version.
 *
 *  GRUB is distributed in the hope that it will be useful,
 *  but WITHOUT ANY WARRANTY; without even the implied warranty of
 *  MERCHANTABILITY or FITNESS FOR A PARTICULAR PURPOSE.  See the
 *  GNU General Public License for more details.
 *
 *  You should have received a copy of the GNU General Public License
 *  along with GRUB.  If not, see <http://www.gnu.org/licenses/>.
 */

#include <grub/kernel.h>
#include <grub/normal.h>
#include <grub/dl.h>
#include <grub/misc.h>
#include <grub/file.h>
#include <grub/mm.h>
#include <grub/term.h>
#include <grub/env.h>
#include <grub/parser.h>
#include <grub/reader.h>
#include <grub/menu_viewer.h>
#include <grub/auth.h>
#include <grub/i18n.h>
#include <grub/charset.h>
#include <grub/script_sh.h>
#include <grub/bufio.h>

GRUB_MOD_LICENSE ("GPLv3+");

#define GRUB_DEFAULT_HISTORY_SIZE	50

static int nested_level = 0;
int grub_normal_exit_level = 0;

void
grub_normal_free_menu (grub_menu_t menu)
{
  grub_menu_entry_t entry = menu->entry_list;

  while (entry)
    {
      grub_menu_entry_t next_entry = entry->next;
      grub_size_t i;

      if (entry->classes)
	{
	  struct grub_menu_entry_class *class;
	  for (class = entry->classes; class; class = class->next)
	    grub_free (class->name);
	  grub_free (entry->classes);
	}

      if (entry->args)
	{
	  for (i = 0; entry->args[i]; i++)
	    grub_free (entry->args[i]);
	  grub_free (entry->args);
	}

      grub_free ((void *) entry->id);
      grub_free ((void *) entry->users);
      grub_free ((void *) entry->title);
      grub_free ((void *) entry->sourcecode);
      grub_free (entry);
      entry = next_entry;
    }

  grub_free (menu);
  grub_env_unset_menu ();
}

/* Helper for read_config_file.  */
static grub_err_t
read_config_file_getline (char **line, int cont __attribute__ ((unused)),
			  void *data)
{
  grub_file_t file = data;

  while (1)
    {
      char *buf;

      *line = buf = grub_file_getline (file);
      if (! buf)
	return grub_errno;

      if (buf[0] == '#')
	grub_free (*line);
      else
	break;
    }

  return GRUB_ERR_NONE;
}

static grub_menu_t
read_config_file (const char *config)
{
  grub_file_t rawfile, file;
  char *old_file = 0, *old_dir = 0;
  char *config_dir, *ptr = 0;
  const char *ctmp;

  grub_menu_t newmenu;

  newmenu = grub_env_get_menu ();
  if (! newmenu)
    {
      newmenu = grub_zalloc (sizeof (*newmenu));
      if (! newmenu)
	return 0;

      grub_env_set_menu (newmenu);
    }

  /* Try to open the config file.  */
  rawfile = grub_file_open (config, GRUB_FILE_TYPE_CONFIG);
  if (! rawfile)
    return 0;

  file = grub_bufio_open (rawfile, 0);
  if (! file)
    {
      grub_file_close (rawfile);
      return 0;
    }

  ctmp = grub_env_get ("config_file");
  if (ctmp)
    old_file = grub_strdup (ctmp);
  ctmp = grub_env_get ("config_directory");
  if (ctmp)
    old_dir = grub_strdup (ctmp);
  if (*config == '(')
    {
      grub_env_set ("config_file", config);
      config_dir = grub_strdup (config);
    }
  else
    {
      /* $root is guranteed to be defined, otherwise open above would fail */
      config_dir = grub_xasprintf ("(%s)%s", grub_env_get ("root"), config);
      if (config_dir)
	grub_env_set ("config_file", config_dir);
    }
  if (config_dir)
    {
      ptr = grub_strrchr (config_dir, '/');
      if (ptr)
	*ptr = 0;
      grub_env_set ("config_directory", config_dir);
      grub_free (config_dir);
    }

  grub_env_export ("config_file");
  grub_env_export ("config_directory");

  while (1)
    {
      char *line;

      /* Print an error, if any.  */
      grub_print_error ();
      grub_errno = GRUB_ERR_NONE;

      if ((read_config_file_getline (&line, 0, file)) || (! line))
	break;

      grub_normal_parse_line (line, read_config_file_getline, file);
      grub_free (line);
    }

  if (old_file)
    grub_env_set ("config_file", old_file);
  else
    grub_env_unset ("config_file");
  if (old_dir)
    grub_env_set ("config_directory", old_dir);
  else
    grub_env_unset ("config_directory");
  grub_free (old_file);
  grub_free (old_dir);

  grub_file_close (file);

  return newmenu;
}

/* Initialize the screen.  */
void
grub_normal_init_page (struct grub_term_output *term,
		       int y)
{
  grub_ssize_t msg_len;
  int posx;
  char *msg_formatted;
  grub_uint32_t *unicode_msg;
  grub_uint32_t *last_position;
 
  grub_term_cls (term);

  msg_formatted = grub_xasprintf (_("GNU GRUB  version %s"), PACKAGE_VERSION);
  if (!msg_formatted)
    return;
 
  msg_len = grub_utf8_to_ucs4_alloc (msg_formatted,
  				     &unicode_msg, &last_position);
  grub_free (msg_formatted);
 
  if (msg_len < 0)
    {
      return;
    }

  posx = grub_getstringwidth (unicode_msg, last_position, term);
  posx = ((int) grub_term_width (term) - posx) / 2;
  if (posx < 0)
    posx = 0;
  grub_term_gotoxy (term, (struct grub_term_coordinate) { posx, y });

  grub_print_ucs4 (unicode_msg, last_position, 0, 0, term);
  grub_putcode ('\n', term);
  grub_putcode ('\n', term);
  grub_free (unicode_msg);
}

static void
read_lists (const char *val)
{
  if (! grub_no_modules)
    {
      read_command_list (val);
      read_fs_list (val);
      read_crypto_list (val);
      read_terminal_list (val);
    }
  grub_gettext_reread_prefix (val);
}

static char *
read_lists_hook (struct grub_env_var *var __attribute__ ((unused)),
		 const char *val)
{
  read_lists (val);
  return val ? grub_strdup (val) : NULL;
}

/* Read the config file CONFIG and execute the menu interface or
   the command line interface if BATCH is false.  */
void
grub_normal_execute (const char *config, int nested, int batch)
{
  grub_menu_t menu = 0;
  const char *prefix;

  if (! nested)
    {
      prefix = grub_env_get ("prefix");
      read_lists (prefix);
      grub_register_variable_hook ("prefix", NULL, read_lists_hook);
    }

  grub_boot_time ("Executing config file");

  if (config)
    {
      menu = read_config_file (config);

      /* Ignore any error.  */
      grub_errno = GRUB_ERR_NONE;
    }

  grub_boot_time ("Executed config file");

  if (! batch)
    {
      if (menu && menu->size)
	{

	  grub_boot_time ("Entering menu");
	  grub_show_menu (menu, nested, 0);
	  if (nested)
	    grub_normal_free_menu (menu);
	}
    }
}

/* This starts the normal mode.  */
void
grub_enter_normal_mode (const char *config)
{
  grub_boot_time ("Entering normal mode");
  nested_level++;
  grub_normal_execute (config, 0, 0);
  grub_boot_time ("Entering shell");
  grub_cmdline_run (0, 1);
  nested_level--;
  if (grub_normal_exit_level)
    grub_normal_exit_level--;
  grub_boot_time ("Exiting normal mode");
}

/* Enter normal mode from rescue mode.  */
static grub_err_t
grub_cmd_normal (struct grub_command *cmd __attribute__ ((unused)),
		 int argc, char *argv[])
{
  if (argc == 0)
    {
      /* Guess the config filename. It is necessary to make CONFIG static,
	 so that it won't get broken by longjmp.  */
      char *config;
      const char *prefix;

      prefix = grub_env_get ("prefix");
      if (prefix)
	{
	  config = grub_xasprintf ("%s/grub.cfg", prefix);
	  if (! config)
	    goto quit;

	  grub_enter_normal_mode (config);
	  grub_free (config);
	}
      else
	grub_enter_normal_mode (0);
    }
  else
    grub_enter_normal_mode (argv[0]);

quit:
  return 0;
}

/* Exit from normal mode to rescue mode.  */
static grub_err_t
grub_cmd_normal_exit (struct grub_command *cmd __attribute__ ((unused)),
		      int argc __attribute__ ((unused)),
		      char *argv[] __attribute__ ((unused)))
{
  if (nested_level <= grub_normal_exit_level)
    return grub_error (GRUB_ERR_BAD_ARGUMENT, "not in normal environment");
  grub_normal_exit_level++;
  return GRUB_ERR_NONE;
}

static grub_err_t
grub_normal_reader_init (int nested)
{
  struct grub_term_output *term;
  const char *msg_esc = _("ESC at any time exits.");
  char *msg_formatted;

  msg_formatted = grub_xasprintf (_("Minimal BASH-like line editing is supported. For "
				    "the first word, TAB lists possible command completions. Anywhere "
				    "else TAB lists possible device or file completions. %s"),
				  nested ? msg_esc : "");
  if (!msg_formatted)
    return grub_errno;

  FOR_ACTIVE_TERM_OUTPUTS(term)
  {
    grub_normal_init_page (term, 1);
    grub_term_setcursor (term, 1);

    if (grub_term_width (term) > 3 + STANDARD_MARGIN + 20)
      grub_print_message_indented (msg_formatted, 3, STANDARD_MARGIN, term);
    else
      grub_print_message_indented (msg_formatted, 0, 0, term);
    grub_putcode ('\n', term);
    grub_putcode ('\n', term);
    grub_putcode ('\n', term);
  }
  grub_free (msg_formatted);
 
  return 0;
}

static grub_err_t
grub_normal_read_line_real (char **line, int cont, int nested)
{
  const char *prompt;
<<<<<<< HEAD
#ifdef QUIET_BOOT
=======
#if QUIET_BOOT
>>>>>>> 5254a0a3
  static int displayed_intro;

  if (! displayed_intro)
    {
      grub_normal_reader_init (nested);
      displayed_intro = 1;
    }
#endif

  if (cont)
    /* TRANSLATORS: it's command line prompt.  */
    prompt = _(">");
  else
    /* TRANSLATORS: it's command line prompt.  */
    prompt = _("grub>");

  if (!prompt)
    return grub_errno;

  while (1)
    {
      *line = grub_cmdline_get (prompt);
      if (*line)
	return 0;

      if (cont || nested)
	{
	  grub_free (*line);
	  *line = 0;
	  return grub_errno;
	}
    }
 
}

static grub_err_t
grub_normal_read_line (char **line, int cont,
		       void *data __attribute__ ((unused)))
{
  return grub_normal_read_line_real (line, cont, 0);
}

void
grub_cmdline_run (int nested, int force_auth)
{
  grub_err_t err = GRUB_ERR_NONE;

  do
    {
      err = grub_auth_check_authentication (NULL);
    }
  while (err && force_auth);

  if (err)
    {
      grub_print_error ();
      grub_errno = GRUB_ERR_NONE;
      return;
    }

<<<<<<< HEAD
#ifndef QUIET_BOOT
=======
#if !QUIET_BOOT
>>>>>>> 5254a0a3
  grub_normal_reader_init (nested);
#endif

  while (1)
    {
      char *line = NULL;

      if (grub_normal_exit_level)
	break;

      /* Print an error, if any.  */
      grub_print_error ();
      grub_errno = GRUB_ERR_NONE;

      grub_normal_read_line_real (&line, 0, nested);
      if (! line)
	break;

      grub_normal_parse_line (line, grub_normal_read_line, NULL);
      grub_free (line);
    }
}

static char *
grub_env_write_pager (struct grub_env_var *var __attribute__ ((unused)),
		      const char *val)
{
  grub_set_more ((*val == '1'));
  return grub_strdup (val);
}

/* clear */
static grub_err_t
grub_mini_cmd_clear (struct grub_command *cmd __attribute__ ((unused)),
		   int argc __attribute__ ((unused)),
		   char *argv[] __attribute__ ((unused)))
{
  grub_cls ();
  return 0;
}

static grub_command_t cmd_clear;

static void (*grub_xputs_saved) (const char *str);
static const char *features[] = {
  "feature_chainloader_bpb", "feature_ntldr", "feature_platform_search_hint",
  "feature_default_font_path", "feature_all_video_module",
  "feature_menuentry_id", "feature_menuentry_options", "feature_200_final",
  "feature_nativedisk_cmd", "feature_timeout_style"
};

GRUB_MOD_INIT(normal)
{
  unsigned i;

  grub_boot_time ("Preparing normal module");

  /* Previously many modules depended on gzio. Be nice to user and load it.  */
  grub_dl_load ("gzio");
  grub_errno = 0;

  grub_normal_auth_init ();
  grub_context_init ();
  grub_script_init ();
  grub_menu_init ();

  grub_xputs_saved = grub_xputs;
  grub_xputs = grub_xputs_normal;

  /* Normal mode shouldn't be unloaded.  */
  if (mod)
    grub_dl_ref (mod);

  cmd_clear =
    grub_register_command ("clear", grub_mini_cmd_clear,
			   0, N_("Clear the screen."));

  grub_set_history (GRUB_DEFAULT_HISTORY_SIZE);

  grub_register_variable_hook ("pager", 0, grub_env_write_pager);
  grub_env_export ("pager");

  /* Register a command "normal" for the rescue mode.  */
  grub_register_command ("normal", grub_cmd_normal,
			 0, N_("Enter normal mode."));
  grub_register_command ("normal_exit", grub_cmd_normal_exit,
			 0, N_("Exit from normal mode."));

  /* Reload terminal colors when these variables are written to.  */
  grub_register_variable_hook ("color_normal", NULL, grub_env_write_color_normal);
  grub_register_variable_hook ("color_highlight", NULL, grub_env_write_color_highlight);

  /* Preserve hooks after context changes.  */
  grub_env_export ("color_normal");
  grub_env_export ("color_highlight");

  /* Set default color names.  */
  grub_env_set ("color_normal", "light-gray/black");
  grub_env_set ("color_highlight", "black/light-gray");

  for (i = 0; i < ARRAY_SIZE (features); i++)
    {
      grub_env_set (features[i], "y");
      grub_env_export (features[i]);
    }
  grub_env_set ("grub_cpu", GRUB_TARGET_CPU);
  grub_env_export ("grub_cpu");
  grub_env_set ("grub_platform", GRUB_PLATFORM);
  grub_env_export ("grub_platform");

  grub_boot_time ("Normal module prepared");
}

GRUB_MOD_FINI(normal)
{
  grub_context_fini ();
  grub_script_fini ();
  grub_menu_fini ();
  grub_normal_auth_fini ();

  grub_xputs = grub_xputs_saved;

  grub_set_history (0);
  grub_register_variable_hook ("pager", 0, 0);
  grub_fs_autoload_hook = 0;
  grub_unregister_command (cmd_clear);
}<|MERGE_RESOLUTION|>--- conflicted
+++ resolved
@@ -389,11 +389,7 @@
 grub_normal_read_line_real (char **line, int cont, int nested)
 {
   const char *prompt;
-<<<<<<< HEAD
-#ifdef QUIET_BOOT
-=======
 #if QUIET_BOOT
->>>>>>> 5254a0a3
   static int displayed_intro;
 
   if (! displayed_intro)
@@ -454,11 +450,7 @@
       return;
     }
 
-<<<<<<< HEAD
-#ifndef QUIET_BOOT
-=======
 #if !QUIET_BOOT
->>>>>>> 5254a0a3
   grub_normal_reader_init (nested);
 #endif
 
