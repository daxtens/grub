/* menu.c - General supporting functionality for menus.  */
/*
 *  GRUB  --  GRand Unified Bootloader
 *  Copyright (C) 2003,2004,2005,2006,2007,2008,2009,2010  Free Software Foundation, Inc.
 *
 *  GRUB is free software: you can redistribute it and/or modify
 *  it under the terms of the GNU General Public License as published by
 *  the Free Software Foundation, either version 3 of the License, or
 *  (at your option) any later version.
 *
 *  GRUB is distributed in the hope that it will be useful,
 *  but WITHOUT ANY WARRANTY; without even the implied warranty of
 *  MERCHANTABILITY or FITNESS FOR A PARTICULAR PURPOSE.  See the
 *  GNU General Public License for more details.
 *
 *  You should have received a copy of the GNU General Public License
 *  along with GRUB.  If not, see <http://www.gnu.org/licenses/>.
 */

#include <grub/normal.h>
#include <grub/misc.h>
#include <grub/loader.h>
#include <grub/mm.h>
#include <grub/time.h>
#include <grub/env.h>
#include <grub/menu_viewer.h>
#include <grub/command.h>
#include <grub/parser.h>
#include <grub/auth.h>
#include <grub/i18n.h>
#include <grub/term.h>
#include <grub/script_sh.h>
#include <grub/gfxterm.h>
#include <grub/dl.h>

/* Time to delay after displaying an error message about a default/fallback
   entry failing to boot.  */
#define DEFAULT_ENTRY_ERROR_DELAY_MS  2500

grub_err_t (*grub_gfxmenu_try_hook) (int entry, grub_menu_t menu,
				     int nested) = NULL;

enum timeout_style {
  TIMEOUT_STYLE_MENU,
  TIMEOUT_STYLE_COUNTDOWN,
  TIMEOUT_STYLE_HIDDEN
};

struct timeout_style_name {
  const char *name;
  enum timeout_style style;
} timeout_style_names[] = {
  {"menu", TIMEOUT_STYLE_MENU},
  {"countdown", TIMEOUT_STYLE_COUNTDOWN},
  {"hidden", TIMEOUT_STYLE_HIDDEN},
  {NULL, 0}
};

/* Wait until the user pushes any key so that the user
   can see what happened.  */
void
grub_wait_after_message (void)
{
  grub_uint64_t endtime;
  grub_xputs ("\n");
  grub_printf_ (N_("Press any key to continue..."));
  grub_refresh ();

  endtime = grub_get_time_ms () + 10000;

  while (grub_get_time_ms () < endtime
	 && grub_getkey_noblock () == GRUB_TERM_NO_KEY);

  grub_xputs ("\n");
}

/* Get a menu entry by its index in the entry list.  */
grub_menu_entry_t
grub_menu_get_entry (grub_menu_t menu, int no)
{
  grub_menu_entry_t e;

  for (e = menu->entry_list; e && no > 0; e = e->next, no--)
    ;

  return e;
}

/* Get the index of a menu entry associated with a given hotkey, or -1.  */
static int
get_entry_index_by_hotkey (grub_menu_t menu, int hotkey)
{
  grub_menu_entry_t entry;
  int i;

  for (i = 0, entry = menu->entry_list; i < menu->size;
       i++, entry = entry->next)
    if (entry->hotkey == hotkey)
      return i;

  return -1;
}

/* Return the timeout style.  If the variable "timeout_style" is not set or
   invalid, default to TIMEOUT_STYLE_MENU.  */
static enum timeout_style
get_timeout_style (void)
{
  const char *val;
  struct timeout_style_name *style_name;

  val = grub_env_get ("timeout_style");
  if (!val)
    return TIMEOUT_STYLE_MENU;

  for (style_name = timeout_style_names; style_name->name; style_name++)
    if (grub_strcmp (style_name->name, val) == 0)
      return style_name->style;

  return TIMEOUT_STYLE_MENU;
}

/* Return the current timeout. If the variable "timeout" is not set or
   invalid, return -1.  */
int
grub_menu_get_timeout (void)
{
  const char *val;
  int timeout;

  val = grub_env_get ("timeout");
  if (! val)
    return -1;

  grub_error_push ();

  timeout = (int) grub_strtoul (val, 0, 0);

  /* If the value is invalid, unset the variable.  */
  if (grub_errno != GRUB_ERR_NONE)
    {
      grub_env_unset ("timeout");
      grub_errno = GRUB_ERR_NONE;
      timeout = -1;
    }

  grub_error_pop ();

  return timeout;
}

/* Set current timeout in the variable "timeout".  */
void
grub_menu_set_timeout (int timeout)
{
  /* Ignore TIMEOUT if it is zero, because it will be unset really soon.  */
  if (timeout > 0)
    {
      char buf[16];

      grub_snprintf (buf, sizeof (buf), "%d", timeout);
      grub_env_set ("timeout", buf);
    }
}

/* Get the first entry number from the value of the environment variable NAME,
   which is a space-separated list of non-negative integers.  The entry number
   which is returned is stripped from the value of NAME.  If no entry number
   can be found, -1 is returned.  */
static int
get_and_remove_first_entry_number (const char *name)
{
  const char *val;
  char *tail;
  int entry;

  val = grub_env_get (name);
  if (! val)
    return -1;

  grub_error_push ();

  entry = (int) grub_strtoul (val, &tail, 0);

  if (grub_errno == GRUB_ERR_NONE)
    {
      /* Skip whitespace to find the next digit.  */
      while (*tail && grub_isspace (*tail))
	tail++;
      grub_env_set (name, tail);
    }
  else
    {
      grub_env_unset (name);
      grub_errno = GRUB_ERR_NONE;
      entry = -1;
    }

  grub_error_pop ();

  return entry;
}

/* Run a menu entry.  */
static void
grub_menu_execute_entry(grub_menu_entry_t entry, int auto_boot)
{
  grub_err_t err = GRUB_ERR_NONE;
  int errs_before;
  grub_menu_t menu = NULL;
  char *optr, *buf, *oldchosen = NULL, *olddefault = NULL;
  const char *ptr, *chosen, *def;
  grub_size_t sz = 0;

  if (entry->restricted)
    err = grub_auth_check_authentication (entry->users);

  if (err)
    {
      grub_print_error ();
      grub_errno = GRUB_ERR_NONE;
      return;
    }

  errs_before = grub_err_printed_errors;

  chosen = grub_env_get ("chosen");
  def = grub_env_get ("default");

  if (entry->submenu)
    {
      grub_env_context_open ();
      menu = grub_zalloc (sizeof (*menu));
      if (! menu)
	return;
      grub_env_set_menu (menu);
      if (auto_boot)
	grub_env_set ("timeout", "0");
    }

  for (ptr = entry->id; *ptr; ptr++)
    sz += (*ptr == '>') ? 2 : 1;
  if (chosen)
    {
      oldchosen = grub_strdup (chosen);
      if (!oldchosen)
	grub_print_error ();
    }
  if (def)
    {
      olddefault = grub_strdup (def);
      if (!olddefault)
	grub_print_error ();
    }
  sz++;
  if (chosen)
    sz += grub_strlen (chosen);
  sz++;
  buf = grub_malloc (sz);
  if (!buf)
    grub_print_error ();
  else
    {
      optr = buf;
      if (chosen)
	{
	  optr = grub_stpcpy (optr, chosen);
	  *optr++ = '>';
	}
      for (ptr = entry->id; *ptr; ptr++)
	{
	  if (*ptr == '>')
	    *optr++ = '>';
	  *optr++ = *ptr;
	}
      *optr = 0;
      grub_env_set ("chosen", buf);
      grub_env_export ("chosen");
      grub_free (buf);
    }

  for (ptr = def; ptr && *ptr; ptr++)
    {
      if (ptr[0] == '>' && ptr[1] == '>')
	{
	  ptr++;
	  continue;
	}
      if (ptr[0] == '>')
	break;
    }

  if (ptr && ptr[0] && ptr[1])
    grub_env_set ("default", ptr + 1);
  else
    grub_env_unset ("default");

  grub_script_execute_new_scope (entry->sourcecode, entry->argc, entry->args);

  if (errs_before != grub_err_printed_errors)
    grub_wait_after_message ();

  errs_before = grub_err_printed_errors;

  if (grub_errno == GRUB_ERR_NONE && grub_loader_is_loaded ())
    /* Implicit execution of boot, only if something is loaded.  */
    grub_command_execute ("boot", 0, 0);

  if (errs_before != grub_err_printed_errors)
    grub_wait_after_message ();

  if (entry->submenu)
    {
      if (menu && menu->size)
	{
	  grub_show_menu (menu, 1, auto_boot);
	  grub_normal_free_menu (menu);
	}
      grub_env_context_close ();
    }
  if (oldchosen)
    grub_env_set ("chosen", oldchosen);
  else
    grub_env_unset ("chosen");
  if (olddefault)
    grub_env_set ("default", olddefault);
  else
    grub_env_unset ("default");
  grub_env_unset ("timeout");
}

/* Execute ENTRY from the menu MENU, falling back to entries specified
   in the environment variable "fallback" if it fails.  CALLBACK is a
   pointer to a struct of function pointers which are used to allow the
   caller provide feedback to the user.  */
static void
grub_menu_execute_with_fallback (grub_menu_t menu,
				 grub_menu_entry_t entry,
				 int autobooted,
				 grub_menu_execute_callback_t callback,
				 void *callback_data)
{
  int fallback_entry;

  callback->notify_booting (entry, callback_data);

  grub_menu_execute_entry (entry, 1);

  /* Deal with fallback entries.  */
  while ((fallback_entry = get_and_remove_first_entry_number ("fallback"))
	 >= 0)
    {
      grub_print_error ();
      grub_errno = GRUB_ERR_NONE;

      entry = grub_menu_get_entry (menu, fallback_entry);
      callback->notify_fallback (entry, callback_data);
      grub_menu_execute_entry (entry, 1);
      /* If the function call to execute the entry returns at all, then this is
	 taken to indicate a boot failure.  For menu entries that do something
	 other than actually boot an operating system, this could assume
	 incorrectly that something failed.  */
    }

  if (!autobooted)
    callback->notify_failure (callback_data);
}

static struct grub_menu_viewer *viewers;

static void
menu_set_chosen_entry (int entry)
{
  struct grub_menu_viewer *cur;
  for (cur = viewers; cur; cur = cur->next)
    cur->set_chosen_entry (entry, cur->data);
}

static void
menu_print_timeout (int timeout)
{
  struct grub_menu_viewer *cur;
  for (cur = viewers; cur; cur = cur->next)
    cur->print_timeout (timeout, cur->data);
}

static void
menu_fini (void)
{
  struct grub_menu_viewer *cur, *next;
  for (cur = viewers; cur; cur = next)
    {
      next = cur->next;
      cur->fini (cur->data);
      grub_free (cur);
    }
  viewers = NULL;
}

static void
menu_init (int entry, grub_menu_t menu, int nested)
{
  struct grub_term_output *term;
  int gfxmenu = 0;

  FOR_ACTIVE_TERM_OUTPUTS(term)
    if (term->fullscreen)
      {
	if (grub_env_get ("theme"))
	  {
	    if (!grub_gfxmenu_try_hook)
	      {
		grub_dl_load ("gfxmenu");
		grub_print_error ();
	      }
	    if (grub_gfxmenu_try_hook)
	      {
		grub_err_t err;
		err = grub_gfxmenu_try_hook (entry, menu, nested);
		if(!err)
		  {
		    gfxmenu = 1;
		    break;
		  }
	      }
	    else
	      grub_error (GRUB_ERR_BAD_MODULE,
			  N_("module `%s' isn't loaded"),
			  "gfxmenu");
	    grub_print_error ();
	    grub_wait_after_message ();
	  }
	grub_errno = GRUB_ERR_NONE;
	term->fullscreen ();
	break;
      }

  FOR_ACTIVE_TERM_OUTPUTS(term)
  {
    grub_err_t err;

    if (grub_strcmp (term->name, "gfxterm") == 0 && gfxmenu)
      continue;

    err = grub_menu_try_text (term, entry, menu, nested);
    if(!err)
      continue;
    grub_print_error ();
    grub_errno = GRUB_ERR_NONE;
  }
}

static void
clear_timeout (void)
{
  struct grub_menu_viewer *cur;
  for (cur = viewers; cur; cur = cur->next)
    cur->clear_timeout (cur->data);
}

void
grub_menu_register_viewer (struct grub_menu_viewer *viewer)
{
  viewer->next = viewers;
  viewers = viewer;
}

static int
menuentry_eq (const char *id, const char *spec)
{
  const char *ptr1, *ptr2;
  ptr1 = id;
  ptr2 = spec;
  while (1)
    {
      if (*ptr2 == '>' && ptr2[1] != '>' && *ptr1 == 0)
	return 1;
      if (*ptr2 == '>' && ptr2[1] != '>')
	return 0;
      if (*ptr2 == '>')
	ptr2++;
      if (*ptr1 != *ptr2)
	return 0;
      if (*ptr1 == 0)
	return 1;
      ptr1++;
      ptr2++;
    }
}


/* Get the entry number from the variable NAME.  */
static int
get_entry_number (grub_menu_t menu, const char *name)
{
  const char *val;
  int entry;

  val = grub_env_get (name);
  if (! val)
    return -1;

  grub_error_push ();

  entry = (int) grub_strtoul (val, 0, 0);

  if (grub_errno == GRUB_ERR_BAD_NUMBER)
    {
      /* See if the variable matches the title of a menu entry.  */
      grub_menu_entry_t e = menu->entry_list;
      int i;

      grub_errno = GRUB_ERR_NONE;

      for (i = 0; e; i++)
	{
	  if (menuentry_eq (e->title, val)
	      || menuentry_eq (e->id, val))
	    {
	      entry = i;
	      break;
	    }
	  e = e->next;
	}

      if (! e)
	entry = -1;
    }

  if (grub_errno != GRUB_ERR_NONE)
    {
      grub_errno = GRUB_ERR_NONE;
      entry = -1;
    }

  grub_error_pop ();

  return entry;
}

/* Check whether a second has elapsed since the last tick.  If so, adjust
   the timer and return 1; otherwise, return 0.  */
static int
has_second_elapsed (grub_uint64_t *saved_time)
{
  grub_uint64_t current_time;

  current_time = grub_get_time_ms ();
  if (current_time - *saved_time >= 1000)
    {
      *saved_time = current_time;
      return 1;
    }
  else
    return 0;
}

static void
print_countdown (struct grub_term_coordinate *pos, int n)
{
  grub_term_restore_pos (pos);
  /* NOTE: Do not remove the trailing space characters.
     They are required to clear the line.  */
  grub_printf ("%d    ", n);
  grub_refresh ();
}

#define GRUB_MENU_PAGE_SIZE 10

/* Show the menu and handle menu entry selection.  Returns the menu entry
   index that should be executed or -1 if no entry should be executed (e.g.,
   Esc pressed to exit a sub-menu or switching menu viewers).
   If the return value is not -1, then *AUTO_BOOT is nonzero iff the menu
   entry to be executed is a result of an automatic default selection because
   of the timeout.  */
static int
run_menu (grub_menu_t menu, int nested, int *auto_boot)
{
  grub_uint64_t saved_time;
  int default_entry, current_entry;
  int timeout;
  enum timeout_style timeout_style;

  default_entry = get_entry_number (menu, "default");

  /* If DEFAULT_ENTRY is not within the menu entries, fall back to
     the first entry.  */
  if (default_entry < 0 || default_entry >= menu->size)
    default_entry = 0;

  timeout = grub_menu_get_timeout ();
  if (timeout < 0)
    /* If there is no timeout, the "countdown" and "hidden" styles result in
       the system doing nothing and providing no or very little indication
       why.  Technically this is what the user asked for, but it's not very
       useful and likely to be a source of confusion, so we disallow this.  */
    grub_env_unset ("timeout_style");

  timeout_style = get_timeout_style ();

  if (timeout_style == TIMEOUT_STYLE_COUNTDOWN
      || timeout_style == TIMEOUT_STYLE_HIDDEN)
    {
      static struct grub_term_coordinate *pos;
      int entry = -1;

      if (timeout == 0)
	{
	  /* If modifier key statuses can't be detected without a delay,
	     then a hidden timeout of zero cannot be interrupted in any way,
	     which is not very helpful.  Bump it to three seconds in this
	     case to give the user a fighting chance.  */
	  grub_term_input_t term;
	  int nterms = 0;
	  int mods_detectable = 1;

	  FOR_ACTIVE_TERM_INPUTS(term)
	  {
	    if (!term->getkeystatus)
	      {
		mods_detectable = 0;
		break;
	      }
	    else
	      nterms++;
	  }
	  if (!mods_detectable || !nterms)
	    timeout = 3;
	}

      if (timeout_style == TIMEOUT_STYLE_COUNTDOWN && timeout)
	{
	  pos = grub_term_save_pos ();
	  print_countdown (pos, timeout);
	}

      /* Enter interruptible sleep until Escape or a menu hotkey is pressed,
         or the timeout expires.  */
      saved_time = grub_get_time_ms ();
      while (1)
	{
	  int mods = 0;
	  grub_term_input_t term;
	  int key;

	  if (grub_term_poll_usb)
	    grub_term_poll_usb (0);

	  FOR_ACTIVE_TERM_INPUTS(term)
	  {
	    if (term->getkeystatus)
	      mods |= term->getkeystatus (term);
	  }

	  if (mods >= 0 &&
	      (mods & (GRUB_TERM_STATUS_LSHIFT
		       | GRUB_TERM_STATUS_RSHIFT)) != 0)
	    {
	      timeout = -1;
	      break;
	    }

	  key = grub_getkey_noblock ();
	  if (key != GRUB_TERM_NO_KEY)
	    {
	      entry = get_entry_index_by_hotkey (menu, key);
	      if (entry >= 0)
		break;
	    }
	  if (key == GRUB_TERM_ESC)
	    {
	      timeout = -1;
	      break;
	    }

	  if (timeout > 0 && has_second_elapsed (&saved_time))
	    {
	      timeout--;
	      if (timeout_style == TIMEOUT_STYLE_COUNTDOWN)
		print_countdown (pos, timeout);
	    }

	  if (timeout == 0)
	    /* We will fall through to auto-booting the default entry.  */
	    break;
	}

      grub_env_unset ("timeout");
      grub_env_unset ("timeout_style");
      if (entry >= 0)
	{
	  *auto_boot = 0;
	  return entry;
	}
    }

  /* If timeout is 0, drawing is pointless (and ugly).  */
  if (timeout == 0)
    {
      *auto_boot = 1;
      return default_entry;
    }

  current_entry = default_entry;

 refresh:
  menu_init (current_entry, menu, nested);

  /* Initialize the time.  */
  saved_time = grub_get_time_ms ();

  timeout = grub_menu_get_timeout ();

  if (timeout > 0)
    menu_print_timeout (timeout);
  else
    clear_timeout ();

  while (1)
    {
      int c;
      timeout = grub_menu_get_timeout ();

      if (grub_normal_exit_level)
	return -1;

      if (timeout > 0 && has_second_elapsed (&saved_time))
	{
	  timeout--;
	  grub_menu_set_timeout (timeout);
	  menu_print_timeout (timeout);
	}

      if (timeout == 0)
	{
	  grub_env_unset ("timeout");
          *auto_boot = 1;
	  menu_fini ();
	  return default_entry;
	}

      c = grub_getkey_noblock ();

      /* Negative values are returned on error. */
      if ((c != GRUB_TERM_NO_KEY) && (c > 0))
	{
	  if (timeout >= 0)
	    {
	      grub_env_unset ("timeout");
	      grub_env_unset ("fallback");
	      clear_timeout ();
	    }

	  switch (c)
	    {
	    case GRUB_TERM_KEY_HOME:
	    case GRUB_TERM_CTRL | 'a':
	      current_entry = 0;
	      menu_set_chosen_entry (current_entry);
	      break;

	    case GRUB_TERM_KEY_END:
	    case GRUB_TERM_CTRL | 'e':
	      current_entry = menu->size - 1;
	      menu_set_chosen_entry (current_entry);
	      break;

	    case GRUB_TERM_KEY_UP:
	    case GRUB_TERM_CTRL | 'p':
	    case '^':
	      if (current_entry > 0)
		current_entry--;
	      menu_set_chosen_entry (current_entry);
	      break;

	    case GRUB_TERM_CTRL | 'n':
	    case GRUB_TERM_KEY_DOWN:
	    case 'v':
	      if (current_entry < menu->size - 1)
		current_entry++;
	      menu_set_chosen_entry (current_entry);
	      break;

	    case GRUB_TERM_CTRL | 'g':
	    case GRUB_TERM_KEY_PPAGE:
	      if (current_entry < GRUB_MENU_PAGE_SIZE)
		current_entry = 0;
	      else
		current_entry -= GRUB_MENU_PAGE_SIZE;
	      menu_set_chosen_entry (current_entry);
	      break;

	    case GRUB_TERM_CTRL | 'c':
	    case GRUB_TERM_KEY_NPAGE:
	      if (current_entry + GRUB_MENU_PAGE_SIZE < menu->size)
		current_entry += GRUB_MENU_PAGE_SIZE;
	      else
		current_entry = menu->size - 1;
	      menu_set_chosen_entry (current_entry);
	      break;

	    case '\n':
	    case '\r':
	    case GRUB_TERM_KEY_RIGHT:
	    case GRUB_TERM_CTRL | 'f':
	      menu_fini ();
              *auto_boot = 0;
	      return current_entry;

	    case GRUB_TERM_ESC:
	      if (nested)
		{
		  menu_fini ();
		  return -1;
		}
	      break;

	    case 'c':
	      menu_fini ();
	      grub_cmdline_run (1, 0);
	      goto refresh;

	    case 'e':
	      menu_fini ();
		{
		  grub_menu_entry_t e = grub_menu_get_entry (menu, current_entry);
		  if (e)
		    grub_menu_entry_run (e);
		}
	      goto refresh;

	    default:
	      {
		int entry;

		entry = get_entry_index_by_hotkey (menu, c);
		if (entry >= 0)
		  {
		    menu_fini ();
		    *auto_boot = 0;
		    return entry;
		  }
	      }
	      break;
	    }
	}
    }

  /* Never reach here.  */
}

/* Callback invoked immediately before a menu entry is executed.  */
static void
notify_booting (grub_menu_entry_t entry
<<<<<<< HEAD
#ifdef QUIET_BOOT
=======
#if QUIET_BOOT
>>>>>>> 5254a0a3
		__attribute__((unused))
#endif
		,
		void *userdata __attribute__((unused)))
{
<<<<<<< HEAD
#ifndef QUIET_BOOT
=======
#if !QUIET_BOOT
>>>>>>> 5254a0a3
  grub_printf ("  ");
  grub_printf_ (N_("Booting `%s'"), entry->title);
  grub_printf ("\n\n");
#endif
}

/* Callback invoked when a default menu entry executed because of a timeout
   has failed and an attempt will be made to execute the next fallback
   entry, ENTRY.  */
static void
notify_fallback (grub_menu_entry_t entry,
		 void *userdata __attribute__((unused)))
{
  grub_printf ("\n   ");
  grub_printf_ (N_("Falling back to `%s'"), entry->title);
  grub_printf ("\n\n");
  grub_millisleep (DEFAULT_ENTRY_ERROR_DELAY_MS);
}

/* Callback invoked when a menu entry has failed and there is no remaining
   fallback entry to attempt.  */
static void
notify_execution_failure (void *userdata __attribute__((unused)))
{
  if (grub_errno != GRUB_ERR_NONE)
    {
      grub_print_error ();
      grub_errno = GRUB_ERR_NONE;
    }
  grub_printf ("\n  ");
  grub_printf_ (N_("Failed to boot both default and fallback entries.\n"));
  grub_wait_after_message ();
}

/* Callbacks used by the text menu to provide user feedback when menu entries
   are executed.  */
static struct grub_menu_execute_callback execution_callback =
{
  .notify_booting = notify_booting,
  .notify_fallback = notify_fallback,
  .notify_failure = notify_execution_failure
};

static grub_err_t
show_menu (grub_menu_t menu, int nested, int autobooted)
{
  while (1)
    {
      int boot_entry;
      grub_menu_entry_t e;
      int auto_boot;
<<<<<<< HEAD
#ifdef QUIET_BOOT
=======
#if QUIET_BOOT
>>>>>>> 5254a0a3
      int initial_timeout = grub_menu_get_timeout ();
#endif

      boot_entry = run_menu (menu, nested, &auto_boot);
      if (boot_entry < 0)
	break;

      e = grub_menu_get_entry (menu, boot_entry);
      if (! e)
	continue; /* Menu is empty.  */

<<<<<<< HEAD
#ifdef QUIET_BOOT
=======
#if QUIET_BOOT
>>>>>>> 5254a0a3
      /* Only clear the screen if we drew the menu in the first place.  */
      if (initial_timeout != 0)
#endif
	grub_cls ();

      if (auto_boot)
	grub_menu_execute_with_fallback (menu, e, autobooted,
					 &execution_callback, 0);
      else
	grub_menu_execute_entry (e, 0);
      if (autobooted)
	break;
    }

  return GRUB_ERR_NONE;
}

grub_err_t
grub_show_menu (grub_menu_t menu, int nested, int autoboot)
{
  grub_err_t err1, err2;

  while (1)
    {
      err1 = show_menu (menu, nested, autoboot);
      autoboot = 0;
      grub_print_error ();

      if (grub_normal_exit_level)
	break;

      err2 = grub_auth_check_authentication (NULL);
      if (err2)
	{
	  grub_print_error ();
	  grub_errno = GRUB_ERR_NONE;
	  continue;
	}

      break;
    }

  return err1;
}<|MERGE_RESOLUTION|>--- conflicted
+++ resolved
@@ -852,21 +852,13 @@
 /* Callback invoked immediately before a menu entry is executed.  */
 static void
 notify_booting (grub_menu_entry_t entry
-<<<<<<< HEAD
-#ifdef QUIET_BOOT
-=======
 #if QUIET_BOOT
->>>>>>> 5254a0a3
 		__attribute__((unused))
 #endif
 		,
 		void *userdata __attribute__((unused)))
 {
-<<<<<<< HEAD
-#ifndef QUIET_BOOT
-=======
 #if !QUIET_BOOT
->>>>>>> 5254a0a3
   grub_printf ("  ");
   grub_printf_ (N_("Booting `%s'"), entry->title);
   grub_printf ("\n\n");
@@ -918,11 +910,7 @@
       int boot_entry;
       grub_menu_entry_t e;
       int auto_boot;
-<<<<<<< HEAD
-#ifdef QUIET_BOOT
-=======
 #if QUIET_BOOT
->>>>>>> 5254a0a3
       int initial_timeout = grub_menu_get_timeout ();
 #endif
 
@@ -934,11 +922,7 @@
       if (! e)
 	continue; /* Menu is empty.  */
 
-<<<<<<< HEAD
-#ifdef QUIET_BOOT
-=======
 #if QUIET_BOOT
->>>>>>> 5254a0a3
       /* Only clear the screen if we drew the menu in the first place.  */
       if (initial_timeout != 0)
 #endif
