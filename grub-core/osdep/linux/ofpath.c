--- conflicted
+++ resolved
@@ -348,10 +348,7 @@
   return ret;
 }
 
-<<<<<<< HEAD
-=======
 #ifdef __sparc__
->>>>>>> 7e6fab33
 static char *
 of_path_of_nvme(const char *sys_devname __attribute__((unused)),
 	        const char *device,
@@ -364,11 +361,7 @@
   digit_string = trailing_digits (device);
   part_end = devicenode + strlen (devicenode) - 1;
 
-<<<<<<< HEAD
-  if ((digit_string != '\0') && (*part_end == 'p'))
-=======
   if ((*digit_string != '\0') && (*part_end == 'p'))
->>>>>>> 7e6fab33
     {
       /* We have a partition number, strip it off.  */
       int part;
@@ -395,12 +388,6 @@
     }
 
   of_path = find_obppath (sysfs_path);
-<<<<<<< HEAD
-  free (sysfs_path);
-  strcat (of_path, disk);
-  return of_path;
-}
-=======
 
   if (of_path)
     strcat (of_path, disk);
@@ -409,7 +396,6 @@
   return of_path;
 }
 #endif
->>>>>>> 7e6fab33
 
 static int
 vendor_is_ATA(const char *path)
@@ -744,17 +730,11 @@
     /* All the models I've seen have a devalias "floppy".
        New models have no floppy at all. */
     ofpath = xstrdup ("floppy");
-<<<<<<< HEAD
-  else if (device[0] == 'n' && device[1] == 'v' && device[2] == 'm'
-           && device[3] == 'e')
-    ofpath = of_path_of_nvme (name_buf, device, devnode, devicenode);
-=======
 #ifdef __sparc__
   else if (device[0] == 'n' && device[1] == 'v' && device[2] == 'm'
            && device[3] == 'e')
     ofpath = of_path_of_nvme (name_buf, device, devnode, devicenode);
 #endif
->>>>>>> 7e6fab33
   else
     {
       grub_util_warn (_("unknown device type %s"), device);
