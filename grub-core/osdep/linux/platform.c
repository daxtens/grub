--- conflicted
+++ resolved
@@ -149,10 +149,6 @@
       if (strncmp (buf, "machine", sizeof ("machine") - 1) == 0 &&
 	  strstr (buf, "CHRP IBM"))
 	{
-<<<<<<< HEAD
-	  machtype = "chrp_ibm";
-	  break;
-=======
 	  if (strstr (buf, "qemu"))
 	    {
 	      machtype = "chrp_ibm_qemu";
@@ -163,7 +159,6 @@
 	      machtype = "chrp_ibm";
 	      break;
 	    }
->>>>>>> 603e3eaf
 	}
 
       if (strncmp (buf, "platform", sizeof ("platform") - 1) == 0)
