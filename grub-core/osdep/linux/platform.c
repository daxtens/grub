/*
 *  GRUB  --  GRand Unified Bootloader
 *  Copyright (C) 2013 Free Software Foundation, Inc.
 *
 *  GRUB is free software: you can redistribute it and/or modify
 *  it under the terms of the GNU General Public License as published by
 *  the Free Software Foundation, either version 3 of the License, or
 *  (at your option) any later version.
 *
 *  GRUB is distributed in the hope that it will be useful,
 *  but WITHOUT ANY WARRANTY; without even the implied warranty of
 *  MERCHANTABILITY or FITNESS FOR A PARTICULAR PURPOSE.  See the
 *  GNU General Public License for more details.
 *
 *  You should have received a copy of the GNU General Public License
 *  along with GRUB.  If not, see <http://www.gnu.org/licenses/>.
 */

#include <config.h>

#include <grub/util/install.h>
#include <grub/emu/config.h>
#include <grub/emu/exec.h>
#include <grub/emu/misc.h>
#include <sys/types.h>
#include <dirent.h>
#include <stdlib.h>
#include <string.h>

#include <sys/utsname.h>

static int
is_not_empty_directory (const char *dir)
{
  DIR *d;
  struct dirent *de;

  d = opendir (dir);
  if (!d)
    return 0;
  while ((de = readdir (d)))
    {
      if (strcmp (de->d_name, ".") == 0
	  || strcmp (de->d_name, "..") == 0)
	continue;
      closedir (d);
      return 1;
    }

  closedir (d);
  return 0;
}

static int
is_64_kernel (void)
{
  struct utsname un;

  if (uname (&un) < 0)
    return 0;

  return strcmp (un.machine, "x86_64") == 0;
}

const char *
grub_install_get_default_x86_platform (void)
{ 
  /*
     On Linux, we need the efivars kernel modules.
     If no EFI is available this module just does nothing
     besides a small hello and if we detect efi we'll load it
     anyway later. So it should be safe to
     try to load it here.
   */
  grub_util_exec_redirect_all ((const char * []){ "modprobe", "efivars", NULL },
			       NULL, NULL, "/dev/null");

  grub_util_info ("Looking for /sys/firmware/efi ..");
  if (is_not_empty_directory ("/sys/firmware/efi"))
    {
<<<<<<< HEAD
      const char *pkglibdir = grub_util_get_pkglibdir ();
      const char *platform;
      char *pd;
      int found;

=======
      grub_util_info ("...found");
>>>>>>> 2fa5a58c
      if (is_64_kernel ())
	platform = "x86_64-efi";
      else
	platform = "i386-efi";

      pd = grub_util_path_concat (2, pkglibdir, platform);
      found = grub_util_is_directory (pd);
      free (pd);
      if (found)
	return platform;
    }

<<<<<<< HEAD
  if (is_not_empty_directory ("/proc/device-tree"))
    return "i386-ieee1275";
  else
    return "i386-pc";
=======
  grub_util_info ("... not found. Looking for /proc/device-tree ..");
  if (is_not_empty_directory ("/proc/device-tree"))
    {
      grub_util_info ("...found");
      return "i386-ieee1275";
    }

  grub_util_info ("... not found");
  return "i386-pc";
>>>>>>> 2fa5a58c
}<|MERGE_RESOLUTION|>--- conflicted
+++ resolved
@@ -78,15 +78,12 @@
   grub_util_info ("Looking for /sys/firmware/efi ..");
   if (is_not_empty_directory ("/sys/firmware/efi"))
     {
-<<<<<<< HEAD
       const char *pkglibdir = grub_util_get_pkglibdir ();
       const char *platform;
       char *pd;
       int found;
 
-=======
       grub_util_info ("...found");
->>>>>>> 2fa5a58c
       if (is_64_kernel ())
 	platform = "x86_64-efi";
       else
@@ -97,14 +94,10 @@
       free (pd);
       if (found)
 	return platform;
+      else
+	grub_util_info ("... but %s platform not available", platform);
     }
 
-<<<<<<< HEAD
-  if (is_not_empty_directory ("/proc/device-tree"))
-    return "i386-ieee1275";
-  else
-    return "i386-pc";
-=======
   grub_util_info ("... not found. Looking for /proc/device-tree ..");
   if (is_not_empty_directory ("/proc/device-tree"))
     {
@@ -114,5 +107,4 @@
 
   grub_util_info ("... not found");
   return "i386-pc";
->>>>>>> 2fa5a58c
 }