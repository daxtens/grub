--- conflicted
+++ resolved
@@ -100,51 +100,10 @@
   return ret;
 }
 
-<<<<<<< HEAD
-const char *
-grub_install_get_default_arm_platform (void)
-{
-  /*
-   * On Linux, we need the efivars kernel modules. If no EFI is available this
-   * module just does nothing besides a small hello and if we detect efi we'll
-   * load it anyway later. So it should be safe to try to load it here.
-   */
-  grub_util_exec_redirect_all ((const char * []){ "modprobe", "efivars", NULL },
-			       NULL, NULL, "/dev/null");
-
-  grub_util_info ("Looking for /sys/firmware/efi ..");
-  if (is_not_empty_directory ("/sys/firmware/efi"))
-    {
-      const char *pkglibdir = grub_util_get_pkglibdir ();
-      const char *platform;
-      char *pd;
-      int found;
-
-      grub_util_info ("...found");
-      platform = "arm-efi";
-
-      pd = grub_util_path_concat (2, pkglibdir, platform);
-      found = grub_util_is_directory (pd);
-      free (pd);
-      if (found)
-	return platform;
-      else
-	grub_util_info ("... but %s platform not available", platform);
-    }
-
-  grub_util_info ("... not found");
-  return "arm-uboot";
-}
-
-const char *
-grub_install_get_default_x86_platform (void)
-{ 
-=======
 /* Are we running on an EFI-based system? */
 static int
 is_efi_system (void)
 {
->>>>>>> 54d11305
   /*
    * Linux uses efivarfs (mounted on /sys/firmware/efi/efivars) to access the
    * EFI variable store. Some legacy systems may still use the deprecated
@@ -158,11 +117,6 @@
   grub_util_info ("Looking for /sys/firmware/efi ..");
   if (is_not_empty_directory ("/sys/firmware/efi"))
     {
-      const char *pkglibdir = grub_util_get_pkglibdir ();
-      const char *platform;
-      char *pd;
-      int found;
-
       grub_util_info ("...found");
       return 1;
     }
