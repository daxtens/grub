/*
 *  GRUB  --  GRand Unified Bootloader
 *  Copyright (C) 2006,2007,2008,2009  Free Software Foundation, Inc.
 *
 *  GRUB is free software: you can redistribute it and/or modify
 *  it under the terms of the GNU General Public License as published by
 *  the Free Software Foundation, either version 3 of the License, or
 *  (at your option) any later version.
 *
 *  GRUB is distributed in the hope that it will be useful,
 *  but WITHOUT ANY WARRANTY; without even the implied warranty of
 *  MERCHANTABILITY or FITNESS FOR A PARTICULAR PURPOSE.  See the
 *  GNU General Public License for more details.
 *
 *  You should have received a copy of the GNU General Public License
 *  along with GRUB.  If not, see <http://www.gnu.org/licenses/>.
 */

#include <grub/term.h>
#include <grub/types.h>
#include <grub/dl.h>
#include <grub/misc.h>
#include <grub/font.h>
#include <grub/mm.h>
#include <grub/env.h>
#include <grub/video.h>
#include <grub/gfxterm.h>
#include <grub/bitmap.h>
#include <grub/command.h>
#include <grub/extcmd.h>
#include <grub/bitmap_scale.h>
#include <grub/i18n.h>

GRUB_MOD_LICENSE ("GPLv3+");

#define DEFAULT_VIDEO_MODE	"auto"
#define DEFAULT_BORDER_WIDTH	10

#define DEFAULT_STANDARD_COLOR  0x07

struct grub_dirty_region
{
  int top_left_x;
  int top_left_y;
  int bottom_right_x;
  int bottom_right_y;
};

struct grub_colored_char
{
  /* An Unicode codepoint.  */
  struct grub_unicode_glyph *code;

  /* Color values.  */
  grub_video_color_t fg_color;
  grub_video_color_t bg_color;

  /* The width of this character minus one.  */
  unsigned char width;

  /* The column index of this character.  */
  unsigned char index;
};

struct grub_virtual_screen
{
  /* Dimensions of the virtual screen in pixels.  */
  unsigned int width;
  unsigned int height;

  /* Offset in the display in pixels.  */
  unsigned int offset_x;
  unsigned int offset_y;

  /* TTY Character sizes in pixes.  */
  unsigned int normal_char_width;
  unsigned int normal_char_height;

  /* Virtual screen TTY size in characters.  */
  unsigned int columns;
  unsigned int rows;

  /* Current cursor location in characters.  */
  unsigned int cursor_x;
  unsigned int cursor_y;

  /* Current cursor state. */
  int cursor_state;

  /* Font settings. */
  grub_font_t font;

  /* Terminal color settings.  */
  grub_uint8_t standard_color_setting;
  grub_uint8_t term_color;

  /* Color settings.  */
  grub_video_color_t fg_color;
  grub_video_color_t bg_color;
  grub_video_color_t bg_color_display;

  /* Text buffer for virtual screen.  Contains (columns * rows) number
     of entries.  */
  struct grub_colored_char *text_buffer;

  int total_scroll;
};

struct grub_gfxterm_window
{
  unsigned x;
  unsigned y;
  unsigned width;
  unsigned height;
  int double_repaint;
};

static struct grub_video_render_target *render_target;
void (*grub_gfxterm_decorator_hook) (void) = NULL;
static struct grub_gfxterm_window window;
static struct grub_virtual_screen virtual_screen;
static grub_gfxterm_repaint_callback_t repaint_callback;
static int repaint_scheduled = 0;
static int repaint_was_scheduled = 0;

static void destroy_window (void);

static struct grub_video_render_target *text_layer;

static unsigned int bitmap_width;
static unsigned int bitmap_height;
static struct grub_video_bitmap *bitmap;
static int blend_text_bg;

static struct grub_dirty_region dirty_region;

static void dirty_region_reset (void);

static int dirty_region_is_empty (void);

static void dirty_region_add (int x, int y,
                              unsigned int width, unsigned int height);

static unsigned int calculate_normal_character_width (grub_font_t font);

static unsigned char calculate_character_width (struct grub_font_glyph *glyph);

static void grub_gfxterm_refresh (struct grub_term_output *term __attribute__ ((unused)));

static grub_ssize_t
grub_gfxterm_getcharwidth (struct grub_term_output *term __attribute__ ((unused)),
			   const struct grub_unicode_glyph *c);

static void
set_term_color (grub_uint8_t term_color)
{
  struct grub_video_render_target *old_target;

  /* Save previous target and switch to text layer.  */
  grub_video_get_active_render_target (&old_target);
  grub_video_set_active_render_target (text_layer);

  /* Map terminal color to text layer compatible video colors.  */
  virtual_screen.fg_color = grub_video_map_color(term_color & 0x0f);

  /* Special case: use black as transparent color.  */
  if (((term_color >> 4) & 0x0f) == 0)
    {
      virtual_screen.bg_color = grub_video_map_rgba(0, 0, 0, 0);
    }
  else
    {
      virtual_screen.bg_color = grub_video_map_color((term_color >> 4) & 0x0f);
    }

  /* Restore previous target.  */
  grub_video_set_active_render_target (old_target);
}

static void
clear_char (struct grub_colored_char *c)
{
  grub_free (c->code);
  c->code = grub_unicode_glyph_from_code (' ');
  if (!c->code)
    grub_errno = GRUB_ERR_NONE;
  c->fg_color = virtual_screen.fg_color;
  c->bg_color = virtual_screen.bg_color;
  c->width = 0;
  c->index = 0;
}

static void
grub_virtual_screen_free (void)
{
  /* If virtual screen has been allocated, free it.  */
  if (virtual_screen.text_buffer != 0)
    grub_free (virtual_screen.text_buffer);

  /* Reset virtual screen data.  */
  grub_memset (&virtual_screen, 0, sizeof (virtual_screen));

  /* Free render targets.  */
  grub_video_delete_render_target (text_layer);
  text_layer = 0;
}

static grub_err_t
grub_virtual_screen_setup (unsigned int x, unsigned int y,
                           unsigned int width, unsigned int height,
                           const char *font_name)
{
  unsigned int i;

  /* Free old virtual screen.  */
  grub_virtual_screen_free ();

  /* Initialize with default data.  */
  virtual_screen.font = grub_font_get (font_name);
  if (!virtual_screen.font)
    return grub_error (GRUB_ERR_BAD_FONT,
                       "no font loaded");
  virtual_screen.width = width;
  virtual_screen.height = height;
  virtual_screen.offset_x = x;
  virtual_screen.offset_y = y;
  virtual_screen.normal_char_width =
    calculate_normal_character_width (virtual_screen.font);
  virtual_screen.normal_char_height =
    grub_font_get_max_char_height (virtual_screen.font);
  virtual_screen.cursor_x = 0;
  virtual_screen.cursor_y = 0;
  virtual_screen.cursor_state = 1;
  virtual_screen.total_scroll = 0;

  /* Calculate size of text buffer.  */
  virtual_screen.columns = virtual_screen.width / virtual_screen.normal_char_width;
  virtual_screen.rows = virtual_screen.height / virtual_screen.normal_char_height;

  /* Allocate memory for text buffer.  */
  virtual_screen.text_buffer =
    (struct grub_colored_char *) grub_malloc (virtual_screen.columns
                                              * virtual_screen.rows
                                              * sizeof (*virtual_screen.text_buffer));
  if (grub_errno != GRUB_ERR_NONE)
    return grub_errno;

  /* Create new render target for text layer.  */
  grub_video_create_render_target (&text_layer,
                                   virtual_screen.width,
                                   virtual_screen.height,
                                   GRUB_VIDEO_MODE_TYPE_RGB
                                   | GRUB_VIDEO_MODE_TYPE_ALPHA);
  if (grub_errno != GRUB_ERR_NONE)
    return grub_errno;

  /* As we want to have colors compatible with rendering target,
     we can only have those after mode is initialized.  */
  grub_video_set_active_render_target (text_layer);

  virtual_screen.standard_color_setting = DEFAULT_STANDARD_COLOR;

  virtual_screen.term_color = GRUB_TERM_DEFAULT_NORMAL_COLOR;

  set_term_color (virtual_screen.term_color);

  grub_video_set_active_render_target (render_target);

  virtual_screen.bg_color_display = grub_video_map_rgba(0, 0, 0, 0);

  /* Clear out text buffer. */
  for (i = 0; i < virtual_screen.columns * virtual_screen.rows; i++)
    {
      virtual_screen.text_buffer[i].code = 0;
      clear_char (&(virtual_screen.text_buffer[i]));
    }

  return grub_errno;
}

void
grub_gfxterm_schedule_repaint (void)
{
  repaint_scheduled = 1;
}

grub_err_t
grub_gfxterm_set_window (struct grub_video_render_target *target,
			 int x, int y, int width, int height,
			 int double_repaint,
			 const char *font_name, int border_width)
{
  /* Clean up any prior instance.  */
  destroy_window ();

  /* Set the render target.  */
  render_target = target;

  /* Create virtual screen.  */
  if (grub_virtual_screen_setup (border_width, border_width, 
                                 width - 2 * border_width, 
                                 height - 2 * border_width, 
                                 font_name) 
      != GRUB_ERR_NONE)
    {
      return grub_errno;
    }

  /* Set window bounds.  */
  window.x = x;
  window.y = y;
  window.width = width;
  window.height = height;
  window.double_repaint = double_repaint;

  dirty_region_reset ();
  grub_gfxterm_schedule_repaint ();

  return grub_errno;
}

grub_err_t
grub_gfxterm_fullscreen (void)
{
  const char *font_name;
  struct grub_video_mode_info mode_info;
  grub_video_color_t color;
  grub_err_t err;
  int double_redraw;

  err = grub_video_get_info (&mode_info);
  /* Figure out what mode we ended up.  */
  if (err)
    return err;

  grub_video_set_active_render_target (GRUB_VIDEO_RENDER_TARGET_DISPLAY);

  double_redraw = mode_info.mode_type & GRUB_VIDEO_MODE_TYPE_DOUBLE_BUFFERED
    && !(mode_info.mode_type & GRUB_VIDEO_MODE_TYPE_UPDATING_SWAP);

  /* Make sure screen is black.  */
  color = grub_video_map_rgb (0, 0, 0);
  grub_video_fill_rect (color, 0, 0, mode_info.width, mode_info.height);
  if (double_redraw)
    {
      grub_video_swap_buffers ();
      grub_video_fill_rect (color, 0, 0, mode_info.width, mode_info.height);
    }
<<<<<<< HEAD
  bitmap = 0;
  blend_text_bg = 0;
=======
>>>>>>> 92051871

  /* Select the font to use.  */
  font_name = grub_env_get ("gfxterm_font");
  if (! font_name)
    font_name = "";   /* Allow fallback to any font.  */

  grub_gfxterm_decorator_hook = NULL;

  return grub_gfxterm_set_window (GRUB_VIDEO_RENDER_TARGET_DISPLAY,
				  0, 0, mode_info.width, mode_info.height,
				  double_redraw,
				  font_name, DEFAULT_BORDER_WIDTH);
}

static grub_err_t
grub_gfxterm_term_init (struct grub_term_output *term __attribute__ ((unused)))
{
  char *tmp;
  grub_err_t err;
  const char *modevar;

  /* Parse gfxmode environment variable if set.  */
  modevar = grub_env_get ("gfxmode");
  if (! modevar || *modevar == 0)
    err = grub_video_set_mode (DEFAULT_VIDEO_MODE,
			       GRUB_VIDEO_MODE_TYPE_PURE_TEXT, 0);
  else
    {
      tmp = grub_xasprintf ("%s;" DEFAULT_VIDEO_MODE, modevar);
      if (!tmp)
	return grub_errno;
      err = grub_video_set_mode (tmp, GRUB_VIDEO_MODE_TYPE_PURE_TEXT, 0);
      grub_free (tmp);
    }

  if (err)
    return err;

  err = grub_gfxterm_fullscreen ();
  if (err)
    grub_video_restore ();

  return err;
}

static void
destroy_window (void)
{
<<<<<<< HEAD
  if (bitmap)
    {
      grub_video_bitmap_destroy (bitmap);
      bitmap = 0;
      blend_text_bg = 0;
    }

=======
>>>>>>> 92051871
  repaint_callback = 0;
  grub_virtual_screen_free ();
}

static grub_err_t
grub_gfxterm_term_fini (struct grub_term_output *term __attribute__ ((unused)))
{
  unsigned i;
  destroy_window ();
  grub_video_restore ();

  for (i = 0; i < virtual_screen.columns * virtual_screen.rows; i++)
    {
      grub_free (virtual_screen.text_buffer[i].code);
      virtual_screen.text_buffer[i].code = 0;
    }

  /* Clear error state.  */
  grub_errno = GRUB_ERR_NONE;
  return GRUB_ERR_NONE;
}

static void
redraw_screen_rect (unsigned int x, unsigned int y,
                    unsigned int width, unsigned int height)
{
  grub_video_color_t color;
  grub_video_rect_t saved_view;

  grub_video_set_active_render_target (render_target);
  /* Save viewport and set it to our window.  */
  grub_video_get_viewport ((unsigned *) &saved_view.x, 
                           (unsigned *) &saved_view.y, 
                           (unsigned *) &saved_view.width, 
                           (unsigned *) &saved_view.height);
  grub_video_set_viewport (window.x, window.y, window.width, window.height);

  if (bitmap)
    {
      /* Render bitmap as background.  */
      grub_video_blit_bitmap (bitmap, GRUB_VIDEO_BLIT_REPLACE, x, y,
			      x, y,
                              width, height);

      /* If bitmap is smaller than requested blit area, use background
         color.  */
      color = virtual_screen.bg_color_display;

      /* Fill right side of the bitmap if needed.  */
      if ((x + width >= bitmap_width) && (y < bitmap_height))
        {
          int w = (x + width) - bitmap_width;
          int h = height;
          unsigned int tx = x;

          if (y + height >= bitmap_height)
            {
              h = bitmap_height - y;
            }

          if (bitmap_width > tx)
            {
              tx = bitmap_width;
            }

          /* Render background layer.  */
	  grub_video_fill_rect (color, tx, y, w, h);
        }

      /* Fill bottom side of the bitmap if needed.  */
      if (y + height >= bitmap_height)
        {
          int h = (y + height) - bitmap_height;
          unsigned int ty = y;

          if (bitmap_height > ty)
            {
              ty = bitmap_height;
            }

          /* Render background layer.  */
	  grub_video_fill_rect (color, x, ty, width, h);
        }
    }
  else
    {
      /* Render background layer.  */
      color = virtual_screen.bg_color_display;
      grub_video_fill_rect (color, x, y, width, height);
    }

  if (blend_text_bg)
    /* Render text layer as blended.  */
    grub_video_blit_render_target (text_layer, GRUB_VIDEO_BLIT_BLEND, x, y,
                                   x - virtual_screen.offset_x,
                                   y - virtual_screen.offset_y,
                                   width, height);
  else
    /* Render text layer as replaced (to get texts background color).  */
    grub_video_blit_render_target (text_layer, GRUB_VIDEO_BLIT_REPLACE, x, y,
                                   x - virtual_screen.offset_x,
                                   y - virtual_screen.offset_y,
                                   width, height);

  /* Restore saved viewport.  */
  grub_video_set_viewport (saved_view.x, saved_view.y,
                           saved_view.width, saved_view.height);
  grub_video_set_active_render_target (render_target);
  
  if (repaint_callback)
    repaint_callback (x, y, width, height);
}

static void
dirty_region_reset (void)
{
  dirty_region.top_left_x = -1;
  dirty_region.top_left_y = -1;
  dirty_region.bottom_right_x = -1;
  dirty_region.bottom_right_y = -1;
  repaint_was_scheduled = 0;
}

static int
dirty_region_is_empty (void)
{
  if ((dirty_region.top_left_x == -1)
      || (dirty_region.top_left_y == -1)
      || (dirty_region.bottom_right_x == -1)
      || (dirty_region.bottom_right_y == -1))
    return 1;
  return 0;
}

static void
dirty_region_add_real (int x, int y, unsigned int width, unsigned int height)
{
<<<<<<< HEAD
  if ((width == 0) || (height == 0))
    return;

  if (repaint_scheduled)
    {
      if (x > (int)virtual_screen.offset_x)
        {
          width += virtual_screen.offset_x - x;
          x = virtual_screen.offset_x;
        }
      if (y > (int)virtual_screen.offset_y)
        {
          height += virtual_screen.offset_y - y;
          y = virtual_screen.offset_y;
        }
      if (width < virtual_screen.width)
        width = virtual_screen.width;
      if (height < virtual_screen.height)
        height = virtual_screen.height;
      repaint_scheduled = 0;
      repaint_was_scheduled = 1;
    }

=======
>>>>>>> 92051871
  if (dirty_region_is_empty ())
    {
      dirty_region.top_left_x = x;
      dirty_region.top_left_y = y;
      dirty_region.bottom_right_x = x + width - 1;
      dirty_region.bottom_right_y = y + height - 1;
    }
  else
    {
      if (x < dirty_region.top_left_x)
        dirty_region.top_left_x = x;
      if (y < dirty_region.top_left_y)
        dirty_region.top_left_y = y;
      if ((x + (int)width - 1) > dirty_region.bottom_right_x)
        dirty_region.bottom_right_x = x + width - 1;
      if ((y + (int)height - 1) > dirty_region.bottom_right_y)
        dirty_region.bottom_right_y = y + height - 1;
    }
}

static void
dirty_region_add (int x, int y, unsigned int width, unsigned int height)
{
  if ((width == 0) || (height == 0))
    return;

  if (repaint_scheduled)
    {
      dirty_region_add_real (virtual_screen.offset_x, virtual_screen.offset_y,
			     virtual_screen.width, virtual_screen.height);
      repaint_scheduled = 0;
      repaint_was_scheduled = 1;
    }
  dirty_region_add_real (x, y, width, height);
}

static void
dirty_region_add_virtualscreen (void)
{
  /* Mark virtual screen as dirty.  */
  dirty_region_add (virtual_screen.offset_x, virtual_screen.offset_y,
                    virtual_screen.width, virtual_screen.height);
}


static void
dirty_region_redraw (void)
{
  int x;
  int y;
  int width;
  int height;

  if (dirty_region_is_empty ())
    return;

  x = dirty_region.top_left_x;
  y = dirty_region.top_left_y;

  width = dirty_region.bottom_right_x - x + 1;
  height = dirty_region.bottom_right_y - y + 1;

  if (repaint_was_scheduled && grub_gfxterm_decorator_hook)
    grub_gfxterm_decorator_hook ();

  redraw_screen_rect (x, y, width, height);
}

static inline void
paint_char (unsigned cx, unsigned cy)
{
  struct grub_colored_char *p;
  struct grub_font_glyph *glyph;
  grub_video_color_t color;
  grub_video_color_t bgcolor;
  unsigned int x;
  unsigned int y;
  int ascent;
  unsigned int height;
  unsigned int width;

  if (cy + virtual_screen.total_scroll >= virtual_screen.rows)
    return;

  /* Find out active character.  */
  p = (virtual_screen.text_buffer
       + cx + (cy * virtual_screen.columns));

  p -= p->index;

  /* Get glyph for character.  */
  glyph = grub_font_construct_glyph (virtual_screen.font, p->code);
  if (!glyph)
    {
      grub_errno = GRUB_ERR_NONE;
      return;
    }
  ascent = grub_font_get_ascent (virtual_screen.font);

  width = virtual_screen.normal_char_width * calculate_character_width(glyph);
  height = virtual_screen.normal_char_height;

  color = p->fg_color;
  bgcolor = p->bg_color;

  x = cx * virtual_screen.normal_char_width;
  y = (cy + virtual_screen.total_scroll) * virtual_screen.normal_char_height;

  /* Render glyph to text layer.  */
  grub_video_set_active_render_target (text_layer);
  grub_video_fill_rect (bgcolor, x, y, width, height);
  grub_font_draw_glyph (glyph, color, x, y + ascent);
  grub_video_set_active_render_target (render_target);

  /* Mark character to be drawn.  */
  dirty_region_add (virtual_screen.offset_x + x, virtual_screen.offset_y + y,
                    width, height);
  grub_free (glyph);
}

static inline void
write_char (void)
{
  paint_char (virtual_screen.cursor_x, virtual_screen.cursor_y);
}

static inline void
draw_cursor (int show)
{
  unsigned int x;
  unsigned int y;
  unsigned int width;
  unsigned int height;
  grub_video_color_t color;
  
  write_char ();

  if (!show)
    return;

  if (virtual_screen.cursor_y + virtual_screen.total_scroll
      >= virtual_screen.rows)
    return;

  /* Determine cursor properties and position on text layer. */
  x = virtual_screen.cursor_x * virtual_screen.normal_char_width;
  width = virtual_screen.normal_char_width;
  color = virtual_screen.fg_color;
  y = ((virtual_screen.cursor_y + virtual_screen.total_scroll)
       * virtual_screen.normal_char_height
       + grub_font_get_ascent (virtual_screen.font));
  height = 2;
  
  /* Render cursor to text layer.  */
  grub_video_set_active_render_target (text_layer);
  grub_video_fill_rect (color, x, y, width, height);
  grub_video_set_active_render_target (render_target);
  
  /* Mark cursor to be redrawn.  */
  dirty_region_add (virtual_screen.offset_x + x,
		    virtual_screen.offset_y + y,
		    width, height);
}

static void
real_scroll (void)
{
  unsigned int i, j, was_scroll;
  grub_video_color_t color;

  if (!virtual_screen.total_scroll)
    return;

  /* If we have bitmap, re-draw screen, otherwise scroll physical screen too.  */
  if (bitmap)
    {
      /* Scroll physical screen.  */
      grub_video_set_active_render_target (text_layer);
      color = virtual_screen.bg_color;
      grub_video_scroll (color, 0, -virtual_screen.normal_char_height
			 * virtual_screen.total_scroll);

      /* Mark virtual screen to be redrawn.  */
      dirty_region_add_virtualscreen ();
    }
  else
    {
      grub_video_rect_t saved_view;

      /* Remove cursor.  */
      draw_cursor (0);

      grub_video_set_active_render_target (render_target);

      i = window.double_repaint ? 2 : 1;

      color = virtual_screen.bg_color;

      while (i--)
	{
	  /* Save viewport and set it to our window.  */
	  grub_video_get_viewport ((unsigned *) &saved_view.x, 
				   (unsigned *) &saved_view.y, 
				   (unsigned *) &saved_view.width, 
				   (unsigned *) &saved_view.height);

	  grub_video_set_viewport (window.x, window.y, window.width,
				   window.height);

	  /* Clear new border area.  */
	  grub_video_fill_rect (color,
				virtual_screen.offset_x,
				virtual_screen.offset_y,
				virtual_screen.width,
				virtual_screen.normal_char_height
				* virtual_screen.total_scroll);

	  grub_video_set_active_render_target (render_target);
	  dirty_region_redraw ();

	  /* Scroll physical screen.  */
	  grub_video_scroll (color, 0, -virtual_screen.normal_char_height
			     * virtual_screen.total_scroll);

	  /* Restore saved viewport.  */
	  grub_video_set_viewport (saved_view.x, saved_view.y,
				   saved_view.width, saved_view.height);

	  if (i)
	    grub_video_swap_buffers ();
	}
      dirty_region_reset ();

      /* Scroll physical screen.  */
      grub_video_set_active_render_target (text_layer);
      color = virtual_screen.bg_color;
      grub_video_scroll (color, 0, -virtual_screen.normal_char_height
			 * virtual_screen.total_scroll);

      grub_video_set_active_render_target (render_target);

    }

  was_scroll = virtual_screen.total_scroll;
  virtual_screen.total_scroll = 0;

  if (was_scroll > virtual_screen.rows)
    was_scroll = virtual_screen.rows;

  /* Draw shadow part.  */
  for (i = virtual_screen.rows - was_scroll;
       i < virtual_screen.rows; i++)
    for (j = 0; j < virtual_screen.columns; j++)
      paint_char (j, i);

  /* Draw cursor if visible.  */
  if (virtual_screen.cursor_state)
    draw_cursor (1);

  if (repaint_callback)
    repaint_callback (window.x, window.y, window.width, window.height);
}

static void
scroll_up (void)
{
  unsigned int i;

  /* Clear first line in text buffer.  */
  for (i = 0; i < virtual_screen.columns; i++)
    grub_free (virtual_screen.text_buffer[i].code);

  /* Scroll text buffer with one line to up.  */
  grub_memmove (virtual_screen.text_buffer,
                virtual_screen.text_buffer + virtual_screen.columns,
                sizeof (*virtual_screen.text_buffer)
                * virtual_screen.columns
                * (virtual_screen.rows - 1));

  /* Clear last line in text buffer.  */
  for (i = virtual_screen.columns * (virtual_screen.rows - 1);
       i < virtual_screen.columns * virtual_screen.rows;
       i++)
    {
      virtual_screen.text_buffer[i].code = 0;
      clear_char (&(virtual_screen.text_buffer[i]));
    }

  virtual_screen.total_scroll++;
}

static void
grub_gfxterm_putchar (struct grub_term_output *term,
		      const struct grub_unicode_glyph *c)
{
  if (c->base == '\a')
    /* FIXME */
    return;

  /* Erase current cursor, if any.  */
  if (virtual_screen.cursor_state)
    draw_cursor (0);

  if (c->base == '\b' || c->base == '\n' || c->base == '\r')
    {
      switch (c->base)
        {
        case '\b':
          if (virtual_screen.cursor_x > 0)
            virtual_screen.cursor_x--;
          break;

        case '\n':
          if (virtual_screen.cursor_y >= virtual_screen.rows - 1)
            scroll_up ();
          else
            virtual_screen.cursor_y++;
          break;

        case '\r':
          virtual_screen.cursor_x = 0;
          break;
        }
    }
  else
    {
      struct grub_colored_char *p;
      unsigned char char_width;

      /* Calculate actual character width for glyph. This is number of
         times of normal_font_width.  */
      char_width = grub_gfxterm_getcharwidth (term, c);

      /* If we are about to exceed line length, wrap to next line.  */
      if (virtual_screen.cursor_x + char_width > virtual_screen.columns)
	{
          if (virtual_screen.cursor_y >= virtual_screen.rows - 1)
            scroll_up ();
          else
            virtual_screen.cursor_y++;
	}

      /* Find position on virtual screen, and fill information.  */
      p = (virtual_screen.text_buffer +
           virtual_screen.cursor_x +
           virtual_screen.cursor_y * virtual_screen.columns);
      grub_free (p->code);
      p->code = grub_unicode_glyph_dup (c);
      if (!p->code)
	grub_errno = GRUB_ERR_NONE;
      p->fg_color = virtual_screen.fg_color;
      p->bg_color = virtual_screen.bg_color;
      p->width = char_width - 1;
      p->index = 0;

      /* If we have large glyph, add fixup info.  */
      if (char_width > 1)
        {
          unsigned i;

          for (i = 1; i < char_width; i++)
            {
	      grub_free (p[i].code);
              p[i].code = grub_unicode_glyph_from_code (' ');
	      if (!p[i].code)
		grub_errno = GRUB_ERR_NONE;
              p[i].width = char_width - 1;
              p[i].index = i;
            }
        }

      /* Draw glyph.  */
      write_char ();

      /* Make sure we scroll screen when needed and wrap line correctly.  */
      virtual_screen.cursor_x += char_width;
      if (virtual_screen.cursor_x >= virtual_screen.columns)
        {
          virtual_screen.cursor_x = 0;

          if (virtual_screen.cursor_y >= virtual_screen.rows - 1)
            scroll_up ();
          else
            virtual_screen.cursor_y++;
        }
    }

  /* Redraw cursor if it should be visible.  */
  /* Note: This will redraw the character as well, which means that the
     above call to write_char is redundant when the cursor is showing.  */
  if (virtual_screen.cursor_state)
    draw_cursor (1);
}

/* Use ASCII characters to determine normal character width.  */
static unsigned int
calculate_normal_character_width (grub_font_t font)
{
  struct grub_font_glyph *glyph;
  unsigned int width = 0;
  unsigned int i;

  /* Get properties of every printable ASCII character.  */
  for (i = 32; i < 127; i++)
    {
      glyph = grub_font_get_glyph (font, i);

      /* Skip unknown characters.  Should never happen on normal conditions.  */
      if (! glyph)
	continue;

      if (glyph->device_width > width)
	width = glyph->device_width;
    }
  if (!width)
    return 8;

  return width;
}

static unsigned char
calculate_character_width (struct grub_font_glyph *glyph)
{
  if (! glyph || glyph->device_width == 0)
    return 1;

  return (glyph->device_width
          + (virtual_screen.normal_char_width - 1))
         / virtual_screen.normal_char_width;
}

static grub_ssize_t
grub_gfxterm_getcharwidth (struct grub_term_output *term __attribute__ ((unused)),
			   const struct grub_unicode_glyph *c)
{
  int dev_width;
  dev_width = grub_font_get_constructed_device_width (virtual_screen.font, c);

  if (dev_width == 0)
    return 1;

  return (dev_width + (virtual_screen.normal_char_width - 1))
    / virtual_screen.normal_char_width;
}

static grub_uint16_t
grub_virtual_screen_getwh (struct grub_term_output *term __attribute__ ((unused)))
{
  return (virtual_screen.columns << 8) | virtual_screen.rows;
}

static grub_uint16_t
grub_virtual_screen_getxy (struct grub_term_output *term __attribute__ ((unused)))
{
  return ((virtual_screen.cursor_x << 8) | virtual_screen.cursor_y);
}

static void
grub_gfxterm_gotoxy (struct grub_term_output *term __attribute__ ((unused)),
		     grub_uint8_t x, grub_uint8_t y)
{
  if (x >= virtual_screen.columns)
    x = virtual_screen.columns - 1;

  if (y >= virtual_screen.rows)
    y = virtual_screen.rows - 1;

  /* Erase current cursor, if any.  */
  if (virtual_screen.cursor_state)
    draw_cursor (0);

  virtual_screen.cursor_x = x;
  virtual_screen.cursor_y = y;

  /* Draw cursor if visible.  */
  if (virtual_screen.cursor_state)
    draw_cursor (1);
}

static void
grub_virtual_screen_cls (struct grub_term_output *term __attribute__ ((unused)))
{
  grub_uint32_t i;

  for (i = 0; i < virtual_screen.columns * virtual_screen.rows; i++)
    clear_char (&(virtual_screen.text_buffer[i]));

  virtual_screen.cursor_x = virtual_screen.cursor_y = 0;
}

static void
grub_gfxterm_cls (struct grub_term_output *term)
{
  grub_video_color_t color;

  /* Clear virtual screen.  */
  grub_virtual_screen_cls (term);

  /* Clear text layer.  */
  grub_video_set_active_render_target (text_layer);
  color = virtual_screen.bg_color;
  grub_video_fill_rect (color, 0, 0,
                        virtual_screen.width, virtual_screen.height);
  grub_video_set_active_render_target (render_target);

  /* Mark virtual screen to be redrawn.  */
  dirty_region_add_virtualscreen ();

  grub_gfxterm_refresh (term);
}

static void
grub_virtual_screen_setcolorstate (struct grub_term_output *term,
				   grub_term_color_state state)
{
  switch (state)
    {
    case GRUB_TERM_COLOR_STANDARD:
      virtual_screen.term_color = virtual_screen.standard_color_setting;
      break;

    case GRUB_TERM_COLOR_NORMAL:
      virtual_screen.term_color = term->normal_color;
      break;

    case GRUB_TERM_COLOR_HIGHLIGHT:
      virtual_screen.term_color = term->highlight_color;
      break;

    default:
      break;
    }

  /* Change color to virtual terminal.  */
  set_term_color (virtual_screen.term_color);
}

static void
grub_gfxterm_setcursor (struct grub_term_output *term __attribute__ ((unused)),
			int on)
{
  if (virtual_screen.cursor_state != on)
    {
      if (virtual_screen.cursor_state)
	draw_cursor (0);
      else
	draw_cursor (1);

      virtual_screen.cursor_state = on;
    }
}

static void
grub_gfxterm_refresh (struct grub_term_output *term __attribute__ ((unused)))
{
  real_scroll ();

  /* Redraw only changed regions.  */
  dirty_region_redraw ();

  grub_video_swap_buffers ();

  if (window.double_repaint)
    dirty_region_redraw ();
  dirty_region_reset ();
}

void 
grub_gfxterm_set_repaint_callback (grub_gfxterm_repaint_callback_t func)
{
  repaint_callback = func;
}

/* Option array indices.  */
#define BACKGROUND_CMD_ARGINDEX_MODE 0

static const struct grub_arg_option background_image_cmd_options[] =
  {
    {"mode", 'm', 0, "Background image mode.", "stretch|normal",
     ARG_TYPE_STRING},
    {0, 0, 0, 0, 0, 0}
  };

static grub_err_t
grub_gfxterm_background_image_cmd (grub_extcmd_context_t ctxt,
                                   int argc, char **args)
{
  struct grub_arg_list *state = ctxt->state;

  /* Check that we have video adapter active.  */
  if (grub_video_get_info(NULL) != GRUB_ERR_NONE)
    return grub_errno;

  /* Destroy existing background bitmap if loaded.  */
  if (bitmap)
    {
      grub_video_bitmap_destroy (bitmap);
      bitmap = 0;
      blend_text_bg = 0;

      /* Mark whole screen as dirty.  */
      dirty_region_add (0, 0, window.width, window.height);
    }

  /* If filename was provided, try to load that.  */
  if (argc >= 1)
    {
      /* Try to load new one.  */
      grub_video_bitmap_load (&bitmap, args[0]);
      if (grub_errno != GRUB_ERR_NONE)
        return grub_errno;

      /* Determine if the bitmap should be scaled to fit the screen.  */
      if (!state[BACKGROUND_CMD_ARGINDEX_MODE].set
          || grub_strcmp (state[BACKGROUND_CMD_ARGINDEX_MODE].arg,
                          "stretch") == 0)
          {
            if (window.width != grub_video_bitmap_get_width (bitmap)
                || window.height != grub_video_bitmap_get_height (bitmap))
              {
                struct grub_video_bitmap *scaled_bitmap;
                grub_video_bitmap_create_scaled (&scaled_bitmap,
                                                 window.width, 
                                                 window.height,
                                                 bitmap,
                                                 GRUB_VIDEO_BITMAP_SCALE_METHOD_BEST);
                if (grub_errno == GRUB_ERR_NONE)
                  {
                    /* Replace the original bitmap with the scaled one.  */
                    grub_video_bitmap_destroy (bitmap);
                    bitmap = scaled_bitmap;
                  }
              }
          }

      /* If bitmap was loaded correctly, display it.  */
      if (bitmap)
        {
	  blend_text_bg = 1;

          /* Determine bitmap dimensions.  */
          bitmap_width = grub_video_bitmap_get_width (bitmap);
          bitmap_height = grub_video_bitmap_get_height (bitmap);

          /* Mark whole screen as dirty.  */
          dirty_region_add (0, 0, window.width, window.height);
        }
    }

  /* All was ok.  */
  grub_errno = GRUB_ERR_NONE;
  return grub_errno;
}

static grub_err_t
grub_gfxterm_background_color_cmd (grub_command_t cmd __attribute__ ((unused)),
                                   int argc, char **args)
{
  grub_video_rgba_color_t color;
  struct grub_video_render_target *old_target;

  if (argc != 1)
    return grub_error (GRUB_ERR_BAD_ARGUMENT, "missing operand");

  /* Check that we have video adapter active.  */
  if (grub_video_get_info (NULL) != GRUB_ERR_NONE)
    return grub_errno;

  if (grub_video_parse_color (args[0], &color) != GRUB_ERR_NONE)
    return grub_errno;

  /* Destroy existing background bitmap if loaded.  */
  if (bitmap)
    {
      grub_video_bitmap_destroy (bitmap);
      bitmap = 0;

      /* Mark whole screen as dirty.  */
      dirty_region_add (0, 0, window.width, window.height);
    }

  /* Set the background and border colors.  The background color needs to be
     compatible with the text layer.  */
  grub_video_get_active_render_target (&old_target);
  grub_video_set_active_render_target (text_layer);
  virtual_screen.bg_color = grub_video_map_rgba_color (color);
  grub_video_set_active_render_target (old_target);
  virtual_screen.bg_color_display = grub_video_map_rgba_color (color);
  blend_text_bg = 1;

  /* Mark whole screen as dirty.  */
  dirty_region_add (0, 0, window.width, window.height);

  return GRUB_ERR_NONE;
}

static struct grub_term_output grub_video_term =
  {
    .name = "gfxterm",
    .init = grub_gfxterm_term_init,
    .fini = grub_gfxterm_term_fini,
    .putchar = grub_gfxterm_putchar,
    .getcharwidth = grub_gfxterm_getcharwidth,
    .getwh = grub_virtual_screen_getwh,
    .getxy = grub_virtual_screen_getxy,
    .gotoxy = grub_gfxterm_gotoxy,
    .cls = grub_gfxterm_cls,
    .setcolorstate = grub_virtual_screen_setcolorstate,
    .setcursor = grub_gfxterm_setcursor,
    .refresh = grub_gfxterm_refresh,
    .flags = GRUB_TERM_CODE_TYPE_VISUAL_GLYPHS,
    .normal_color = GRUB_TERM_DEFAULT_NORMAL_COLOR,
    .highlight_color = GRUB_TERM_DEFAULT_HIGHLIGHT_COLOR,
    .next = 0
  };

static grub_extcmd_t background_image_cmd_handle;
static grub_command_t background_color_cmd_handle;

GRUB_MOD_INIT(gfxterm)
{
  grub_term_register_output ("gfxterm", &grub_video_term);
  background_image_cmd_handle =
    grub_register_extcmd ("background_image",
                          grub_gfxterm_background_image_cmd, 0,
                          N_("[-m (stretch|normal)] FILE"),
                          N_("Load background image for active terminal."),
                          background_image_cmd_options);
  background_color_cmd_handle =
    grub_register_command ("background_color",
                           grub_gfxterm_background_color_cmd,
                           N_("COLOR"),
                           N_("Set background color for active terminal."));
}

GRUB_MOD_FINI(gfxterm)
{
  grub_unregister_command (background_color_cmd_handle);
  grub_unregister_extcmd (background_image_cmd_handle);
  grub_term_unregister_output (&grub_video_term);
}<|MERGE_RESOLUTION|>--- conflicted
+++ resolved
@@ -346,11 +346,6 @@
       grub_video_swap_buffers ();
       grub_video_fill_rect (color, 0, 0, mode_info.width, mode_info.height);
     }
-<<<<<<< HEAD
-  bitmap = 0;
-  blend_text_bg = 0;
-=======
->>>>>>> 92051871
 
   /* Select the font to use.  */
   font_name = grub_env_get ("gfxterm_font");
@@ -399,16 +394,6 @@
 static void
 destroy_window (void)
 {
-<<<<<<< HEAD
-  if (bitmap)
-    {
-      grub_video_bitmap_destroy (bitmap);
-      bitmap = 0;
-      blend_text_bg = 0;
-    }
-
-=======
->>>>>>> 92051871
   repaint_callback = 0;
   grub_virtual_screen_free ();
 }
@@ -546,32 +531,6 @@
 static void
 dirty_region_add_real (int x, int y, unsigned int width, unsigned int height)
 {
-<<<<<<< HEAD
-  if ((width == 0) || (height == 0))
-    return;
-
-  if (repaint_scheduled)
-    {
-      if (x > (int)virtual_screen.offset_x)
-        {
-          width += virtual_screen.offset_x - x;
-          x = virtual_screen.offset_x;
-        }
-      if (y > (int)virtual_screen.offset_y)
-        {
-          height += virtual_screen.offset_y - y;
-          y = virtual_screen.offset_y;
-        }
-      if (width < virtual_screen.width)
-        width = virtual_screen.width;
-      if (height < virtual_screen.height)
-        height = virtual_screen.height;
-      repaint_scheduled = 0;
-      repaint_was_scheduled = 1;
-    }
-
-=======
->>>>>>> 92051871
   if (dirty_region_is_empty ())
     {
       dirty_region.top_left_x = x;
