/*
 *  GRUB  --  GRand Unified Bootloader
 *  Copyright (C) 2002,2003,2004,2005,2006,2007,2008,2009  Free Software Foundation, Inc.
 *
 *  GRUB is free software: you can redistribute it and/or modify
 *  it under the terms of the GNU General Public License as published by
 *  the Free Software Foundation, either version 3 of the License, or
 *  (at your option) any later version.
 *
 *  GRUB is distributed in the hope that it will be useful,
 *  but WITHOUT ANY WARRANTY; without even the implied warranty of
 *  MERCHANTABILITY or FITNESS FOR A PARTICULAR PURPOSE.  See the
 *  GNU General Public License for more details.
 *
 *  You should have received a copy of the GNU General Public License
 *  along with GRUB.  If not, see <http://www.gnu.org/licenses/>.
 */

#ifndef GRUB_DISK_HEADER
#define GRUB_DISK_HEADER	1

#include <grub/symbol.h>
#include <grub/err.h>
#include <grub/types.h>
#include <grub/device.h>

/* These are used to set a device id. When you add a new disk device,
   you must define a new id for it here.  */
enum grub_disk_dev_id
  {
    GRUB_DISK_DEVICE_BIOSDISK_ID,
    GRUB_DISK_DEVICE_OFDISK_ID,
    GRUB_DISK_DEVICE_LOOPBACK_ID,
    GRUB_DISK_DEVICE_EFIDISK_ID,
    GRUB_DISK_DEVICE_RAID_ID,
    GRUB_DISK_DEVICE_LVM_ID,
    GRUB_DISK_DEVICE_HOST_ID,
    GRUB_DISK_DEVICE_ATA_ID,
    GRUB_DISK_DEVICE_MEMDISK_ID,
    GRUB_DISK_DEVICE_NAND_ID,
    GRUB_DISK_DEVICE_UUID_ID,
    GRUB_DISK_DEVICE_PXE_ID,
    GRUB_DISK_DEVICE_SCSI_ID,
    GRUB_DISK_DEVICE_FILE_ID,
<<<<<<< HEAD
    GRUB_DISK_DEVICE_LUKS_ID,
    GRUB_DISK_DEVICE_ARCDISK_ID,
=======
    GRUB_DISK_DEVICE_CRYPTODISK_ID
>>>>>>> 8c767fd1
  };

struct grub_disk;
#ifdef GRUB_UTIL
struct grub_disk_memberlist;
#endif

typedef enum
  { 
    GRUB_DISK_PULL_NONE,
    GRUB_DISK_PULL_REMOVABLE,
    GRUB_DISK_PULL_RESCAN,
<<<<<<< HEAD
=======
    GRUB_DISK_PULL_RESCAN_UNTYPED,
>>>>>>> 8c767fd1
    GRUB_DISK_PULL_MAX
  } grub_disk_pull_t;

/* Disk device.  */
struct grub_disk_dev
{
  /* The device name.  */
  const char *name;

  /* The device id used by the cache manager.  */
  enum grub_disk_dev_id id;

  /* Call HOOK with each device name, until HOOK returns non-zero.  */
  int (*iterate) (int (*hook) (const char *name),
		  grub_disk_pull_t pull);

  /* Open the device named NAME, and set up DISK.  */
  grub_err_t (*open) (const char *name, struct grub_disk *disk,
		      grub_disk_pull_t pull);

  /* Close the disk DISK.  */
  void (*close) (struct grub_disk *disk);

  /* Read SIZE sectors from the sector SECTOR of the disk DISK into BUF.  */
  grub_err_t (*read) (struct grub_disk *disk, grub_disk_addr_t sector,
		      grub_size_t size, char *buf);

  /* Write SIZE sectors from BUF into the sector SECTOR of the disk DISK.  */
  grub_err_t (*write) (struct grub_disk *disk, grub_disk_addr_t sector,
		       grub_size_t size, const char *buf);

#ifdef GRUB_UTIL
  struct grub_disk_memberlist *(*memberlist) (struct grub_disk *disk);
  const char * (*raidname) (struct grub_disk *disk);
#endif

  /* The next disk device.  */
  struct grub_disk_dev *next;
};
typedef struct grub_disk_dev *grub_disk_dev_t;

struct grub_partition;

/* Disk.  */
struct grub_disk
{
  /* The disk name.  */
  const char *name;

  /* The underlying disk device.  */
  grub_disk_dev_t dev;

  /* The total number of sectors.  */
  grub_uint64_t total_sectors;

  /* Logarithm of sector size.  */
  unsigned int log_sector_size;

  /* The id used by the disk cache manager.  */
  unsigned long id;

  /* The partition information. This is machine-specific.  */
  struct grub_partition *partition;

  /* Called when a sector was read. OFFSET is between 0 and
     the sector size minus 1, and LENGTH is between 0 and the sector size.  */
  void NESTED_FUNC_ATTR (*read_hook) (grub_disk_addr_t sector,
		     unsigned offset, unsigned length);

  /* Device-specific data.  */
  void *data;
};
typedef struct grub_disk *grub_disk_t;

#ifdef GRUB_UTIL
struct grub_disk_memberlist
{
  grub_disk_t disk;
  struct grub_disk_memberlist *next;
};
typedef struct grub_disk_memberlist *grub_disk_memberlist_t;
#endif

/* The sector size.  */
#define GRUB_DISK_SECTOR_SIZE	0x200
#define GRUB_DISK_SECTOR_BITS	9

/* The maximum number of disk caches.  */
#define GRUB_DISK_CACHE_NUM	1021

/* The size of a disk cache in 512B units. Must be at least as big as the
   largest supported sector size, currently 16K.  */
#define GRUB_DISK_CACHE_BITS	6
#define GRUB_DISK_CACHE_SIZE	(1 << GRUB_DISK_CACHE_BITS)

/* Return value of grub_disk_get_size() in case disk size is unknown. */
#define GRUB_DISK_SIZE_UNKNOWN	 0xffffffffffffffffULL

/* This is called from the memory manager.  */
void grub_disk_cache_invalidate_all (void);

void EXPORT_FUNC(grub_disk_dev_register) (grub_disk_dev_t dev);
void EXPORT_FUNC(grub_disk_dev_unregister) (grub_disk_dev_t dev);
int EXPORT_FUNC(grub_disk_dev_iterate) (int (*hook) (const char *name));

grub_disk_t EXPORT_FUNC(grub_disk_open) (const char *name);
void EXPORT_FUNC(grub_disk_close) (grub_disk_t disk);
grub_err_t EXPORT_FUNC(grub_disk_read) (grub_disk_t disk,
					grub_disk_addr_t sector,
					grub_off_t offset,
					grub_size_t size,
					void *buf);
grub_err_t EXPORT_FUNC(grub_disk_write) (grub_disk_t disk,
					 grub_disk_addr_t sector,
					 grub_off_t offset,
					 grub_size_t size,
					 const void *buf);

grub_uint64_t EXPORT_FUNC(grub_disk_get_size) (grub_disk_t disk);

extern void (* EXPORT_VAR(grub_disk_firmware_fini)) (void);
extern int EXPORT_VAR(grub_disk_firmware_is_tainted);

#if defined (GRUB_UTIL) || defined (GRUB_MACHINE_EMU)
void grub_lvm_init (void);
void grub_mdraid09_init (void);
void grub_mdraid1x_init (void);
void grub_raid_init (void);
void grub_lvm_fini (void);
void grub_mdraid09_fini (void);
void grub_mdraid1x_fini (void);
void grub_raid_fini (void);
#endif

#endif /* ! GRUB_DISK_HEADER */<|MERGE_RESOLUTION|>--- conflicted
+++ resolved
@@ -42,12 +42,8 @@
     GRUB_DISK_DEVICE_PXE_ID,
     GRUB_DISK_DEVICE_SCSI_ID,
     GRUB_DISK_DEVICE_FILE_ID,
-<<<<<<< HEAD
-    GRUB_DISK_DEVICE_LUKS_ID,
+    GRUB_DISK_DEVICE_CRYPTODISK_ID,
     GRUB_DISK_DEVICE_ARCDISK_ID,
-=======
-    GRUB_DISK_DEVICE_CRYPTODISK_ID
->>>>>>> 8c767fd1
   };
 
 struct grub_disk;
@@ -60,10 +56,6 @@
     GRUB_DISK_PULL_NONE,
     GRUB_DISK_PULL_REMOVABLE,
     GRUB_DISK_PULL_RESCAN,
-<<<<<<< HEAD
-=======
-    GRUB_DISK_PULL_RESCAN_UNTYPED,
->>>>>>> 8c767fd1
     GRUB_DISK_PULL_MAX
   } grub_disk_pull_t;
 
@@ -81,8 +73,7 @@
 		  grub_disk_pull_t pull);
 
   /* Open the device named NAME, and set up DISK.  */
-  grub_err_t (*open) (const char *name, struct grub_disk *disk,
-		      grub_disk_pull_t pull);
+  grub_err_t (*open) (const char *name, struct grub_disk *disk);
 
   /* Close the disk DISK.  */
   void (*close) (struct grub_disk *disk);
