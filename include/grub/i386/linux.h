--- conflicted
+++ resolved
@@ -46,12 +46,9 @@
 #define VIDEO_CAPABILITY_SKIP_QUIRKS	(1 << 0)
 #define VIDEO_CAPABILITY_64BIT_BASE	(1 << 1)	/* Frame buffer base is 64-bit. */
 
-<<<<<<< HEAD
-=======
 /* Maximum number of MBR signatures to store. */
 #define EDD_MBR_SIG_MAX			16
 
->>>>>>> 54d11305
 #ifdef __x86_64__
 
 #define GRUB_LINUX_EFI_SIGNATURE	\
