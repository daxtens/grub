--- conflicted
+++ resolved
@@ -213,47 +213,25 @@
 int EXPORT_FUNC(grub_ieee1275_set_color) (grub_ieee1275_ihandle_t ihandle,
 					  int index, int r, int g, int b);
 int EXPORT_FUNC(grub_ieee1275_milliseconds) (grub_uint32_t *msecs);
-<<<<<<< HEAD
-
-int EXPORT_FUNC(grub_ieee1275_set_address) (grub_ieee1275_ihandle_t ihandle,
-                                            grub_uint32_t target,
-                                            grub_uint32_t lun);
-
-int EXPORT_FUNC(grub_ieee1275_no_data_command) (grub_ieee1275_ihandle_t ihandle,
-                                                const void *cmd_addr,
-                                                grub_ssize_t *result);
-
-=======
 int EXPORT_FUNC(grub_ieee1275_set_address) (grub_ieee1275_ihandle_t ihandle,
                                             grub_uint32_t target,
                                             grub_uint32_t lun);
 int EXPORT_FUNC(grub_ieee1275_no_data_command) (grub_ieee1275_ihandle_t ihandle,
                                                 const void *cmd_addr,
                                                 grub_ssize_t *result);
->>>>>>> 54d11305
 int EXPORT_FUNC(grub_ieee1275_decode_unit4) (grub_ieee1275_ihandle_t ihandle,
                                              void *addr, grub_size_t size,
                                              grub_uint32_t *phy_lo,
                                              grub_uint32_t *phy_hi,
                                              grub_uint32_t *lun_lo,
                                              grub_uint32_t *lun_hi);
-<<<<<<< HEAD
-
-=======
->>>>>>> 54d11305
 char *EXPORT_FUNC(grub_ieee1275_encode_uint4) (grub_ieee1275_ihandle_t ihandle,
                                              grub_uint32_t phy_lo,
                                              grub_uint32_t phy_hi,
                                              grub_uint32_t lun_lo,
                                              grub_uint32_t lun_hi,
                                              grub_size_t *size);
-<<<<<<< HEAD
-
 int EXPORT_FUNC(grub_ieee1275_get_block_size) (grub_ieee1275_ihandle_t ihandle);
-
-=======
-int EXPORT_FUNC(grub_ieee1275_get_block_size) (grub_ieee1275_ihandle_t ihandle);
->>>>>>> 54d11305
 
 grub_err_t EXPORT_FUNC(grub_claimmap) (grub_addr_t addr, grub_size_t size);
 
@@ -278,12 +256,8 @@
 void EXPORT_FUNC(grub_ieee1275_children_first) (const char *devpath,
 						struct grub_ieee1275_devalias *alias);
 
-<<<<<<< HEAD
-void EXPORT_FUNC(grub_ieee1275_get_boot_dev) (char **boot_dev);
-=======
 char *EXPORT_FUNC(grub_ieee1275_get_boot_dev) (void);
 
->>>>>>> 54d11305
 #define FOR_IEEE1275_DEVALIASES(alias) for (grub_ieee1275_devalias_init_iterator (&(alias)); grub_ieee1275_devalias_next (&(alias));)
 
 #define FOR_IEEE1275_DEVCHILDREN(devpath, alias) for (grub_ieee1275_children_first ((devpath), &(alias)); \
