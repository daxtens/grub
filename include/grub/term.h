--- conflicted
+++ resolved
@@ -488,14 +488,8 @@
     grub_putcode (' ', term);
 }
 
-<<<<<<< HEAD
-=======
 extern void (*EXPORT_VAR (grub_term_poll_usb)) (void);
 
-/* For convenience.  */
-#define GRUB_TERM_ASCII_CHAR(c)	((c) & 0xff)
-
->>>>>>> 05a765c8
 #endif /* ! ASM_FILE */
 
 #endif /* ! GRUB_TERM_HEADER */