--- conflicted
+++ resolved
@@ -118,15 +118,11 @@
   r = (grub_mm_region_t) ALIGN_UP ((grub_addr_t) addr, GRUB_MM_ALIGN);
   size -= (char *) r - (char *) addr + sizeof (*r);
 
-<<<<<<< HEAD
-  h = (grub_mm_header_t) (r + 1);
-=======
   /* If this region is too small, ignore it.  */
   if (size < GRUB_MM_ALIGN)
     return;
 
-  h = (grub_mm_header_t) ((char *) r + GRUB_MM_ALIGN);
->>>>>>> 265d68cd
+  h = (grub_mm_header_t) (r + 1);
   h->next = h;
   h->magic = GRUB_MM_FREE_MAGIC;
   h->size = (size >> GRUB_MM_ALIGN_LOG2);
