--- conflicted
+++ resolved
@@ -97,14 +97,9 @@
     return grub_errno;
 
   p->partmap = &grub_sun_partition_map;
-<<<<<<< HEAD
-  if (grub_disk_read (disk, 0, 0, sizeof (struct grub_sun_block),
-		      &block) == GRUB_ERR_NONE)
-=======
-  err = grub_disk_read (&raw, 0, 0, sizeof (struct grub_sun_block),
+  err = grub_disk_read (disk, 0, 0, sizeof (struct grub_sun_block),
 			&block);
   if (err)
->>>>>>> f51a90d0
     {
       grub_free (p);
       return err;
@@ -113,13 +108,12 @@
   if (GRUB_PARTMAP_SUN_MAGIC != grub_be_to_cpu16 (block.magic))
     {
       grub_free (p);
-      return grub_error (GRUB_ERR_BAD_PART_TABLE,
-			 "not a sun partition table");
+      return grub_error (GRUB_ERR_BAD_PART_TABLE, "not a sun partition table");
     }
 
   if (! grub_sun_is_valid (&block))
     {
-      grub_free (p);
+      grub_free (p);      
       return grub_error (GRUB_ERR_BAD_PART_TABLE, "invalid checksum");
     }
 
@@ -128,7 +122,7 @@
   for (partnum = 0; partnum < GRUB_PARTMAP_SUN_MAX_PARTS; partnum++)
     {
       struct grub_sun_partition_descriptor *desc;
-      
+
       if (block.infos[partnum].id == 0
 	  || block.infos[partnum].id == GRUB_PARTMAP_SUN_WHOLE_DISK_ID)
 	continue;
@@ -138,31 +132,11 @@
 		  * grub_be_to_cpu16 (block.ntrks)
 		  * grub_be_to_cpu16 (block.nsect));
       p->len = grub_be_to_cpu32 (desc->num_sectors);
-      p->index = partnum;
+      p->number = p->index = partnum;
       if (p->len)
 	{
-<<<<<<< HEAD
-	  struct grub_sun_partition_descriptor *desc;
-
-	  if (block.infos[partnum].id == 0
-	      || block.infos[partnum].id == GRUB_PARTMAP_SUN_WHOLE_DISK_ID)
-	    continue;
-
-	  desc = &block.partitions[partnum];
-	  p->start = ((grub_uint64_t) grub_be_to_cpu32 (desc->start_cylinder)
-		      * grub_be_to_cpu16 (block.ntrks)
-		      * grub_be_to_cpu16 (block.nsect));
-	  p->len = grub_be_to_cpu32 (desc->num_sectors);
-	  p->number = p->index = partnum;
-	  if (p->len)
-	    {
-	      if (hook (disk, p))
-		partnum = GRUB_PARTMAP_SUN_MAX_PARTS;
-	    }
-=======
 	  if (hook (disk, p))
 	    partnum = GRUB_PARTMAP_SUN_MAX_PARTS;
->>>>>>> f51a90d0
 	}
     }
 
