/* execute.c -- Execute a GRUB script.  */
/*
 *  GRUB  --  GRand Unified Bootloader
 *  Copyright (C) 2005,2007,2008,2009,2010  Free Software Foundation, Inc.
 *
 *  GRUB is free software: you can redistribute it and/or modify
 *  it under the terms of the GNU General Public License as published by
 *  the Free Software Foundation, either version 3 of the License, or
 *  (at your option) any later version.
 *
 *  GRUB is distributed in the hope that it will be useful,
 *  but WITHOUT ANY WARRANTY; without even the implied warranty of
 *  MERCHANTABILITY or FITNESS FOR A PARTICULAR PURPOSE.  See the
 *  GNU General Public License for more details.
 *
 *  You should have received a copy of the GNU General Public License
 *  along with GRUB.  If not, see <http://www.gnu.org/licenses/>.
 */

#include <grub/misc.h>
#include <grub/mm.h>
#include <grub/env.h>
#include <grub/script_sh.h>
#include <grub/command.h>
#include <grub/menu.h>
#include <grub/lib/arg.h>
#include <grub/normal.h>

/* Max digits for a char is 3 (0xFF is 255), similarly for an int it
   is sizeof (int) * 3, and one extra for a possible -ve sign.  */
#define ERRNO_DIGITS_MAX  (sizeof (int) * 3 + 1)

static grub_err_t
grub_script_execute_cmd (struct grub_script_cmd *cmd)
{
  int ret;
  char errnobuf[ERRNO_DIGITS_MAX + 1];

  if (cmd == 0)
    return 0;

  ret = cmd->exec (cmd);

  grub_snprintf (errnobuf, sizeof (errnobuf), "%d", ret);
  grub_env_set ("?", errnobuf);
  return ret;
}

#define ARG_ALLOCATION_UNIT  (32 * sizeof (char))
#define ARGV_ALLOCATION_UNIT (8 * sizeof (void*))

/* Expand arguments in ARGLIST into multiple arguments.  */
char **
grub_script_execute_arglist_to_argv (struct grub_script_arglist *arglist, int *count)
{
  int i;
  int oom;
  int argc;
  int empty;
  char *ptr;
  char **argv;
  char *value;
  struct grub_script_arg *arg;

  auto void push (char *str);
  void push (char *str)
  {
    char **p;

    if (oom)
      return;

    p = grub_realloc (argv, ALIGN_UP (sizeof(char*) * (argc + 1), ARGV_ALLOCATION_UNIT));
    if (!p)
      oom = 1;
    else
      {
	p[argc++] = str;
	argv = p;
      }
  }

  auto char* append (const char *str, grub_size_t nchar);
  char* append (const char *str, grub_size_t nchar)
  {
    int len;
    int old;
    char *p;

    if (oom || !str)
      return 0;

    len = nchar ?: grub_strlen (str);
    old = argv[argc - 1] ? grub_strlen (argv[argc - 1]) : 0;
    p = grub_realloc (argv[argc - 1], ALIGN_UP(old + len + 1, ARG_ALLOCATION_UNIT));

    if (p)
      {
	grub_strncpy (p + old, str, len);
	p[old + len] = '\0';
      }
    else
      {
	oom = 1;
	grub_free (argv[argc - 1]);
      }
    argv[argc - 1] = p;
    return argv[argc - 1];
  }

  /* Move *STR to the begining of next word, but return current word.  */
  auto char* move_to_next (char **str);
  char* move_to_next (char **str)
  {
    char *end;
    char *start;

    if (oom || !str || !*str)
      return 0;

    start = *str;
    while (*start && grub_isspace (*start)) start++;
    if (*start == '\0')
      return 0;

    end = start + 1;
    while (*end && !grub_isspace (*end)) end++;

    *str = end;
    return start;
  }

  oom = 0;
  argv = 0;
  argc = 0;
  push (0);
  for (; arglist; arglist = arglist->next)
    {
      empty = 1;
      arg = arglist->arg;
      while (arg)
	{
	  switch (arg->type)
	    {
	    case GRUB_SCRIPT_ARG_TYPE_VAR:
	      value = grub_env_get (arg->str);
	      while (value && *value && (ptr = move_to_next(&value)))
		{
		  empty = 0;
		  append (ptr, value - ptr);
		  if (*value) push(0);
		}
	      break;

	    case GRUB_SCRIPT_ARG_TYPE_TEXT:
	      if (grub_strlen (arg->str) > 0)
		{
		  empty = 0;
		  append (arg->str, 0);
		}
	      break;

	    case GRUB_SCRIPT_ARG_TYPE_DQSTR:
	    case GRUB_SCRIPT_ARG_TYPE_SQSTR:
	      empty = 0;
	      append (arg->str, 0);
	      break;

	    case GRUB_SCRIPT_ARG_TYPE_DQVAR:
	      empty = 0;
	      append (grub_env_get (arg->str), 0);
	      break;
	    }
	  arg = arg->next;
	}
      if (!empty)
	push (0);
    }

  if (oom)
    {
      for (i = 0; i < argc; i++)
	grub_free (argv[i]);
      grub_free (argv);
      argv = 0;
    }

  if (argv)
    *count = argc - 1;

  return argv;
}

/* Execute a single command line.  */
grub_err_t
grub_script_execute_cmdline (struct grub_script_cmd *cmd)
{
  struct grub_script_cmdline *cmdline = (struct grub_script_cmdline *) cmd;
  char **args = 0;
  int i = 0;
  grub_command_t grubcmd;
  grub_err_t ret = 0;
  int argcount = 0;
  grub_script_function_t func = 0;
  char *cmdname;

  /* Lookup the command.  */
  args = grub_script_execute_arglist_to_argv (cmdline->arglist, &argcount);
  if (!args)
    return grub_errno;

  cmdname = args[0];
  grubcmd = grub_command_find (cmdname);
  if (! grubcmd)
    {
      grub_errno = GRUB_ERR_NONE;

      /* It's not a GRUB command, try all functions.  */
      func = grub_script_function_find (cmdname);
      if (! func)
	{
	  /* As a last resort, try if it is an assignment.  */
	  char *assign = grub_strdup (cmdname);
	  char *eq = grub_strchr (assign, '=');

	  if (eq)
	    {
	      /* This was set because the command was not found.  */
	      grub_errno = GRUB_ERR_NONE;

	      /* Create two strings and set the variable.  */
	      *eq = '\0';
	      eq++;
	      grub_env_set (assign, eq);
	    }
	  grub_free (assign);
<<<<<<< HEAD
	  return grub_errno;
=======

	  grub_snprintf (errnobuf, sizeof (errnobuf), "%d", grub_errno);
	  grub_env_set ("?", errnobuf);

	  grub_print_error ();

	  return 0;
>>>>>>> 0cdc2a09
	}
    }

  /* Execute the GRUB command or function.  */
  if (grubcmd)
    ret = (grubcmd->func) (grubcmd, argcount - 1, args + 1);
  else
    ret = grub_script_function_call (func, argcount - 1, args + 1);

  /* Free arguments.  */
  for (i = 0; i < argcount; i++)
    grub_free (args[i]);
  grub_free (args);

<<<<<<< HEAD
=======
  if (grub_errno == GRUB_ERR_TEST_FAILURE)
    grub_errno = GRUB_ERR_NONE;

  grub_print_error ();

  grub_snprintf (errnobuf, sizeof (errnobuf), "%d", ret);
  grub_env_set ("?", errnobuf);

>>>>>>> 0cdc2a09
  return ret;
}

/* Execute a block of one or more commands.  */
grub_err_t
grub_script_execute_cmdblock (struct grub_script_cmd *cmd)
{
  int ret = 0;
  struct grub_script_cmdblock *cmdblock = (struct grub_script_cmdblock *) cmd;

  /* Loop over every command and execute it.  */
  for (cmd = cmdblock->cmdlist; cmd; cmd = cmd->next)
    ret = grub_script_execute_cmd (cmd);

  return ret;
}

/* Execute an if statement.  */
grub_err_t
grub_script_execute_cmdif (struct grub_script_cmd *cmd)
{
  struct grub_script_cmdif *cmdif = (struct grub_script_cmdif *) cmd;
  char *result;

  /* Check if the commands results in a true or a false.  The value is
     read from the env variable `?'.  */
  grub_script_execute_cmd (cmdif->exec_to_evaluate);
  result = grub_env_get ("?");

  grub_errno = GRUB_ERR_NONE;

  /* Execute the `if' or the `else' part depending on the value of
     `?'.  */
  if (result && ! grub_strcmp (result, "0"))
    return grub_script_execute_cmd (cmdif->exec_on_true);
  else
    return grub_script_execute_cmd (cmdif->exec_on_false);
}

/* Execute a for statement.  */
grub_err_t
grub_script_execute_cmdfor (struct grub_script_cmd *cmd)
{
  int i;
  int result;
  char **args;
  int argcount;
  struct grub_script_cmdfor *cmdfor = (struct grub_script_cmdfor *) cmd;

  args = grub_script_execute_arglist_to_argv (cmdfor->words, &argcount);
  if (!args)
    return grub_errno;

  result = 0;
  for (i = 0; i < argcount; i++)
    {
      grub_env_set (cmdfor->name->str, args[i]);
      result = grub_script_execute_cmd (cmdfor->list);
      grub_free (args[i]);
    }

  grub_free (args);
  return result;
}

/* Execute a "while" or "until" command.  */
grub_err_t
grub_script_execute_cmdwhile (struct grub_script_cmd *cmd)
{
  int cond;
  int result;
  struct grub_script_cmdwhile *cmdwhile = (struct grub_script_cmdwhile *) cmd;

  result = 0;
  do {
    cond = grub_script_execute_cmd (cmdwhile->cond);
    if (cmdwhile->until ? !cond : cond)
      break;

    result = grub_script_execute_cmd (cmdwhile->list);
  } while (1); /* XXX Put a check for ^C here */

  return result;
}

/* Execute the menu entry generate statement.  */
grub_err_t
grub_script_execute_menuentry (struct grub_script_cmd *cmd)
{
  struct grub_script_cmd_menuentry *cmd_menuentry;
  char **args = 0;
  int argcount = 0;
  int i = 0;

  cmd_menuentry = (struct grub_script_cmd_menuentry *) cmd;

  if (cmd_menuentry->arglist)
    {
      args = grub_script_execute_arglist_to_argv (cmd_menuentry->arglist, &argcount);
      if (!args)
	return grub_errno;
    }

  grub_normal_add_menu_entry (argcount, (const char **) args,
			      cmd_menuentry->sourcecode);

  /* Free arguments.  */
  for (i = 0; i < argcount; i++)
    grub_free (args[i]);
  grub_free (args);

  return grub_errno;
}



/* Execute any GRUB pre-parsed command or script.  */
grub_err_t
grub_script_execute (struct grub_script *script)
{
  if (script == 0)
    return 0;

  return grub_script_execute_cmd (script->cmd);
}
<|MERGE_RESOLUTION|>--- conflicted
+++ resolved
@@ -202,6 +202,7 @@
   grub_err_t ret = 0;
   int argcount = 0;
   grub_script_function_t func = 0;
+  char errnobuf[18];
   char *cmdname;
 
   /* Lookup the command.  */
@@ -234,9 +235,6 @@
 	      grub_env_set (assign, eq);
 	    }
 	  grub_free (assign);
-<<<<<<< HEAD
-	  return grub_errno;
-=======
 
 	  grub_snprintf (errnobuf, sizeof (errnobuf), "%d", grub_errno);
 	  grub_env_set ("?", errnobuf);
@@ -244,7 +242,6 @@
 	  grub_print_error ();
 
 	  return 0;
->>>>>>> 0cdc2a09
 	}
     }
 
@@ -259,8 +256,6 @@
     grub_free (args[i]);
   grub_free (args);
 
-<<<<<<< HEAD
-=======
   if (grub_errno == GRUB_ERR_TEST_FAILURE)
     grub_errno = GRUB_ERR_NONE;
 
@@ -269,7 +264,6 @@
   grub_snprintf (errnobuf, sizeof (errnobuf), "%d", ret);
   grub_env_set ("?", errnobuf);
 
->>>>>>> 0cdc2a09
   return ret;
 }
 
