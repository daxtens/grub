/*
 *  GRUB  --  GRand Unified Bootloader
 *  Copyright (C) 2006,2007,2008,2009  Free Software Foundation, Inc.
 *
 *  GRUB is free software: you can redistribute it and/or modify
 *  it under the terms of the GNU General Public License as published by
 *  the Free Software Foundation, either version 3 of the License, or
 *  (at your option) any later version.
 *
 *  GRUB is distributed in the hope that it will be useful,
 *  but WITHOUT ANY WARRANTY; without even the implied warranty of
 *  MERCHANTABILITY or FITNESS FOR A PARTICULAR PURPOSE.  See the
 *  GNU General Public License for more details.
 *
 *  You should have received a copy of the GNU General Public License
 *  along with GRUB.  If not, see <http://www.gnu.org/licenses/>.
 */

#include <grub/term.h>
#include <grub/types.h>
#include <grub/dl.h>
#include <grub/misc.h>
#include <grub/font.h>
#include <grub/mm.h>
#include <grub/env.h>
#include <grub/video.h>
#include <grub/gfxterm.h>
#include <grub/bitmap.h>
#include <grub/command.h>
#include <grub/extcmd.h>
#include <grub/bitmap_scale.h>

#define DEFAULT_VIDEO_MODE "auto"
#define DEFAULT_BORDER_WIDTH	10

#define DEFAULT_STANDARD_COLOR  0x07
#define DEFAULT_NORMAL_COLOR    0x07
#define DEFAULT_HIGHLIGHT_COLOR 0x70

struct grub_dirty_region
{
  int top_left_x;
  int top_left_y;
  int bottom_right_x;
  int bottom_right_y;
};

struct grub_colored_char
{
  /* An Unicode codepoint.  */
  grub_uint32_t code;

  /* Color values.  */
  grub_video_color_t fg_color;
  grub_video_color_t bg_color;

  /* The width of this character minus one.  */
  unsigned char width;

  /* The column index of this character.  */
  unsigned char index;
};

struct grub_virtual_screen
{
  /* Dimensions of the virtual screen in pixels.  */
  unsigned int width;
  unsigned int height;

  /* Offset in the display in pixels.  */
  unsigned int offset_x;
  unsigned int offset_y;

  /* TTY Character sizes in pixes.  */
  unsigned int normal_char_width;
  unsigned int normal_char_height;

  /* Virtual screen TTY size in characters.  */
  unsigned int columns;
  unsigned int rows;

  /* Current cursor location in characters.  */
  unsigned int cursor_x;
  unsigned int cursor_y;

  /* Current cursor state. */
  int cursor_state;

  /* Font settings. */
  grub_font_t font;

  /* Terminal color settings.  */
  grub_uint8_t standard_color_setting;
  grub_uint8_t normal_color_setting;
  grub_uint8_t highlight_color_setting;
  grub_uint8_t term_color;

  /* Color settings.  */
  grub_video_color_t fg_color;
  grub_video_color_t bg_color;

  /* Text buffer for virtual screen.  Contains (columns * rows) number
     of entries.  */
  struct grub_colored_char *text_buffer;

  int total_scroll;
};

struct grub_gfxterm_window
{
  unsigned x;
  unsigned y;
  unsigned width;
  unsigned height;
  int double_repaint;
};

static struct grub_video_render_target *render_target;
void (*grub_gfxterm_decorator_hook) (void) = NULL;
static struct grub_gfxterm_window window;
static struct grub_virtual_screen virtual_screen;
static grub_gfxterm_repaint_callback_t repaint_callback;
static int repaint_schedulded = 0;
static int repaint_was_schedulded = 0;

static void destroy_window (void);

static struct grub_video_render_target *text_layer;

static unsigned int bitmap_width;
static unsigned int bitmap_height;
static struct grub_video_bitmap *bitmap;

static struct grub_dirty_region dirty_region;

static void dirty_region_reset (void);

static int dirty_region_is_empty (void);

static void dirty_region_add (int x, int y,
                              unsigned int width, unsigned int height);

static unsigned int calculate_normal_character_width (grub_font_t font);

static unsigned char calculate_character_width (struct grub_font_glyph *glyph);

static void grub_gfxterm_refresh (void);

static void
set_term_color (grub_uint8_t term_color)
{
  struct grub_video_render_target *old_target;

  /* Save previous target and switch to text layer.  */
  grub_video_get_active_render_target (&old_target);
  grub_video_set_active_render_target (text_layer);

  /* Map terminal color to text layer compatible video colors.  */
  virtual_screen.fg_color = grub_video_map_color(term_color & 0x0f);

  /* Special case: use black as transparent color.  */
  if (((term_color >> 4) & 0x0f) == 0)
    {
      virtual_screen.bg_color = grub_video_map_rgba(0, 0, 0, 0);
    }
  else
    {
      virtual_screen.bg_color = grub_video_map_color((term_color >> 4) & 0x0f);
    }

  /* Restore previous target.  */
  grub_video_set_active_render_target (old_target);
}

static void
clear_char (struct grub_colored_char *c)
{
  c->code = ' ';
  c->fg_color = virtual_screen.fg_color;
  c->bg_color = virtual_screen.bg_color;
  c->width = 0;
  c->index = 0;
}

static void
grub_virtual_screen_free (void)
{
  /* If virtual screen has been allocated, free it.  */
  if (virtual_screen.text_buffer != 0)
    grub_free (virtual_screen.text_buffer);

  /* Reset virtual screen data.  */
  grub_memset (&virtual_screen, 0, sizeof (virtual_screen));

  /* Free render targets.  */
  grub_video_delete_render_target (text_layer);
  text_layer = 0;
}

static grub_err_t
grub_virtual_screen_setup (unsigned int x, unsigned int y,
                           unsigned int width, unsigned int height,
                           const char *font_name)
{
  unsigned int i;

  /* Free old virtual screen.  */
  grub_virtual_screen_free ();

  /* Initialize with default data.  */
  virtual_screen.font = grub_font_get (font_name);
  if (!virtual_screen.font)
    return grub_error (GRUB_ERR_BAD_FONT,
                       "no font loaded");
  virtual_screen.width = width;
  virtual_screen.height = height;
  virtual_screen.offset_x = x;
  virtual_screen.offset_y = y;
  virtual_screen.normal_char_width =
    calculate_normal_character_width (virtual_screen.font);
  virtual_screen.normal_char_height =
    grub_font_get_max_char_height (virtual_screen.font);
  virtual_screen.cursor_x = 0;
  virtual_screen.cursor_y = 0;
  virtual_screen.cursor_state = 1;
  virtual_screen.total_scroll = 0;

  /* Calculate size of text buffer.  */
  virtual_screen.columns = virtual_screen.width / virtual_screen.normal_char_width;
  virtual_screen.rows = virtual_screen.height / virtual_screen.normal_char_height;

  /* Allocate memory for text buffer.  */
  virtual_screen.text_buffer =
    (struct grub_colored_char *) grub_malloc (virtual_screen.columns
                                              * virtual_screen.rows
                                              * sizeof (*virtual_screen.text_buffer));
  if (grub_errno != GRUB_ERR_NONE)
    return grub_errno;

  /* Create new render target for text layer.  */
  grub_video_create_render_target (&text_layer,
                                   virtual_screen.width,
                                   virtual_screen.height,
                                   GRUB_VIDEO_MODE_TYPE_RGB
                                   | GRUB_VIDEO_MODE_TYPE_ALPHA);
  if (grub_errno != GRUB_ERR_NONE)
    return grub_errno;

  /* As we want to have colors compatible with rendering target,
     we can only have those after mode is initialized.  */
  grub_video_set_active_render_target (text_layer);

  virtual_screen.standard_color_setting = DEFAULT_STANDARD_COLOR;
  virtual_screen.normal_color_setting = DEFAULT_NORMAL_COLOR;
  virtual_screen.highlight_color_setting = DEFAULT_HIGHLIGHT_COLOR;

  virtual_screen.term_color = virtual_screen.normal_color_setting;

  set_term_color (virtual_screen.term_color);

  grub_video_set_active_render_target (render_target);

  /* Clear out text buffer. */
  for (i = 0; i < virtual_screen.columns * virtual_screen.rows; i++)
    clear_char (&(virtual_screen.text_buffer[i]));

  return grub_errno;
}

void
grub_gfxterm_schedule_repaint (void)
{
  repaint_schedulded = 1;
}

grub_err_t
grub_gfxterm_set_window (struct grub_video_render_target *target,
			 int x, int y, int width, int height,
			 int double_repaint,
			 const char *font_name, int border_width)
{
  /* Clean up any prior instance.  */
  destroy_window ();

  /* Set the render target.  */
  render_target = target;

  /* Create virtual screen.  */
  if (grub_virtual_screen_setup (border_width, border_width, 
                                 width - 2 * border_width, 
                                 height - 2 * border_width, 
                                 font_name) 
      != GRUB_ERR_NONE)
    {
      return grub_errno;
    }

  /* Set window bounds.  */
  window.x = x;
  window.y = y;
  window.width = width;
  window.height = height;
  window.double_repaint = double_repaint;

  dirty_region_reset ();
  grub_gfxterm_schedule_repaint ();

  return grub_errno;
}

grub_err_t
grub_gfxterm_fullscreen (void)
{
  const char *font_name;
  struct grub_video_mode_info mode_info;
  grub_video_color_t color;
  grub_err_t err;

  err = grub_video_get_info (&mode_info);
  /* Figure out what mode we ended up.  */
  if (err)
    return err;

  grub_video_set_active_render_target (GRUB_VIDEO_RENDER_TARGET_DISPLAY);

  /* Make sure screen is black.  */
  color = grub_video_map_rgb (0, 0, 0);
  grub_video_fill_rect (color, 0, 0, mode_info.width, mode_info.height);
  bitmap = 0;

  /* Select the font to use.  */
  font_name = grub_env_get ("gfxterm_font");
  if (! font_name)
    font_name = "";   /* Allow fallback to any font.  */

  grub_gfxterm_decorator_hook = NULL;

  return grub_gfxterm_set_window (GRUB_VIDEO_RENDER_TARGET_DISPLAY,
				  0, 0, mode_info.width, mode_info.height,
				  mode_info.mode_type
				  & GRUB_VIDEO_MODE_TYPE_DOUBLE_BUFFERED
				  && !(mode_info.mode_type 
				       & GRUB_VIDEO_MODE_TYPE_UPDATING_SWAP),
				  font_name, DEFAULT_BORDER_WIDTH);
}

static grub_err_t
grub_gfxterm_init (void)
{
  char *tmp;
  grub_err_t err;
  const char *modevar;

  /* Parse gfxmode environment variable if set.  */
  modevar = grub_env_get ("gfxmode");
  if (! modevar || *modevar == 0)
    err = grub_video_set_mode (DEFAULT_VIDEO_MODE,
			       GRUB_VIDEO_MODE_TYPE_PURE_TEXT, 0);
  else
    {
      tmp = grub_malloc (grub_strlen (modevar)
			 + sizeof (DEFAULT_VIDEO_MODE) + 1);
      if (! tmp)
        return grub_errno;
      grub_sprintf (tmp, "%s;" DEFAULT_VIDEO_MODE, modevar);
      err = grub_video_set_mode (tmp,
				 GRUB_VIDEO_MODE_TYPE_PURE_TEXT, 0);
      grub_free (tmp);
    }

  if (err)
    return err;

  err = grub_gfxterm_fullscreen ();
  if (err)
    grub_video_restore ();

  return err;
}

static void
destroy_window (void)
{
  if (bitmap)
    {
      grub_video_bitmap_destroy (bitmap);
      bitmap = 0;
    }

  repaint_callback = 0;
  grub_virtual_screen_free ();
}

static grub_err_t
grub_gfxterm_fini (void)
{
  destroy_window ();
  grub_video_restore ();

  /* Clear error state.  */
  grub_errno = GRUB_ERR_NONE;
  return GRUB_ERR_NONE;
}

static void
redraw_screen_rect (unsigned int x, unsigned int y,
                    unsigned int width, unsigned int height)
{
  grub_video_color_t color;
  grub_video_rect_t saved_view;

  grub_video_set_active_render_target (render_target);
  /* Save viewport and set it to our window.  */
  grub_video_get_viewport ((unsigned *) &saved_view.x, 
                           (unsigned *) &saved_view.y, 
                           (unsigned *) &saved_view.width, 
                           (unsigned *) &saved_view.height);
  grub_video_set_viewport (window.x, window.y, window.width, window.height);

  if (bitmap)
    {
      /* Render bitmap as background.  */
      grub_video_blit_bitmap (bitmap, GRUB_VIDEO_BLIT_REPLACE, x, y,
			      x, y,
                              width, height);

      /* If bitmap is smaller than requested blit area, use background
         color.  */
      color = virtual_screen.bg_color;

      /* Fill right side of the bitmap if needed.  */
      if ((x + width >= bitmap_width) && (y < bitmap_height))
        {
          int w = (x + width) - bitmap_width;
          int h = height;
          unsigned int tx = x;

          if (y + height >= bitmap_height)
            {
              h = bitmap_height - y;
            }

          if (bitmap_width > tx)
            {
              tx = bitmap_width;
            }

          /* Render background layer.  */
	  grub_video_fill_rect (color, tx, y, w, h);
        }

      /* Fill bottom side of the bitmap if needed.  */
      if (y + height >= bitmap_height)
        {
          int h = (y + height) - bitmap_height;
          unsigned int ty = y;

          if (bitmap_height > ty)
            {
              ty = bitmap_height;
            }

          /* Render background layer.  */
	  grub_video_fill_rect (color, x, ty, width, h);
        }

      /* Render text layer as blended.  */
      grub_video_blit_render_target (text_layer, GRUB_VIDEO_BLIT_BLEND, x, y,
                                     x - virtual_screen.offset_x,
                                     y - virtual_screen.offset_y,
                                     width, height);
    }
  else
    {
      /* Render background layer.  */
      color = virtual_screen.bg_color;
      grub_video_fill_rect (color, x, y, width, height);

      /* Render text layer as replaced (to get texts background color).  */
      grub_video_blit_render_target (text_layer, GRUB_VIDEO_BLIT_REPLACE, x, y,
                                     x - virtual_screen.offset_x,
                                     y - virtual_screen.offset_y,
				     width, height);
    }

  /* Restore saved viewport.  */
  grub_video_set_viewport (saved_view.x, saved_view.y,
                           saved_view.width, saved_view.height);
  grub_video_set_active_render_target (render_target);
  
  if (repaint_callback)
    repaint_callback (x, y, width, height);
}

static void
dirty_region_reset (void)
{
  dirty_region.top_left_x = -1;
  dirty_region.top_left_y = -1;
  dirty_region.bottom_right_x = -1;
  dirty_region.bottom_right_y = -1;
  repaint_was_schedulded = 0;
}

static int
dirty_region_is_empty (void)
{
  if ((dirty_region.top_left_x == -1)
      || (dirty_region.top_left_y == -1)
      || (dirty_region.bottom_right_x == -1)
      || (dirty_region.bottom_right_y == -1))
    return 1;
  return 0;
}

static void
dirty_region_add (int x, int y, unsigned int width, unsigned int height)
{
  if ((width == 0) || (height == 0))
    return;

  if (repaint_schedulded)
    {
      x = virtual_screen.offset_x;
      y = virtual_screen.offset_y;
      width = virtual_screen.width;
      height = virtual_screen.height;
      repaint_schedulded = 0;
      repaint_was_schedulded = 1;
    }

  if (dirty_region_is_empty ())
    {
      dirty_region.top_left_x = x;
      dirty_region.top_left_y = y;
      dirty_region.bottom_right_x = x + width - 1;
      dirty_region.bottom_right_y = y + height - 1;
    }
  else
    {
      if (x < dirty_region.top_left_x)
        dirty_region.top_left_x = x;
      if (y < dirty_region.top_left_y)
        dirty_region.top_left_y = y;
      if ((x + (int)width - 1) > dirty_region.bottom_right_x)
        dirty_region.bottom_right_x = x + width - 1;
      if ((y + (int)height - 1) > dirty_region.bottom_right_y)
        dirty_region.bottom_right_y = y + height - 1;
    }
}

static void
dirty_region_add_virtualscreen (void)
{
  /* Mark virtual screen as dirty.  */
  dirty_region_add (virtual_screen.offset_x, virtual_screen.offset_y,
                    virtual_screen.width, virtual_screen.height);
}


static void
dirty_region_redraw (void)
{
  int x;
  int y;
  int width;
  int height;

  if (dirty_region_is_empty ())
    return;

  x = dirty_region.top_left_x;
  y = dirty_region.top_left_y;

  width = dirty_region.bottom_right_x - x + 1;
  height = dirty_region.bottom_right_y - y + 1;

  if (repaint_was_schedulded && grub_gfxterm_decorator_hook)
    grub_gfxterm_decorator_hook ();

  redraw_screen_rect (x, y, width, height);
}

static inline void
paint_char (unsigned cx, unsigned cy)
{
  struct grub_colored_char *p;
  struct grub_font_glyph *glyph;
  grub_video_color_t color;
  grub_video_color_t bgcolor;
  unsigned int x;
  unsigned int y;
  int ascent;
  unsigned int height;
  unsigned int width;

  if (cy + virtual_screen.total_scroll >= virtual_screen.rows)
    return;

  /* Find out active character.  */
  p = (virtual_screen.text_buffer
       + cx + (cy * virtual_screen.columns));

  p -= p->index;

  /* Get glyph for character.  */
  glyph = grub_font_get_glyph (virtual_screen.font, p->code);
  ascent = grub_font_get_ascent (virtual_screen.font);

  width = virtual_screen.normal_char_width * calculate_character_width(glyph);
  height = virtual_screen.normal_char_height;

  color = p->fg_color;
  bgcolor = p->bg_color;

  x = cx * virtual_screen.normal_char_width;
  y = (cy + virtual_screen.total_scroll) * virtual_screen.normal_char_height;

  /* Render glyph to text layer.  */
  grub_video_set_active_render_target (text_layer);
  grub_video_fill_rect (bgcolor, x, y, width, height);
  grub_font_draw_glyph (glyph, color, x, y + ascent);
  grub_video_set_active_render_target (render_target);

  /* Mark character to be drawn.  */
  dirty_region_add (virtual_screen.offset_x + x, virtual_screen.offset_y + y,
                    width, height);
}

static inline void
write_char (void)
{
  paint_char (virtual_screen.cursor_x, virtual_screen.cursor_y);
}

static inline void
draw_cursor (int show)
{
  unsigned int x;
  unsigned int y;
  unsigned int width;
  unsigned int height;
  grub_video_color_t color;
  
  write_char ();

  if (!show)
    return;

  if (virtual_screen.cursor_y + virtual_screen.total_scroll
      >= virtual_screen.rows)
    return;

  /* Determine cursor properties and position on text layer. */
  x = virtual_screen.cursor_x * virtual_screen.normal_char_width;
  width = virtual_screen.normal_char_width;
  color = virtual_screen.fg_color;
  y = ((virtual_screen.cursor_y + virtual_screen.total_scroll)
       * virtual_screen.normal_char_height
       + grub_font_get_ascent (virtual_screen.font));
  height = 2;
  
  /* Render cursor to text layer.  */
  grub_video_set_active_render_target (text_layer);
  grub_video_fill_rect (color, x, y, width, height);
  grub_video_set_active_render_target (render_target);
  
  /* Mark cursor to be redrawn.  */
  dirty_region_add (virtual_screen.offset_x + x,
		    virtual_screen.offset_y + y,
		    width, height);
}

static void
real_scroll (void)
{
  unsigned int i, j, was_scroll;
  grub_video_color_t color;

  if (!virtual_screen.total_scroll)
    return;

  /* If we have bitmap, re-draw screen, otherwise scroll physical screen too.  */
  if (bitmap)
    {
      /* Scroll physical screen.  */
      grub_video_set_active_render_target (text_layer);
      color = virtual_screen.bg_color;
      grub_video_scroll (color, 0, -virtual_screen.normal_char_height
			 * virtual_screen.total_scroll);

      /* Mark virtual screen to be redrawn.  */
      dirty_region_add_virtualscreen ();
    }
  else
    {
      grub_video_rect_t saved_view;

      /* Remove cursor.  */
      draw_cursor (0);

      grub_video_set_active_render_target (render_target);
      /* Save viewport and set it to our window.  */
      grub_video_get_viewport ((unsigned *) &saved_view.x, 
                               (unsigned *) &saved_view.y, 
                               (unsigned *) &saved_view.width, 
                               (unsigned *) &saved_view.height);
      grub_video_set_viewport (window.x, window.y, window.width, window.height);

      i = window.double_repaint ? 2 : 1;

      color = virtual_screen.bg_color;

      while (i--)
	{
	  /* Clear new border area.  */
	  grub_video_fill_rect (color,
				virtual_screen.offset_x,
				virtual_screen.offset_y,
				virtual_screen.width,
				virtual_screen.normal_char_height
				* virtual_screen.total_scroll);

	  grub_video_set_active_render_target (render_target);
	  dirty_region_redraw ();

	  /* Scroll physical screen.  */
	  grub_video_scroll (color, 0, -virtual_screen.normal_char_height
			     * virtual_screen.total_scroll);

	  if (i)
	    grub_video_swap_buffers ();
	}
      dirty_region_reset ();

      /* Scroll physical screen.  */
      grub_video_set_active_render_target (text_layer);
      color = virtual_screen.bg_color;
      grub_video_scroll (color, 0, -virtual_screen.normal_char_height
			 * virtual_screen.total_scroll);

      /* Restore saved viewport.  */
      grub_video_set_viewport (saved_view.x, saved_view.y,
                               saved_view.width, saved_view.height);
      grub_video_set_active_render_target (render_target);

    }

  was_scroll = virtual_screen.total_scroll;
  virtual_screen.total_scroll = 0;

  if (was_scroll > virtual_screen.rows)
    was_scroll = virtual_screen.rows;

  /* Draw shadow part.  */
  for (i = virtual_screen.rows - was_scroll;
       i < virtual_screen.rows; i++)
    for (j = 0; j < virtual_screen.columns; j++)
      paint_char (j, i);

  /* Draw cursor if visible.  */
  if (virtual_screen.cursor_state)
    draw_cursor (1);

  if (repaint_callback)
    repaint_callback (window.x, window.y, window.width, window.height);
}

static void
scroll_up (void)
{
  unsigned int i;

  /* Scroll text buffer with one line to up.  */
  grub_memmove (virtual_screen.text_buffer,
                virtual_screen.text_buffer + virtual_screen.columns,
                sizeof (*virtual_screen.text_buffer)
                * virtual_screen.columns
                * (virtual_screen.rows - 1));

  /* Clear last line in text buffer.  */
  for (i = virtual_screen.columns * (virtual_screen.rows - 1);
       i < virtual_screen.columns * virtual_screen.rows;
       i++)
    clear_char (&(virtual_screen.text_buffer[i]));

  virtual_screen.total_scroll++;
}

static void
grub_gfxterm_putchar (grub_uint32_t c)
{
  if (c == '\a')
    /* FIXME */
    return;

  /* Erase current cursor, if any.  */
  if (virtual_screen.cursor_state)
    draw_cursor (0);

  if (c == '\b' || c == '\n' || c == '\r')
    {
      switch (c)
        {
        case '\b':
          if (virtual_screen.cursor_x > 0)
            virtual_screen.cursor_x--;
          break;

        case '\n':
          if (virtual_screen.cursor_y >= virtual_screen.rows - 1)
            scroll_up ();
          else
            virtual_screen.cursor_y++;
          break;

        case '\r':
          virtual_screen.cursor_x = 0;
          break;
        }
    }
  else
    {
      struct grub_font_glyph *glyph;
      struct grub_colored_char *p;
      unsigned char char_width;

      /* Get properties of the character.  */
      glyph = grub_font_get_glyph (virtual_screen.font, c);

      /* Calculate actual character width for glyph. This is number of
         times of normal_font_width.  */
      char_width = calculate_character_width(glyph);

      /* If we are about to exceed line length, wrap to next line.  */
      if (virtual_screen.cursor_x + char_width > virtual_screen.columns)
        grub_putchar ('\n');

      /* Find position on virtual screen, and fill information.  */
      p = (virtual_screen.text_buffer +
           virtual_screen.cursor_x +
           virtual_screen.cursor_y * virtual_screen.columns);
      p->code = c;
      p->fg_color = virtual_screen.fg_color;
      p->bg_color = virtual_screen.bg_color;
      p->width = char_width - 1;
      p->index = 0;

      /* If we have large glyph, add fixup info.  */
      if (char_width > 1)
        {
          unsigned i;

          for (i = 1; i < char_width; i++)
            {
              p[i].code = ' ';
              p[i].width = char_width - 1;
              p[i].index = i;
            }
        }

      /* Draw glyph.  */
      write_char ();

      /* Make sure we scroll screen when needed and wrap line correctly.  */
      virtual_screen.cursor_x += char_width;
      if (virtual_screen.cursor_x >= virtual_screen.columns)
        {
          virtual_screen.cursor_x = 0;

          if (virtual_screen.cursor_y >= virtual_screen.rows - 1)
            scroll_up ();
          else
            virtual_screen.cursor_y++;
        }
    }

  /* Redraw cursor if it should be visible.  */
  /* Note: This will redraw the character as well, which means that the
     above call to write_char is redundant when the cursor is showing.  */
  if (virtual_screen.cursor_state)
    draw_cursor (1);
}

/* Use ASCII characters to determine normal character width.  */
static unsigned int
calculate_normal_character_width (grub_font_t font)
{
  struct grub_font_glyph *glyph;
  unsigned int width = 0;
  unsigned int i;

  /* Get properties of every printable ASCII character.  */
  for (i = 32; i < 127; i++)
    {
      glyph = grub_font_get_glyph (font, i);

      /* Skip unknown characters.  Should never happen on normal conditions.  */
      if (! glyph)
	continue;

      if (glyph->device_width > width)
	width = glyph->device_width;
    }

  return width;
}

static unsigned char
calculate_character_width (struct grub_font_glyph *glyph)
{
  if (! glyph || glyph->device_width == 0)
    return 1;

  return (glyph->device_width
          + (virtual_screen.normal_char_width - 1))
         / virtual_screen.normal_char_width;
}

static grub_ssize_t
grub_gfxterm_getcharwidth (grub_uint32_t c)
{
  struct grub_font_glyph *glyph;
  unsigned char char_width;

  /* Get properties of the character.  */
  glyph = grub_font_get_glyph (virtual_screen.font, c);

  /* Calculate actual character width for glyph.  */
  char_width = calculate_character_width (glyph);

  return char_width;
}

static grub_uint16_t
grub_virtual_screen_getwh (void)
{
  return (virtual_screen.columns << 8) | virtual_screen.rows;
}

static grub_uint16_t
grub_virtual_screen_getxy (void)
{
  return ((virtual_screen.cursor_x << 8) | virtual_screen.cursor_y);
}

static void
grub_gfxterm_gotoxy (grub_uint8_t x, grub_uint8_t y)
{
  if (x >= virtual_screen.columns)
    x = virtual_screen.columns - 1;

  if (y >= virtual_screen.rows)
    y = virtual_screen.rows - 1;

  /* Erase current cursor, if any.  */
  if (virtual_screen.cursor_state)
    draw_cursor (0);

  virtual_screen.cursor_x = x;
  virtual_screen.cursor_y = y;

  /* Draw cursor if visible.  */
  if (virtual_screen.cursor_state)
    draw_cursor (1);
}

static void
grub_virtual_screen_cls (void)
{
  grub_uint32_t i;

  for (i = 0; i < virtual_screen.columns * virtual_screen.rows; i++)
    clear_char (&(virtual_screen.text_buffer[i]));

  virtual_screen.cursor_x = virtual_screen.cursor_y = 0;
}

static void
grub_gfxterm_cls (void)
{
  grub_video_color_t color;

  /* Clear virtual screen.  */
  grub_virtual_screen_cls ();

  /* Clear text layer.  */
  grub_video_set_active_render_target (text_layer);
  color = virtual_screen.bg_color;
  grub_video_fill_rect (color, 0, 0,
                        virtual_screen.width, virtual_screen.height);
  grub_video_set_active_render_target (render_target);

  /* Mark virtual screen to be redrawn.  */
  dirty_region_add_virtualscreen ();

  grub_gfxterm_refresh ();
}

static void
grub_virtual_screen_setcolorstate (grub_term_color_state state)
{
  switch (state)
    {
    case GRUB_TERM_COLOR_STANDARD:
      virtual_screen.term_color = virtual_screen.standard_color_setting;
      break;

    case GRUB_TERM_COLOR_NORMAL:
      virtual_screen.term_color = virtual_screen.normal_color_setting;
      break;

    case GRUB_TERM_COLOR_HIGHLIGHT:
      virtual_screen.term_color = virtual_screen.highlight_color_setting;
      break;

    default:
      break;
    }

  /* Change color to virtual terminal.  */
  set_term_color (virtual_screen.term_color);
}

static void
grub_virtual_screen_setcolor (grub_uint8_t normal_color,
                              grub_uint8_t highlight_color)
{
  virtual_screen.normal_color_setting = normal_color;
  virtual_screen.highlight_color_setting = highlight_color;
}

static void
grub_virtual_screen_getcolor (grub_uint8_t *normal_color,
                              grub_uint8_t *highlight_color)
{
  *normal_color = virtual_screen.normal_color_setting;
  *highlight_color = virtual_screen.highlight_color_setting;
}

static void
grub_gfxterm_setcursor (int on)
{
  if (virtual_screen.cursor_state != on)
    {
      if (virtual_screen.cursor_state)
	draw_cursor (0);
      else
	draw_cursor (1);

      virtual_screen.cursor_state = on;
    }
}

static void
grub_gfxterm_refresh (void)
{
  real_scroll ();

  /* Redraw only changed regions.  */
  dirty_region_redraw ();

  grub_video_swap_buffers ();

  if (window.double_repaint)
    dirty_region_redraw ();
  dirty_region_reset ();
}

void 
grub_gfxterm_set_repaint_callback (grub_gfxterm_repaint_callback_t func)
{
  repaint_callback = func;
}

/* Option array indices.  */
#define BACKGROUND_CMD_ARGINDEX_MODE 0

static const struct grub_arg_option background_image_cmd_options[] =
  {
    {"mode", 'm', 0, "Background image mode.", "stretch|normal",
     ARG_TYPE_STRING},
    {0, 0, 0, 0, 0, 0}
  };

static grub_err_t
grub_gfxterm_background_image_cmd (grub_extcmd_t cmd __attribute__ ((unused)),
                                   int argc,
                                   char **args)
{
  struct grub_arg_list *state = cmd->state;

  /* Check that we have video adapter active.  */
  if (grub_video_get_info(NULL) != GRUB_ERR_NONE)
    return grub_errno;

  /* Destroy existing background bitmap if loaded.  */
  if (bitmap)
    {
      grub_video_bitmap_destroy (bitmap);
      bitmap = 0;

      /* Mark whole screen as dirty.  */
      dirty_region_add (0, 0, window.width, window.height);
    }

  /* If filename was provided, try to load that.  */
  if (argc >= 1)
    {
    /* Try to load new one.  */
    grub_video_bitmap_load (&bitmap, args[0]);
    if (grub_errno != GRUB_ERR_NONE)
      return grub_errno;

    /* Determine if the bitmap should be scaled to fit the screen.  */
    if (!state[BACKGROUND_CMD_ARGINDEX_MODE].set
        || grub_strcmp (state[BACKGROUND_CMD_ARGINDEX_MODE].arg,
                        "stretch") == 0)
        {
          if (window.width != grub_video_bitmap_get_width (bitmap)
              || window.height != grub_video_bitmap_get_height (bitmap))
            {
              struct grub_video_bitmap *scaled_bitmap;
              grub_video_bitmap_create_scaled (&scaled_bitmap,
                                               window.width, 
                                               window.height,
                                               bitmap,
                                               GRUB_VIDEO_BITMAP_SCALE_METHOD_BEST);
              if (grub_errno == GRUB_ERR_NONE)
                {
                  /* Replace the original bitmap with the scaled one.  */
                  grub_video_bitmap_destroy (bitmap);
                  bitmap = scaled_bitmap;
                }
            }
        }

    /* If bitmap was loaded correctly, display it.  */
    if (bitmap)
      {
        /* Determine bitmap dimensions.  */
        bitmap_width = grub_video_bitmap_get_width (bitmap);
        bitmap_height = grub_video_bitmap_get_height (bitmap);

        /* Mark whole screen as dirty.  */
        dirty_region_add (0, 0, window.width, window.height);
      }
    }

  /* All was ok.  */
  grub_errno = GRUB_ERR_NONE;
  return grub_errno;
}

static struct grub_term_output grub_video_term =
  {
    .name = "gfxterm",
    .init = grub_gfxterm_init,
    .fini = grub_gfxterm_fini,
    .putchar = grub_gfxterm_putchar,
    .getcharwidth = grub_gfxterm_getcharwidth,
    .getwh = grub_virtual_screen_getwh,
    .getxy = grub_virtual_screen_getxy,
    .gotoxy = grub_gfxterm_gotoxy,
    .cls = grub_gfxterm_cls,
    .setcolorstate = grub_virtual_screen_setcolorstate,
    .setcolor = grub_virtual_screen_setcolor,
    .getcolor = grub_virtual_screen_getcolor,
    .setcursor = grub_gfxterm_setcursor,
    .refresh = grub_gfxterm_refresh,
    .flags = 0,
    .next = 0
  };

static grub_extcmd_t background_image_cmd_handle;

GRUB_MOD_INIT(term_gfxterm)
{
#ifdef GRUB_MACHINE_MIPS_YEELOONG
  grub_term_register_output_active ("gfxterm", &grub_video_term);
#else
  grub_term_register_output ("gfxterm", &grub_video_term);
#endif
<<<<<<< HEAD

  background_image_cmd_handle =
    grub_register_extcmd ("background_image",
                          grub_gfxterm_background_image_cmd,
                          GRUB_COMMAND_FLAG_BOTH,
                          "background_image [-m (stretch|normal)] FILE",
                          "Load background image for active terminal.",
                          background_image_cmd_options);
=======
  cmd = grub_register_command ("background_image",
			       grub_gfxterm_background_image_cmd,
			       0, "Load background image for active terminal.");
>>>>>>> 51963451
}

GRUB_MOD_FINI(term_gfxterm)
{
  grub_unregister_extcmd (background_image_cmd_handle);
  grub_term_unregister_output (&grub_video_term);
}<|MERGE_RESOLUTION|>--- conflicted
+++ resolved
@@ -1181,20 +1181,13 @@
 #else
   grub_term_register_output ("gfxterm", &grub_video_term);
 #endif
-<<<<<<< HEAD
-
   background_image_cmd_handle =
     grub_register_extcmd ("background_image",
                           grub_gfxterm_background_image_cmd,
                           GRUB_COMMAND_FLAG_BOTH,
-                          "background_image [-m (stretch|normal)] FILE",
+                          "[-m (stretch|normal)] FILE",
                           "Load background image for active terminal.",
                           background_image_cmd_options);
-=======
-  cmd = grub_register_command ("background_image",
-			       grub_gfxterm_background_image_cmd,
-			       0, "Load background image for active terminal.");
->>>>>>> 51963451
 }
 
 GRUB_MOD_FINI(term_gfxterm)
