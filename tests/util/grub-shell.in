--- conflicted
+++ resolved
@@ -134,8 +134,7 @@
 EOF
 
 isofile=`mktemp`
-<<<<<<< HEAD
-grub-mkrescue --output=${isofile} --override-directory=${builddir} \
+sh @builddir@/grub-mkrescue --grub-mkimage=${builddir}/grub-mkimage --output=${isofile} --override-directory=${builddir}/grub-core \
     --rom-directory="${rom_directory}" \
     /boot/grub/grub.cfg=${cfgfile} /boot/grub/testcase.cfg=${source} \
     ${files} >/dev/null 2>&1
@@ -151,15 +150,6 @@
     device=fda
     bootdev="-boot a"
 fi
-=======
-sh @builddir@/grub-mkrescue --grub-mkimage=${builddir}/grub-mkimage \
-  --override-directory=${builddir}/grub-core --output=${isofile} \
-  boot/grub/grub.cfg=${cfgfile} \
-  /boot/grub/testcase.cfg=${source} >/dev/null 2>&1
-
-hdafile=`mktemp`
-cp ${isofile} ${hdafile}
->>>>>>> 04ddcc6a
 
 if [ x$boot = xqemu ]; then
     bootdev="-bios ${rom_directory}/qemu.img"
