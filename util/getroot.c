--- conflicted
+++ resolved
@@ -72,590 +72,6 @@
 
 #if defined(__NetBSD__)
 # include <sys/fdio.h>
-<<<<<<< HEAD
-# ifndef FLOPPY_MAJOR
-#  define FLOPPY_MAJOR	2
-# endif /* ! FLOPPY_MAJOR */
-# ifndef RAW_FLOPPY_MAJOR
-#  define RAW_FLOPPY_MAJOR	9
-# endif /* ! RAW_FLOPPY_MAJOR */
-#endif /* defined(__NetBSD__) */
-
-#ifdef __linux__
-/* Defines taken from btrfs/ioctl.h.  */
-
-struct btrfs_ioctl_dev_info_args
-{
-  grub_uint64_t devid;
-  grub_uint8_t uuid[16];
-  grub_uint64_t bytes_used;
-  grub_uint64_t total_bytes;
-  grub_uint64_t unused[379];
-  grub_uint8_t path[1024];
-};
-
-struct btrfs_ioctl_fs_info_args
-{
-  grub_uint64_t max_id;
-  grub_uint64_t num_devices;
-  grub_uint8_t fsid[16];
-  grub_uint64_t reserved[124];
-};
-
-#define BTRFS_IOC_DEV_INFO _IOWR(0x94, 30, \
-                                 struct btrfs_ioctl_dev_info_args)
-#define BTRFS_IOC_FS_INFO _IOR(0x94, 31, \
-                               struct btrfs_ioctl_fs_info_args)
-#endif
-
-#ifdef __linux__
-static int
-grub_util_is_imsm (const char *os_dev);
-#endif
-
-#if ! defined(__CYGWIN__) && !defined(__GNU__)
-
-static void
-strip_extra_slashes (char *dir)
-{
-  char *p = dir;
-
-  while ((p = strchr (p, '/')) != 0)
-    {
-      if (p[1] == '/')
-	{
-	  memmove (p, p + 1, strlen (p));
-	  continue;
-	}
-      else if (p[1] == '\0')
-	{
-	  if (p > dir)
-	    p[0] = '\0';
-	  break;
-	}
-
-      p++;
-    }
-}
-
-static char *
-xgetcwd (void)
-{
-  size_t size = 10;
-  char *path;
-
-  path = xmalloc (size);
-  while (! getcwd (path, size))
-    {
-      size <<= 1;
-      path = xrealloc (path, size);
-    }
-
-  return path;
-}
-
-#endif
-
-#if !defined (__MINGW32__) && !defined (__CYGWIN__) && !defined (__GNU__)
-
-#if (defined (__linux__) || \
-     !defined (HAVE_LIBZFS) || !defined (HAVE_LIBNVPAIR))
-
-static pid_t
-exec_pipe (char **argv, int *fd)
-{
-  int mdadm_pipe[2];
-  pid_t mdadm_pid;
-
-  *fd = 0;
-
-  if (pipe (mdadm_pipe) < 0)
-    {
-      grub_util_warn (_("Unable to create pipe: %s"),
-		      strerror (errno));
-      return 0;
-    }
-  mdadm_pid = fork ();
-  if (mdadm_pid < 0)
-    grub_util_error (_("Unable to fork: %s"), strerror (errno));
-  else if (mdadm_pid == 0)
-    {
-      /* Child.  */
-      /* Ensure child is not localised.  */
-      setenv ("LC_ALL", "C", 1);
-
-      close (mdadm_pipe[0]);
-      dup2 (mdadm_pipe[1], STDOUT_FILENO);
-      close (mdadm_pipe[1]);
-
-      execvp (argv[0], argv);
-      exit (127);
-    }
-  else
-    {
-      close (mdadm_pipe[1]);
-      *fd = mdadm_pipe[0];
-      return mdadm_pid;
-    }
-}
-
-#endif
-
-static char **
-find_root_devices_from_poolname (char *poolname)
-{
-  char **devices = 0;
-  size_t ndevices = 0;
-  size_t devices_allocated = 0;
-
-#if defined(HAVE_LIBZFS) && defined(HAVE_LIBNVPAIR)
-  zpool_handle_t *zpool;
-  libzfs_handle_t *libzfs;
-  nvlist_t *config, *vdev_tree;
-  nvlist_t **children;
-  unsigned int nvlist_count;
-  unsigned int i;
-  char *device = 0;
-
-  libzfs = grub_get_libzfs_handle ();
-  if (! libzfs)
-    return NULL;
-
-  zpool = zpool_open (libzfs, poolname);
-  config = zpool_get_config (zpool, NULL);
-
-  if (nvlist_lookup_nvlist (config, "vdev_tree", &vdev_tree) != 0)
-    error (1, errno, "nvlist_lookup_nvlist (\"vdev_tree\")");
-
-  if (nvlist_lookup_nvlist_array (vdev_tree, "children", &children, &nvlist_count) != 0)
-    error (1, errno, "nvlist_lookup_nvlist_array (\"children\")");
-  assert (nvlist_count > 0);
-
-  while (nvlist_lookup_nvlist_array (children[0], "children",
-				     &children, &nvlist_count) == 0)
-    assert (nvlist_count > 0);
-
-  for (i = 0; i < nvlist_count; i++)
-    {
-      if (nvlist_lookup_string (children[i], "path", &device) != 0)
-	error (1, errno, "nvlist_lookup_string (\"path\")");
-
-      struct stat st;
-      if (stat (device, &st) == 0)
-	{
-#ifdef __sun__
-	  if (grub_memcmp (device, "/dev/dsk/", sizeof ("/dev/dsk/") - 1)
-	      == 0)
-	    device = xasprintf ("/dev/rdsk/%s",
-				device + sizeof ("/dev/dsk/") - 1);
-	  else if (grub_memcmp (device, "/devices", sizeof ("/devices") - 1)
-		   == 0
-		   && grub_memcmp (device + strlen (device) - 4,
-				   ",raw", 4) != 0)
-	    device = xasprintf ("%s,raw", device);
-	  else
-#endif
-	    device = xstrdup (device);
-	  if (ndevices >= devices_allocated)
-	    {
-	      devices_allocated = 2 * (devices_allocated + 8);
-	      devices = xrealloc (devices, sizeof (devices[0])
-				  * devices_allocated);
-	    }
-	  devices[ndevices++] = device;
-	}
-
-      device = NULL;
-    }
-
-  zpool_close (zpool);
-#else
-  FILE *fp;
-  int ret;
-  char *line;
-  size_t len;
-  int st;
-
-  char name[PATH_MAX + 1], state[257], readlen[257], writelen[257];
-  char cksum[257], notes[257];
-  unsigned int dummy;
-  char *argv[4];
-  pid_t pid;
-  int fd;
-
-  /* execvp has inconvenient types, hence the casts.  None of these
-     strings will actually be modified.  */
-  argv[0] = (char *) "zpool";
-  argv[1] = (char *) "status";
-  argv[2] = (char *) poolname;
-  argv[3] = NULL;
-
-  pid = exec_pipe (argv, &fd);
-  if (!pid)
-    return NULL;
-
-  fp = fdopen (fd, "r");
-  if (!fp)
-    {
-      grub_util_warn (_("Unable to open stream from %s: %s"),
-		      "zpool", strerror (errno));
-      goto out;
-    }
-
-  st = 0;
-  while (1)
-    {
-      line = NULL;
-      ret = getline (&line, &len, fp);
-      if (ret == -1)
-	break;
-	
-      if (sscanf (line, " %s %256s %256s %256s %256s %256s",
-		  name, state, readlen, writelen, cksum, notes) >= 5)
-	switch (st)
-	  {
-	  case 0:
-	    if (!strcmp (name, "NAME")
-		&& !strcmp (state, "STATE")
-		&& !strcmp (readlen, "READ")
-		&& !strcmp (writelen, "WRITE")
-		&& !strcmp (cksum, "CKSUM"))
-	      st++;
-	    break;
-	  case 1:
-	    {
-	      char *ptr = line;
-	      while (1)
-		{
-		  if (strncmp (ptr, poolname, strlen (poolname)) == 0
-		      && grub_isspace(ptr[strlen (poolname)]))
-		    st++;
-		  if (!grub_isspace (*ptr))
-		    break;
-		  ptr++;
-		}
-	    }
-	    break;
-	  case 2:
-	    if (strcmp (name, "mirror") && !sscanf (name, "mirror-%u", &dummy)
-		&& !sscanf (name, "raidz%u", &dummy)
-		&& !sscanf (name, "raidz1%u", &dummy)
-		&& !sscanf (name, "raidz2%u", &dummy)
-		&& !sscanf (name, "raidz3%u", &dummy)
-		&& !strcmp (state, "ONLINE"))
-	      {
-		if (ndevices >= devices_allocated)
-		  {
-		    devices_allocated = 2 * (devices_allocated + 8);
-		    devices = xrealloc (devices, sizeof (devices[0])
-					* devices_allocated);
-		  }
-		if (name[0] == '/')
-		  devices[ndevices++] = xstrdup (name);
-		else
-		  devices[ndevices++] = xasprintf ("/dev/%s", name);
-	      }
-	    break;
-	  }
-	
-      free (line);
-    }
-
- out:
-  close (fd);
-  waitpid (pid, NULL, 0);
-#endif
-  if (devices)
-    {
-      if (ndevices >= devices_allocated)
-	{
-	  devices_allocated = 2 * (devices_allocated + 8);
-	  devices = xrealloc (devices, sizeof (devices[0])
-			      * devices_allocated);
-	}
-      devices[ndevices++] = 0;
-    }
-  return devices;
-}
-
-#endif
-
-#ifdef __linux__
-
-#define ESCAPED_PATH_MAX (4 * PATH_MAX)
-struct mountinfo_entry
-{
-  int id;
-  int major, minor;
-  char enc_root[ESCAPED_PATH_MAX + 1], enc_path[ESCAPED_PATH_MAX + 1];
-  char fstype[ESCAPED_PATH_MAX + 1], device[ESCAPED_PATH_MAX + 1];
-};
-
-/* Statting something on a btrfs filesystem always returns a virtual device
-   major/minor pair rather than the real underlying device, because btrfs
-   can span multiple underlying devices (and even if it's currently only
-   using a single device it can be dynamically extended onto another).  We
-   can't deal with the multiple-device case yet, but in the meantime, we can
-   at least cope with the single-device case by scanning
-   /proc/self/mountinfo.  */
-static void
-unescape (char *str)
-{
-  char *optr;
-  const char *iptr;
-  for (iptr = optr = str; *iptr; optr++)
-    {
-      if (iptr[0] == '\\' && iptr[1] >= '0' && iptr[1] < '8'
-	  && iptr[2] >= '0' && iptr[2] < '8'
-	  && iptr[3] >= '0' && iptr[3] < '8')
-	{
-	  *optr = (((iptr[1] - '0') << 6) | ((iptr[2] - '0') << 3)
-		   | (iptr[3] - '0'));
-	  iptr += 4;
-	}
-      else
-	*optr = *iptr++;
-    }
-  *optr = 0;
-}
-
-static char **
-grub_find_root_devices_from_btrfs (const char *dir)
-{
-  int fd;
-  struct btrfs_ioctl_fs_info_args fsi;
-  int i, j = 0;
-  char **ret;
-
-  fd = open (dir, 0);
-  if (!fd)
-    return NULL;
-
-  if (ioctl (fd, BTRFS_IOC_FS_INFO, &fsi) < 0)
-    {
-      close (fd);
-      return NULL;
-    }
-
-  ret = xmalloc ((fsi.num_devices + 1) * sizeof (ret[0]));
-
-  for (i = 1; i <= fsi.max_id && j < fsi.num_devices; i++)
-    {
-      struct btrfs_ioctl_dev_info_args devi;
-      memset (&devi, 0, sizeof (devi));
-      devi.devid = i;
-      if (ioctl (fd, BTRFS_IOC_DEV_INFO, &devi) < 0)
-	{
-	  close (fd);
-	  free (ret);
-	  return NULL;
-	}
-      ret[j++] = xstrdup ((char *) devi.path);
-      if (j >= fsi.num_devices)
-	break;
-    }
-  close (fd);
-  ret[j] = 0;
-  return ret;
-}
-
-static char **
-grub_find_root_devices_from_mountinfo (const char *dir, char **relroot)
-{
-  FILE *fp;
-  char *buf = NULL;
-  size_t len = 0;
-  grub_size_t entry_len = 0, entry_max = 4;
-  struct mountinfo_entry *entries;
-  struct mountinfo_entry parent_entry = { 0, 0, 0, "", "", "", "" };
-  int i;
-
-  if (! *dir)
-    dir = "/";
-  if (relroot)
-    *relroot = NULL;
-
-  fp = fopen ("/proc/self/mountinfo", "r");
-  if (! fp)
-    return NULL; /* fall through to other methods */
-
-  entries = xmalloc (entry_max * sizeof (*entries));
-
-  /* First, build a list of relevant visible mounts.  */
-  while (getline (&buf, &len, fp) > 0)
-    {
-      struct mountinfo_entry entry;
-      int count;
-      size_t enc_path_len;
-      const char *sep;
-
-      if (sscanf (buf, "%d %d %u:%u %s %s%n",
-		  &entry.id, &parent_entry.id, &entry.major, &entry.minor,
-		  entry.enc_root, entry.enc_path, &count) < 6)
-	continue;
-
-      unescape (entry.enc_root);
-      unescape (entry.enc_path);
-
-      enc_path_len = strlen (entry.enc_path);
-      /* Check that enc_path is a prefix of dir.  The prefix must either be
-         the entire string, or end with a slash, or be immediately followed
-         by a slash.  */
-      if (strncmp (dir, entry.enc_path, enc_path_len) != 0 ||
-	  (enc_path_len && dir[enc_path_len - 1] != '/' &&
-	   dir[enc_path_len] && dir[enc_path_len] != '/'))
-	continue;
-
-      sep = strstr (buf + count, " - ");
-      if (!sep)
-	continue;
-
-      sep += sizeof (" - ") - 1;
-      if (sscanf (sep, "%s %s", entry.fstype, entry.device) != 2)
-	continue;
-
-      unescape (entry.device);
-
-      /* Using the mount IDs, find out where this fits in the list of
-	 visible mount entries we've seen so far.  There are three
-	 interesting cases.  Firstly, it may be inserted at the end: this is
-	 the usual case of /foo/bar being mounted after /foo.  Secondly, it
-	 may be inserted at the start: for example, this can happen for
-	 filesystems that are mounted before / and later moved under it.
-	 Thirdly, it may occlude part or all of the existing filesystem
-	 tree, in which case the end of the list needs to be pruned and this
-	 new entry will be inserted at the end.  */
-      if (entry_len >= entry_max)
-	{
-	  entry_max <<= 1;
-	  entries = xrealloc (entries, entry_max * sizeof (*entries));
-	}
-
-      if (!entry_len)
-	{
-	  /* Initialise list.  */
-	  entry_len = 2;
-	  entries[0] = parent_entry;
-	  entries[1] = entry;
-	}
-      else
-	{
-	  for (i = entry_len - 1; i >= 0; i--)
-	    {
-	      if (entries[i].id == parent_entry.id)
-		{
-		  /* Insert at end, pruning anything previously above this.  */
-		  entry_len = i + 2;
-		  entries[i + 1] = entry;
-		  break;
-		}
-	      else if (i == 0 && entries[i].id == entry.id)
-		{
-		  /* Insert at start.  */
-		  entry_len++;
-		  memmove (entries + 1, entries,
-			   (entry_len - 1) * sizeof (*entries));
-		  entries[0] = parent_entry;
-		  entries[1] = entry;
-		  break;
-		}
-	    }
-	}
-    }
-
-  /* Now scan visible mounts for the ones we're interested in.  */
-  for (i = entry_len - 1; i >= 0; i--)
-    {
-      char **ret = NULL;
-      if (!*entries[i].device)
-	continue;
-
-      if (grub_strcmp (entries[i].fstype, "fuse.zfs") == 0
-	  || grub_strcmp (entries[i].fstype, "zfs") == 0)
-	{
-	  char *slash;
-	  slash = strchr (entries[i].device, '/');
-	  if (slash)
-	    *slash = 0;
-	  ret = find_root_devices_from_poolname (entries[i].device);
-	  if (slash)
-	    *slash = '/';
-	  if (relroot)
-	    {
-	      if (!slash)
-		*relroot = xasprintf ("/@%s", entries[i].enc_root);
-	      else if (strchr (slash + 1, '@'))
-		*relroot = xasprintf ("/%s%s", slash + 1, entries[i].enc_root);
-	      else
-		*relroot = xasprintf ("/%s@%s", slash + 1, entries[i].enc_root);
-	    }
-	}
-      else if (grub_strcmp (entries[i].fstype, "btrfs") == 0)
-	{
-	  ret = grub_find_root_devices_from_btrfs (dir);
-	  if (relroot)
-	    {
-	      char *ptr;
-	      *relroot = xmalloc (strlen (entries[i].enc_root) +
-				  2 + strlen (dir));
-	      ptr = stpcpy (*relroot, entries[i].enc_root);
-	      if (strlen (dir) > strlen (entries[i].enc_path))
-		{
-		  while (ptr > *relroot && *(ptr - 1) == '/')
-		    ptr--;
-		  if (dir[strlen (entries[i].enc_path)] != '/')
-		    *ptr++ = '/';
-		  ptr = stpcpy (ptr, dir + strlen (entries[i].enc_path));
-		}
-	      *ptr = 0;
-	    }
-	}
-      if (!ret)
-	{
-	  ret = xmalloc (2 * sizeof (ret[0]));
-	  ret[0] = strdup (entries[i].device);
-	  ret[1] = 0;
-	  if (relroot)
-	    *relroot = strdup (entries[i].enc_root);
-	}
-	free (buf);
-	free (entries);
-	fclose (fp);
-	return ret;
-    }
-
-  free (buf);
-  free (entries);
-  fclose (fp);
-  return NULL;
-}
-
-#endif /* __linux__ */
-
-#if !defined (__MINGW32__) && !defined (__CYGWIN__) && !defined (__GNU__)
-
-static char **
-find_root_devices_from_libzfs (const char *dir)
-{
-  char **devices = NULL;
-  char *poolname;
-  char *poolfs;
-
-  grub_find_zpool_from_dir (dir, &poolname, &poolfs);
-  if (! poolname)
-    return NULL;
-
-  devices = find_root_devices_from_poolname (poolname);
-
-  free (poolname);
-  if (poolfs)
-    free (poolfs);
-
-  return devices;
-}
-
-=======
->>>>>>> ec525c18
 #endif
 
 grub_disk_addr_t
@@ -743,450 +159,8 @@
 
   *is_part = 0;
 
-<<<<<<< HEAD
-#if defined(__linux__)
-  char *path = xmalloc (PATH_MAX);
-
-  if (! realpath (os_dev, path))
-    return NULL;
-
-  if (strncmp ("/dev/", path, 5) == 0)
-    {
-      char *p = path + 5;
-
-      /* If this is an IDE disk.  */
-      if (strncmp ("ide/", p, 4) == 0)
-	{
-	  p = strstr (p, "part");
-	  if (p)
-	    {
-	      *is_part = 1;
-	      strcpy (p, "disc");
-	    }
-
-	  return path;
-	}
-
-      /* If this is a SCSI disk.  */
-      if (strncmp ("scsi/", p, 5) == 0)
-	{
-	  p = strstr (p, "part");
-	  if (p)
-	    {
-	      *is_part = 1;
-	      strcpy (p, "disc");
-	    }
-
-	  return path;
-	}
-
-      /* If this is a DAC960 disk.  */
-      if (strncmp ("rd/c", p, 4) == 0)
-	{
-	  /* /dev/rd/c[0-9]+d[0-9]+(p[0-9]+)? */
-	  p = strchr (p, 'p');
-	  if (p)
-	    {
-	      *is_part = 1;
-	      *p = '\0';
-	    }
-
-	  return path;
-	}
-
-      /* If this is a Mylex AcceleRAID Array.  */
-      if (strncmp ("rs/c", p, 4) == 0)
-	{
-	  /* /dev/rd/c[0-9]+d[0-9]+(p[0-9]+)? */
-	  p = strchr (p, 'p');
-	  if (p)
-	    {
-	      *is_part = 1;
-	      *p = '\0';
-	    }
-
-	  return path;
-	}
-      /* If this is a CCISS disk.  */
-      if (strncmp ("cciss/c", p, sizeof ("cciss/c") - 1) == 0)
-	{
-	  /* /dev/cciss/c[0-9]+d[0-9]+(p[0-9]+)? */
-	  p = strchr (p, 'p');
-	  if (p)
-	    {
-	      *is_part = 1;
-	      *p = '\0';
-	    }
-
-	  return path;
-	}
-
-      /* If this is an AOE disk.  */
-      if (strncmp ("etherd/e", p, sizeof ("etherd/e") - 1) == 0)
-	{
-	  /* /dev/etherd/e[0-9]+\.[0-9]+(p[0-9]+)? */
-	  p = strchr (p, 'p');
-	  if (p)
-	    {
-	      *is_part = 1;
-	      *p = '\0';
-	    }
-
-	  return path;
-	}
-
-      /* If this is a Compaq Intelligent Drive Array.  */
-      if (strncmp ("ida/c", p, sizeof ("ida/c") - 1) == 0)
-	{
-	  /* /dev/ida/c[0-9]+d[0-9]+(p[0-9]+)? */
-	  p = strchr (p, 'p');
-	  if (p)
-	    {
-	      *is_part = 1;
-	      *p = '\0';
-	    }
-
-	  return path;
-	}
-
-      /* If this is an I2O disk.  */
-      if (strncmp ("i2o/hd", p, sizeof ("i2o/hd") - 1) == 0)
-      	{
-	  /* /dev/i2o/hd[a-z]([0-9]+)? */
-	  if (p[sizeof ("i2o/hda") - 1])
-	    *is_part = 1;
-	  p[sizeof ("i2o/hda") - 1] = '\0';
-	  return path;
-	}
-
-      /* If this is a MultiMediaCard (MMC).  */
-      if (strncmp ("mmcblk", p, sizeof ("mmcblk") - 1) == 0)
-	{
-	  /* /dev/mmcblk[0-9]+(p[0-9]+)? */
-	  p = strchr (p, 'p');
-	  if (p)
-	    {
-	      *is_part = 1;
-	      *p = '\0';
-	    }
-
-	  return path;
-	}
-
-      if (strncmp ("md", p, 2) == 0
-	  && p[2] >= '0' && p[2] <= '9')
-	{
-	  char *ptr = p + 2;
-	  while (*ptr >= '0' && *ptr <= '9')
-	    ptr++;
-	  if (*ptr)
-	    *is_part = 1;
-	  *ptr = 0;
-	  return path;
-	}
-
-      /* If this is an IDE, SCSI or Virtio disk.  */
-      if (strncmp ("vdisk", p, 5) == 0
-	  && p[5] >= 'a' && p[5] <= 'z')
-	{
-	  /* /dev/vdisk[a-z][0-9]* */
-	  if (p[6])
-	    *is_part = 1;
-	  p[6] = '\0';
-	  return path;
-	}
-      if ((strncmp ("hd", p, 2) == 0
-	   || strncmp ("vd", p, 2) == 0
-	   || strncmp ("sd", p, 2) == 0)
-	  && p[2] >= 'a' && p[2] <= 'z')
-	{
-	  char *pp = p + 2;
-	  while (*pp >= 'a' && *pp <= 'z')
-	    pp++;
-	  if (*pp)
-	    *is_part = 1;
-	  /* /dev/[hsv]d[a-z]+[0-9]* */
-	  *pp = '\0';
-	  return path;
-	}
-
-      /* If this is a Xen virtual block device.  */
-      if ((strncmp ("xvd", p, 3) == 0) && p[3] >= 'a' && p[3] <= 'z')
-	{
-	  char *pp = p + 3;
-	  while (*pp >= 'a' && *pp <= 'z')
-	    pp++;
-	  if (*pp)
-	    *is_part = 1;
-	  /* /dev/xvd[a-z]+[0-9]* */
-	  *pp = '\0';
-	  return path;
-	}
-
-      /* If this is a FusionIO disk.  */
-      if ((strncmp ("fio", p, 3) == 0) && p[3] >= 'a' && p[3] <= 'z')
-	{
-	  char *pp = p + 3;
-	  while (*pp >= 'a' && *pp <= 'z')
-	    pp++;
-	  if (*pp)
-	    *is_part = 1;
-	  /* /dev/fio[a-z]+[0-9]* */
-	  *pp = '\0';
-	  return path;
-	}
-
-#ifdef HAVE_DEVICE_MAPPER
-      if ((strncmp ("/dev/mapper/", path, sizeof ("/dev/mapper/") - 1) == 0)
-	  || (strncmp ("/dev/dm-", path, sizeof ("/dev/dm-") - 1) == 0))
-	{
-	  struct dm_tree *tree;
-	  uint32_t maj, min;
-	  struct dm_tree_node *node = NULL, *child;
-	  void *handle;
-	  const char *node_uuid, *mapper_name = NULL, *child_uuid, *child_name;
-
-	  tree = dm_tree_create ();
-	  if (! tree)
-	    {
-	      grub_util_info ("dm_tree_create failed");
-	      goto devmapper_out;
-	    }
-
-	  maj = major (st->st_rdev);
-	  min = minor (st->st_rdev);
-	  if (! dm_tree_add_dev (tree, maj, min))
-	    {
-	      grub_util_info ("dm_tree_add_dev failed");
-	      goto devmapper_out;
-	    }
-
-	  node = dm_tree_find_node (tree, maj, min);
-	  if (! node)
-	    {
-	      grub_util_info ("dm_tree_find_node failed");
-	      goto devmapper_out;
-	    }
-	  node_uuid = dm_tree_node_get_uuid (node);
-	  if (! node_uuid)
-	    {
-	      grub_util_info ("%s has no DM uuid", path);
-	      node = NULL;
-	      goto devmapper_out;
-	    }
-	  if (strncmp (node_uuid, "LVM-", 4) == 0)
-	    {
-	      grub_util_info ("%s is an LVM", path);
-	      node = NULL;
-	      goto devmapper_out;
-	    }
-	  if (strncmp (node_uuid, "mpath-", 6) == 0)
-	    {
-	      /* Multipath partitions have partN-mpath-* UUIDs, and are
-		 linear mappings so are handled by
-		 grub_util_get_dm_node_linear_info.  Multipath disks are not
-		 linear mappings and must be handled specially.  */
-	      grub_util_info ("%s is a multipath disk", path);
-	      mapper_name = dm_tree_node_get_name (node);
-	      goto devmapper_out;
-	    }
-	  if (strncmp (node_uuid, "DMRAID-", 7) != 0)
-	    {
-	      int major, minor;
-	      const char *node_name;
-	      grub_util_info ("%s is not DM-RAID", path);
-
-	      if ((node_name = dm_tree_node_get_name (node))
-		  && grub_util_get_dm_node_linear_info (node_name,
-							&major, &minor, 0))
-		{
-		  *is_part = 1;
-		  if (tree)
-		    dm_tree_free (tree);
-		  free (path);
-		  char *ret = grub_find_device ("/dev",
-						(major << 8) | minor);
-		  return ret;
-		}
-
-	      node = NULL;
-	      goto devmapper_out;
-	    }
-
-	  handle = NULL;
-	  /* Counter-intuitively, device-mapper refers to the disk-like
-	     device containing a DM-RAID partition device as a "child" of
-	     the partition device.  */
-	  child = dm_tree_next_child (&handle, node, 0);
-	  if (! child)
-	    {
-	      grub_util_info ("%s has no DM children", path);
-	      goto devmapper_out;
-	    }
-	  child_uuid = dm_tree_node_get_uuid (child);
-	  if (! child_uuid)
-	    {
-	      grub_util_info ("%s child has no DM uuid", path);
-	      goto devmapper_out;
-	    }
-	  else if (strncmp (child_uuid, "DMRAID-", 7) != 0)
-	    {
-	      grub_util_info ("%s child is not DM-RAID", path);
-	      goto devmapper_out;
-	    }
-	  child_name = dm_tree_node_get_name (child);
-	  if (! child_name)
-	    {
-	      grub_util_info ("%s child has no DM name", path);
-	      goto devmapper_out;
-	    }
-	  if (strstr (child_name, "-") != 0)
-	    {
-	      grub_util_info ("%s child %s looks like a sub-layer\n",
-			      path, child_name);
-	      goto devmapper_out;
-	    }
-	  mapper_name = child_name;
-
-devmapper_out:
-	  if (! mapper_name && node)
-	    {
-	      /* This is a DM-RAID disk, not a partition.  */
-	      mapper_name = dm_tree_node_get_name (node);
-	      if (! mapper_name)
-		grub_util_info ("%s has no DM name", path);
-	    }
-	  char *ret;
-	  if (mapper_name)
-	    ret = xasprintf ("/dev/mapper/%s", mapper_name);
-	  else
-	    ret = NULL;
-
-	  if (tree)
-	    dm_tree_free (tree);
-	  free (path);
-	  return ret;
-	}
-#endif /* HAVE_DEVICE_MAPPER */
-    }
-
-  return path;
-
-#elif defined(__GNU__)
-  char *path = xstrdup (os_dev);
-  if (strncmp ("/dev/sd", path, 7) == 0 || strncmp ("/dev/hd", path, 7) == 0)
-    {
-      char *p = strchr (path + 7, 's');
-      if (p)
-	{
-	  *is_part = 1;
-	  *p = '\0';
-	}
-    }
-  return path;
-
-#elif defined(__CYGWIN__)
-  char *path = xstrdup (os_dev);
-  if (strncmp ("/dev/sd", path, 7) == 0 && 'a' <= path[7] && path[7] <= 'z'
-      && path[8])
-    {
-      *is_part = 1;
-      path[8] = 0;
-    }
-  return path;
-
-#elif defined(__FreeBSD__) || defined(__FreeBSD_kernel__)
-  char *out, *out2;
-  if (strncmp (os_dev, "/dev/", sizeof ("/dev/") - 1) != 0)
-    return xstrdup (os_dev);
-  grub_util_follow_gpart_up (os_dev + sizeof ("/dev/") - 1, NULL, &out);
-
-  if (grub_strcmp (os_dev + sizeof ("/dev/") - 1, out) != 0)
-    *is_part = 1;
-  out2 = xasprintf ("/dev/%s", out);
-  free (out);
-
-  return out2;
-#elif defined(__APPLE__)
-  char *path = xstrdup (os_dev);
-  if (strncmp ("/dev/", path, 5) == 0)
-    {
-      char *p;
-      for (p = path + 5; *p; ++p)
-        if (grub_isdigit(*p))
-          {
-            p = strpbrk (p, "sp");
-            if (p)
-	      {
-		*is_part = 1;
-		*p = '\0';
-	      }
-            break;
-          }
-    }
-  return path;
-
-#elif defined(__NetBSD__)
-  int rawpart = -1;
-# ifdef HAVE_GETRAWPARTITION
-  rawpart = getrawpartition();
-# endif /* HAVE_GETRAWPARTITION */
-  if (rawpart < 0)
-    return xstrdup (os_dev);
-
-  /* NetBSD disk wedges are of the form "/dev/rdk.*".  */
-  if (strncmp ("/dev/rdk", os_dev, sizeof("/dev/rdk") - 1) == 0)
-    {
-      struct dkwedge_info dkw;
-      int fd;
-
-      fd = open (os_dev, O_RDONLY);
-      if (fd == -1)
-	{
-	  grub_error (GRUB_ERR_BAD_DEVICE,
-		      N_("cannot open `%s': %s"), os_dev,
-		      strerror (errno));
-	  return xstrdup (os_dev);
-	}
-      /* We don't call configure_device_driver since this isn't a floppy device name.  */
-      if (ioctl (fd, DIOCGWEDGEINFO, &dkw) == -1)
-	{
-	  grub_error (GRUB_ERR_BAD_DEVICE,
-		      "cannot get disk wedge info of `%s'", os_dev);
-	  close (fd);
-	  return xstrdup (os_dev);
-	}
-      *is_part = (dkw.dkw_offset != 0);
-      close (fd);
-      return xasprintf ("/dev/r%s%c", dkw.dkw_parent, 'a' + rawpart);
-    }
-
-  /* NetBSD (disk label) partitions are of the form "/dev/r[a-z]+[0-9][a-z]".  */
-  if (strncmp ("/dev/r", os_dev, sizeof("/dev/r") - 1) == 0 &&
-      (os_dev[sizeof("/dev/r") - 1] >= 'a' && os_dev[sizeof("/dev/r") - 1] <= 'z') &&
-      strncmp ("fd", os_dev + sizeof("/dev/r") - 1, sizeof("fd") - 1) != 0)    /* not a floppy device name */
-    {
-      char *path = xstrdup (os_dev);
-      char *p;
-      for (p = path + sizeof("/dev/r"); *p >= 'a' && *p <= 'z'; p++);
-      if (grub_isdigit(*p))
-	{
-	  p++;
-	  if ((*p >= 'a' && *p <= 'z') && (*(p+1) == '\0'))
-	    {
-	      if (*p != 'a' + rawpart)
-		*is_part = 1;
-	      /* path matches the required regular expression and
-		 p points to its last character.  */
-	      *p = 'a' + rawpart;
-	    }
-	}
-      return path;
-    }
-=======
   if (grub_util_device_is_mapped_stat (&st))
     return grub_util_devmapper_part_to_disk (&st, is_part, os_dev);
->>>>>>> ec525c18
 
   *is_part = 0;
 
@@ -1229,14 +203,6 @@
       *ptr++ = *iptr;
     }
   *ptr = 0;
-<<<<<<< HEAD
-  if (dos_part >= 0)
-    snprintf (ptr, end - ptr, ",%d", dos_part + (getenv ("GRUB_LEGACY_0_BASED_PARTITIONS") ? 0 : 1));
-  ptr += strlen (ptr);
-  if (bsd_part >= 0)
-    snprintf (ptr, end - ptr, ",%d", bsd_part + 1); 
-=======
->>>>>>> ec525c18
 
   return ret;
 }
@@ -1273,6 +239,20 @@
 
   if (ctx->start == part_start)
     {
+      /* This is dreadfully hardcoded, but there's a limit to what GRUB
+         Legacy was able to deal with anyway.  */
+      if (getenv ("GRUB_LEGACY_0_BASED_PARTITIONS"))
+	{
+	  if (partition->parent)
+	    /* Probably a BSD slice.  */
+	    ctx->partname = xasprintf ("%d,%d", partition->parent->number,
+				       partition->number + 1);
+	  else
+	    ctx->partname = xasprintf ("%d", partition->number);
+
+	  return 1;
+	}
+
       ctx->partname = grub_partition_get_name (partition);
       return 1;
     }
@@ -1360,38 +340,7 @@
     grub_disk_t disk;
     struct grub_util_biosdisk_get_grub_dev_ctx ctx;
 
-<<<<<<< HEAD
-	if (start == part_start)
-	  {
-	    if (getenv ("GRUB_LEGACY_0_BASED_PARTITIONS"))
-	      {
-		int dos_part, bsd_part;
-		char *fullname, *comma;
-
-		if (partition->parent)
-		  {
-		    dos_part = partition->parent->number;
-		    bsd_part = partition->number;
-		  }
-		else
-		  {
-		    dos_part = partition->number;
-		    bsd_part = -1;
-		  }
-
-		fullname = make_device_name (drive, dos_part, bsd_part);
-		comma = strchr (fullname, ',');
-		partname = comma ? xstrdup (comma + 1) : NULL;
-		free (fullname);
-		return 1;
-	      }
-
-	    partname = grub_partition_get_name (partition);
-	    return 1;
-	  }
-=======
     name = make_device_name (drive);
->>>>>>> ec525c18
 
     ctx.start = grub_util_find_partition_start (os_dev);
     if (grub_errno != GRUB_ERR_NONE)
