--- conflicted
+++ resolved
@@ -1155,15 +1155,9 @@
 	  chrp_note = 1;
 	}
       else if (strcmp (machtype, "cell") == 0)
-<<<<<<< HEAD
-	update_nvram = 1;
-      else if (strcmp (machtype, "generic") == 0)
-	update_nvram = 1;
-=======
 	update_nvram = 0;
       else if (strcmp (machtype, "generic") == 0)
 	update_nvram = 0;
->>>>>>> 85298d8a
 
       if (!macppcdir)
 	{
