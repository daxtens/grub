/*
 *  GRUB  --  GRand Unified Bootloader
 *  Copyright (C) 1999,2000,2001,2002,2003,2004,2005,2006,2007,2008,2009,2010,2011,2012,2013 Free Software Foundation, Inc.
 *
 *  GRUB is free software: you can redistribute it and/or modify
 *  it under the terms of the GNU General Public License as published by
 *  the Free Software Foundation, either version 3 of the License, or
 *  (at your option) any later version.
 *
 *  GRUB is distributed in the hope that it will be useful,
 *  but WITHOUT ANY WARRANTY; without even the implied warranty of
 *  MERCHANTABILITY or FITNESS FOR A PARTICULAR PURPOSE.  See the
 *  GNU General Public License for more details.
 *
 *  You should have received a copy of the GNU General Public License
 *  along with GRUB.  If not, see <http://www.gnu.org/licenses/>.
 */

#include <config.h>
#include <grub/types.h>
#include <grub/emu/misc.h>
#include <grub/util/misc.h>
#include <grub/misc.h>
#include <grub/device.h>
#include <grub/disk.h>
#include <grub/file.h>
#include <grub/fs.h>
#include <grub/env.h>
#include <grub/term.h>
#include <grub/mm.h>
#include <grub/lib/hexdump.h>
#include <grub/crypto.h>
#include <grub/command.h>
#include <grub/i18n.h>
#include <grub/zfs/zfs.h>
#include <grub/util/install.h>
#include <grub/emu/getroot.h>
#include <grub/diskfilter.h>
#include <grub/cryptodisk.h>
#include <grub/legacy_parse.h>
#include <grub/gpt_partition.h>
#include <grub/emu/config.h>
#include <grub/util/ofpath.h>
#include <grub/hfsplus.h>
#include <grub/emu/hostfile.h>

#include <string.h>

#pragma GCC diagnostic ignored "-Wmissing-prototypes"
#pragma GCC diagnostic ignored "-Wmissing-declarations"
#include <argp.h>
#pragma GCC diagnostic error "-Wmissing-prototypes"
#pragma GCC diagnostic error "-Wmissing-declarations"

#include "progname.h"

static char *target;
static int removable = 0;
static int recheck = 0;
static int update_nvram = 1;
static char *install_device = NULL;
static char *debug_image = NULL;
static char *rootdir = NULL;
static char *bootdir = NULL;
static int allow_floppy = 0;
static int force_file_id = 0;
static char *disk_module = NULL;
static char *efidir = NULL;
static char *macppcdir = NULL;
static int force = 0;
static int have_abstractions = 0;
static int have_cryptodisk = 0;
static char * bootloader_id;
static int have_load_cfg = 0;
static FILE * load_cfg_f = NULL;
static char *load_cfg;
static int install_bootsector = 1;
static char *label_font;
static char *label_color;
static char *label_bgcolor;
static char *product_version;
static int add_rs_codes = 1;
static int uefi_secure_boot = 1;

enum
  {
    OPTION_BOOT_DIRECTORY = 0x301,
    OPTION_ROOT_DIRECTORY,
    OPTION_TARGET,
    OPTION_SETUP,
    OPTION_MKRELPATH, 
    OPTION_MKDEVICEMAP, 
    OPTION_PROBE, 
    OPTION_EDITENV, 
    OPTION_ALLOW_FLOPPY, 
    OPTION_RECHECK, 
    OPTION_FORCE,
    OPTION_FORCE_FILE_ID,
    OPTION_MODULE, 
    OPTION_NO_NVRAM, 
    OPTION_REMOVABLE, 
    OPTION_BOOTLOADER_ID, 
    OPTION_EFI_DIRECTORY,
    OPTION_FONT,
    OPTION_DEBUG,
    OPTION_DEBUG_IMAGE,
    OPTION_NO_FLOPPY,
    OPTION_DISK_MODULE,
    OPTION_NO_BOOTSECTOR,
    OPTION_NO_RS_CODES,
    OPTION_MACPPC_DIRECTORY,
    OPTION_LABEL_FONT,
    OPTION_LABEL_COLOR,
    OPTION_LABEL_BGCOLOR,
    OPTION_PRODUCT_VERSION,
    OPTION_UEFI_SECURE_BOOT,
    OPTION_NO_UEFI_SECURE_BOOT
  };

static int fs_probe = 1;

static error_t 
argp_parser (int key, char *arg, struct argp_state *state)
{
  if (grub_install_parse (key, arg))
    return 0;
  switch (key)
    {
    case OPTION_FORCE_FILE_ID:
      force_file_id = 1;
      return 0;
    case 's':
      fs_probe = 0;
      return 0;

    case OPTION_SETUP:
      if (!grub_strstr (arg, "setup"))
	install_bootsector = 0;
      return 0;

    case OPTION_PRODUCT_VERSION:
      free (product_version);
      product_version = xstrdup (arg);
      return 0;
    case OPTION_LABEL_FONT:
      free (label_font);
      label_font = xstrdup (arg);
      return 0;

    case OPTION_LABEL_COLOR:
      free (label_color);
      label_color = xstrdup (arg);
      return 0;

    case OPTION_LABEL_BGCOLOR:
      free (label_bgcolor);
      label_bgcolor = xstrdup (arg);
      return 0;

      /* Accept and ignore for compatibility.  */
    case OPTION_FONT:
    case OPTION_MKRELPATH:
    case OPTION_PROBE:
    case OPTION_EDITENV:
    case OPTION_MKDEVICEMAP:
    case OPTION_NO_FLOPPY:
      return 0;
    case OPTION_ROOT_DIRECTORY:
      /* Accept for compatibility.  */
      free (rootdir);
      rootdir = xstrdup (arg);
      return 0;

    case OPTION_BOOT_DIRECTORY:
      free (bootdir);
      bootdir = xstrdup (arg);
      return 0;

    case OPTION_MACPPC_DIRECTORY:
      free (macppcdir);
      macppcdir = xstrdup (arg);
      return 0;

    case OPTION_EFI_DIRECTORY:
      free (efidir);
      efidir = xstrdup (arg);
      return 0;

    case OPTION_DISK_MODULE:
      free (disk_module);
      disk_module = xstrdup (arg);
      return 0;

    case OPTION_TARGET:
      free (target);
      target = xstrdup (arg);
      return 0;

    case OPTION_DEBUG_IMAGE:
      free (debug_image);
      debug_image = xstrdup (arg);
      return 0;

    case OPTION_NO_NVRAM:
      update_nvram = 0;
      return 0;

    case OPTION_FORCE:
      force = 1;
      return 0;

    case OPTION_RECHECK:
      recheck = 1;
      return 0;

    case OPTION_REMOVABLE:
      removable = 1;
      return 0;

    case OPTION_ALLOW_FLOPPY:
      allow_floppy = 1;
      return 0;

    case OPTION_NO_BOOTSECTOR:
      install_bootsector = 0;
      return 0;

    case OPTION_NO_RS_CODES:
      add_rs_codes = 0;
      return 0;

    case OPTION_DEBUG:
      verbosity++;
      return 0;

    case OPTION_BOOTLOADER_ID:
      free (bootloader_id);
      bootloader_id = xstrdup (arg);
      return 0;

    case OPTION_UEFI_SECURE_BOOT:
      uefi_secure_boot = 1;
      return 0;

    case OPTION_NO_UEFI_SECURE_BOOT:
      uefi_secure_boot = 0;
      return 0;

    case ARGP_KEY_ARG:
      if (install_device)
	grub_util_error ("%s", _("More than one install device?"));
      install_device = xstrdup (arg);
      return 0;

    default:
      return ARGP_ERR_UNKNOWN;
    }
}


static struct argp_option options[] = {
  GRUB_INSTALL_OPTIONS,
  {"boot-directory", OPTION_BOOT_DIRECTORY, N_("DIR"),
   0, N_("install GRUB images under the directory DIR/%s instead of the %s directory"), 2},
  {"root-directory", OPTION_ROOT_DIRECTORY, N_("DIR"),
   OPTION_HIDDEN, 0, 2},
  {"font", OPTION_FONT, N_("FILE"),
   OPTION_HIDDEN, 0, 2},
  {"target", OPTION_TARGET, N_("TARGET"),
   /* TRANSLATORS: "TARGET" as in "target platform".  */
   0, N_("install GRUB for TARGET platform [default=%s]"), 2},
  {"grub-setup", OPTION_SETUP, "FILE", OPTION_HIDDEN, 0, 2},
  {"grub-mkrelpath", OPTION_MKRELPATH, "FILE", OPTION_HIDDEN, 0, 2},
  {"grub-mkdevicemap", OPTION_MKDEVICEMAP, "FILE", OPTION_HIDDEN, 0, 2},
  {"grub-probe", OPTION_PROBE, "FILE", OPTION_HIDDEN, 0, 2},
  {"grub-editenv", OPTION_EDITENV, "FILE", OPTION_HIDDEN, 0, 2},
  {"allow-floppy", OPTION_ALLOW_FLOPPY, 0, 0,
   /* TRANSLATORS: "may break" doesn't just mean that option wouldn't have any
      effect but that it will make the resulting install unbootable from HDD. */
   N_("make the drive also bootable as floppy (default for fdX devices)."
      " May break on some BIOSes."), 2},
  {"recheck", OPTION_RECHECK, 0, 0,
   N_("delete device map if it already exists"), 2},
  {"force", OPTION_FORCE, 0, 0,
   N_("install even if problems are detected"), 2},
  {"force-file-id", OPTION_FORCE_FILE_ID, 0, 0,
   N_("use identifier file even if UUID is available"), 2},
  {"disk-module", OPTION_MODULE, N_("MODULE"), 0,
   N_("disk module to use (biosdisk or native). "
      "This option is only available on BIOS target."), 2},
  {"no-nvram", OPTION_NO_NVRAM, 0, 0,
   N_("don't update the `boot-device'/`Boot*' NVRAM variables. "
      "This option is only available on EFI and IEEE1275 targets."), 2},
  {"skip-fs-probe",'s',0,      0,
   N_("do not probe for filesystems in DEVICE"), 0},
  {"no-bootsector", OPTION_NO_BOOTSECTOR, 0, 0,
   N_("do not install bootsector"), 0},
  {"no-rs-codes", OPTION_NO_RS_CODES, 0, 0,
   N_("Do not apply any reed-solomon codes when embedding core.img. "
      "This option is only available on x86 BIOS targets."), 0},

  {"debug", OPTION_DEBUG, 0, OPTION_HIDDEN, 0, 2},
  {"no-floppy", OPTION_NO_FLOPPY, 0, OPTION_HIDDEN, 0, 2},
  {"debug-image", OPTION_DEBUG_IMAGE, N_("STRING"), OPTION_HIDDEN, 0, 2},
  {"removable", OPTION_REMOVABLE, 0, 0,
   N_("the installation device is removable. "
      "This option is only available on EFI."), 2},
  {"bootloader-id", OPTION_BOOTLOADER_ID, N_("ID"), 0,
   N_("the ID of bootloader. This option is only available on EFI and Macs."), 2},
  {"efi-directory", OPTION_EFI_DIRECTORY, N_("DIR"), 0,
   N_("use DIR as the EFI System Partition root."), 2},
  {"macppc-directory", OPTION_MACPPC_DIRECTORY, N_("DIR"), 0,
   N_("use DIR for PPC MAC install."), 2},
  {"label-font", OPTION_LABEL_FONT, N_("FILE"), 0, N_("use FILE as font for label"), 2},
  {"label-color", OPTION_LABEL_COLOR, N_("COLOR"), 0, N_("use COLOR for label"), 2},
  {"label-bgcolor", OPTION_LABEL_BGCOLOR, N_("COLOR"), 0, N_("use COLOR for label background"), 2},
  {"product-version", OPTION_PRODUCT_VERSION, N_("STRING"), 0, N_("use STRING as product version"), 2},
  {"uefi-secure-boot", OPTION_UEFI_SECURE_BOOT, 0, 0,
   N_("install an image usable with UEFI Secure Boot. "
      "This option is only available on EFI and if the grub-efi-amd64-signed "
      "package is installed."), 2},
  {"no-uefi-secure-boot", OPTION_NO_UEFI_SECURE_BOOT, 0, 0,
   N_("do not install an image usable with UEFI Secure Boot, even if the "
      "system was currently started using it. "
      "This option is only available on EFI."), 2},
  {0, 0, 0, 0, 0, 0}
};

static const char *
get_default_platform (void)
{
#ifdef __powerpc__
   return "powerpc-ieee1275";
#elif defined (__sparc__) || defined (__sparc64__)
   return "sparc64-ieee1275";
#elif defined (__MIPSEL__)
   return "mipsel-loongson";
#elif defined (__MIPSEB__)
   return "mips-arc";
#elif defined (__ia64__)
   return "ia64-efi";
#elif defined (__arm__)
   return "arm-uboot";
#elif defined (__aarch64__)
   return "arm64-efi";
#elif defined (__amd64__) || defined (__x86_64__) || defined (__i386__)
   return grub_install_get_default_x86_platform ();
#else
   return NULL;
#endif
}

#pragma GCC diagnostic ignored "-Wformat-nonliteral"

static char *
help_filter (int key, const char *text, void *input __attribute__ ((unused)))
{
  switch (key)
    {
    case OPTION_BOOT_DIRECTORY:
      return xasprintf (text, GRUB_DIR_NAME, GRUB_BOOT_DIR_NAME "/" GRUB_DIR_NAME);
    case OPTION_TARGET:
      return xasprintf (text, get_default_platform ());
    case ARGP_KEY_HELP_POST_DOC:
      return xasprintf (text, program_name, GRUB_BOOT_DIR_NAME "/" GRUB_DIR_NAME);
    default:
      return grub_install_help_filter (key, text, input);
    }
}

#pragma GCC diagnostic error "-Wformat-nonliteral"

/* TRANSLATORS: INSTALL_DEVICE isn't an identifier and is the DEVICE you
   install to.  */
struct argp argp = {
  options, argp_parser, N_("[OPTION] [INSTALL_DEVICE]"),
  N_("Install GRUB on your drive.")"\v"
  N_("INSTALL_DEVICE must be system device filename.\n"
     "%s copies GRUB images into %s.  On some platforms, it"
     " may also install GRUB into the boot sector."), 
  NULL, help_filter, NULL
};

static int
probe_raid_level (grub_disk_t disk)
{
  /* disk might be NULL in the case of a LVM physical volume with no LVM
     signature.  Ignore such cases here.  */
  if (!disk)
    return -1;

  if (disk->dev->id != GRUB_DISK_DEVICE_DISKFILTER_ID)
    return -1;

  if (disk->name[0] != 'm' || disk->name[1] != 'd')
    return -1;

  if (!((struct grub_diskfilter_lv *) disk->data)->segments)
    return -1;
  return ((struct grub_diskfilter_lv *) disk->data)->segments->type;
}

static void
push_partmap_module (const char *map, void *data __attribute__ ((unused)))
{
  char buf[50];

  if (strcmp (map, "openbsd") == 0 || strcmp (map, "netbsd") == 0)
    {
      grub_install_push_module ("part_bsd");
      return;
    }

  snprintf (buf, sizeof (buf), "part_%s", map);
  grub_install_push_module (buf);
}

static void
push_cryptodisk_module (const char *mod, void *data __attribute__ ((unused)))
{
  grub_install_push_module (mod);
}

static void
probe_mods (grub_disk_t disk)
{
  grub_partition_t part;
  grub_disk_memberlist_t list = NULL, tmp;
  int raid_level;

  if (disk->partition == NULL)
    grub_util_info ("no partition map found for %s", disk->name);

  for (part = disk->partition; part; part = part->parent)
    push_partmap_module (part->partmap->name, NULL);

  if (disk->dev->id == GRUB_DISK_DEVICE_DISKFILTER_ID)
    {
      grub_diskfilter_get_partmap (disk, push_partmap_module, NULL);
      have_abstractions = 1;
    }

  if (disk->dev->id == GRUB_DISK_DEVICE_DISKFILTER_ID
      && (grub_memcmp (disk->name, "lvm/", sizeof ("lvm/") - 1) == 0 ||
	  grub_memcmp (disk->name, "lvmid/", sizeof ("lvmid/") - 1) == 0))
    grub_install_push_module ("lvm");

  if (disk->dev->id == GRUB_DISK_DEVICE_DISKFILTER_ID
      && grub_memcmp (disk->name, "ldm/", sizeof ("ldm/") - 1) == 0)
    grub_install_push_module ("ldm");

  if (disk->dev->id == GRUB_DISK_DEVICE_CRYPTODISK_ID)
    {
      grub_util_cryptodisk_get_abstraction (disk,
					    push_cryptodisk_module, NULL);
      have_abstractions = 1;
      have_cryptodisk = 1;
    }

  raid_level = probe_raid_level (disk);
  if (raid_level >= 0)
    {
      grub_install_push_module ("diskfilter");
      if (disk->dev->raidname)
	grub_install_push_module (disk->dev->raidname (disk));
    }
  if (raid_level == 5)
    grub_install_push_module ("raid5rec");
  if (raid_level == 6)
    grub_install_push_module ("raid6rec");

  /* In case of LVM/RAID, check the member devices as well.  */
  if (disk->dev->memberlist)
    list = disk->dev->memberlist (disk);
  while (list)
    {
      probe_mods (list->disk);
      tmp = list->next;
      free (list);
      list = tmp;
    }
}

static int
have_bootdev (enum grub_install_plat pl)
{
  switch (pl)
    {
    case GRUB_INSTALL_PLATFORM_I386_PC:
    case GRUB_INSTALL_PLATFORM_I386_EFI:
    case GRUB_INSTALL_PLATFORM_X86_64_EFI:
    case GRUB_INSTALL_PLATFORM_IA64_EFI:
    case GRUB_INSTALL_PLATFORM_ARM_EFI:
    case GRUB_INSTALL_PLATFORM_ARM64_EFI:
    case GRUB_INSTALL_PLATFORM_I386_IEEE1275:
    case GRUB_INSTALL_PLATFORM_SPARC64_IEEE1275:
    case GRUB_INSTALL_PLATFORM_POWERPC_IEEE1275:
    case GRUB_INSTALL_PLATFORM_MIPSEL_ARC:
    case GRUB_INSTALL_PLATFORM_MIPS_ARC:
      return 1;

    case GRUB_INSTALL_PLATFORM_I386_QEMU:
    case GRUB_INSTALL_PLATFORM_I386_COREBOOT:
    case GRUB_INSTALL_PLATFORM_I386_MULTIBOOT:
    case GRUB_INSTALL_PLATFORM_MIPSEL_QEMU_MIPS:
    case GRUB_INSTALL_PLATFORM_MIPS_QEMU_MIPS:

    case GRUB_INSTALL_PLATFORM_MIPSEL_LOONGSON:
    case GRUB_INSTALL_PLATFORM_ARM_UBOOT:

    case GRUB_INSTALL_PLATFORM_I386_XEN:
    case GRUB_INSTALL_PLATFORM_X86_64_XEN:
      return 0;

      /* pacify warning.  */
    case GRUB_INSTALL_PLATFORM_MAX:
      return 0;
    }
  return 0;
}

static void
probe_cryptodisk_uuid (grub_disk_t disk)
{
  grub_disk_memberlist_t list = NULL, tmp;

  /* In case of LVM/RAID, check the member devices as well.  */
  if (disk->dev->memberlist)
    {
      list = disk->dev->memberlist (disk);
    }
  while (list)
    {
      probe_cryptodisk_uuid (list->disk);
      tmp = list->next;
      free (list);
      list = tmp;
    }
  if (disk->dev->id == GRUB_DISK_DEVICE_CRYPTODISK_ID)
    {
      const char *uuid = grub_util_cryptodisk_get_uuid (disk);
      if (!load_cfg_f)
	load_cfg_f = grub_util_fopen (load_cfg, "wb");
      have_load_cfg = 1;

      fprintf (load_cfg_f, "cryptomount -u %s\n",
	      uuid);
    }
}

static int
is_same_disk (const char *a, const char *b)
{
  while (1)
    {
      if ((*a == ',' || *a == '\0') && (*b == ',' || *b == '\0'))
	return 1;
      if (*a != *b)
	return 0;
      if (*a == '\\')
	{
	  if (a[1] != b[1])
	    return 0;
	  a += 2;
	  b += 2;
	  continue;
	}
      a++;
      b++;
    }
}

static char *
get_rndstr (void)
{
  grub_uint8_t rnd[15];
  const size_t sz = sizeof (rnd) * GRUB_CHAR_BIT / 5;
  char * ret = xmalloc (sz + 1);
  size_t i;
  if (grub_get_random (rnd, sizeof (rnd)))
    grub_util_error ("%s", _("couldn't retrieve random data"));
  for (i = 0; i < sz; i++)
    {
      grub_size_t b = i * 5;
      grub_uint8_t r;
      grub_size_t f1 = GRUB_CHAR_BIT - b % GRUB_CHAR_BIT;
      grub_size_t f2;
      if (f1 > 5)
	f1 = 5;
      f2 = 5 - f1;
      r = (rnd[b / GRUB_CHAR_BIT] >> (b % GRUB_CHAR_BIT)) & ((1 << f1) - 1);
      if (f2)
	r |= (rnd[b / GRUB_CHAR_BIT + 1] & ((1 << f2) - 1)) << f1;
      if (r < 10)
	ret[i] = '0' + r;
      else
	ret[i] = 'a' + (r - 10);
    }
  ret[sz] = '\0';
  return ret;
}

static char *
escape (const char *in)
{
  char *ptr;
  char *ret;
  int overhead = 0;

  for (ptr = (char*)in; *ptr; ptr++)
    if (*ptr == '\'')
      overhead += 3;
  ret = grub_malloc (ptr - in + overhead + 1);
  if (!ret)
    return NULL;

  grub_strchrsub (ret, in, '\'', "'\\''");
  return ret;
}

static struct grub_util_config config;

static void
device_map_check_duplicates (const char *dev_map)
{
  FILE *fp;
  char buf[1024];	/* XXX */
  size_t alloced = 8;
  size_t filled = 0;
  char **d;
  size_t i;

  d = xmalloc (alloced * sizeof (d[0]));

  if (dev_map[0] == '\0')
    return;

  fp = grub_util_fopen (dev_map, "r");
  if (! fp)
    return;

  while (fgets (buf, sizeof (buf), fp))
    {
      char *p = buf;
      char *e;

      /* Skip leading spaces.  */
      while (*p && grub_isspace (*p))
	p++;

      /* If the first character is `#' or NUL, skip this line.  */
      if (*p == '\0' || *p == '#')
	continue;

      if (*p != '(')
	continue;

      p++;

      e = p;
      p = strchr (p, ')');
      if (! p)
	continue;

      if (filled >= alloced)
	{
	  alloced *= 2;
	  d = xrealloc (d, alloced * sizeof (d[0]));
	}

      *p = '\0';

      d[filled++] = xstrdup (e);
    }

  fclose (fp);

  qsort (d, filled, sizeof (d[0]), grub_qsort_strcmp);

  for (i = 0; i + 1 < filled; i++)
    if (strcmp (d[i], d[i+1]) == 0)
      {
	grub_util_error (_("the drive %s is defined multiple times in the device map %s"),
			 d[i], dev_map);
      }

  for (i = 0; i < filled; i++)
    free (d[i]);

  free (d);
}

static grub_err_t
write_to_disk (grub_device_t dev, const char *fn)
{
  char *core_img;
  size_t core_size;
  grub_err_t err;

  core_size = grub_util_get_image_size (fn);

  core_img = grub_util_read_image (fn);    

  err = grub_disk_write (dev->disk, 0, 0,
			 core_size, core_img);
  free (core_img);
  return err;
}

static int
is_prep_partition (grub_device_t dev)
{
  if (!dev->disk)
    return 0;
  if (!dev->disk->partition)
    return 0;
  if (strcmp(dev->disk->partition->partmap->name, "msdos") == 0)
    return (dev->disk->partition->msdostype == 0x41);

  if (strcmp (dev->disk->partition->partmap->name, "gpt") == 0)
    {
      struct grub_gpt_partentry gptdata;
      grub_partition_t p = dev->disk->partition;
      int ret = 0;
      dev->disk->partition = dev->disk->partition->parent;

      if (grub_disk_read (dev->disk, p->offset, p->index,
			  sizeof (gptdata), &gptdata) == 0)
	{
	  const grub_gpt_part_type_t template = {
	    grub_cpu_to_le32_compile_time (0x9e1a2d38),
	    grub_cpu_to_le16_compile_time (0xc612),
	    grub_cpu_to_le16_compile_time (0x4316),
	    { 0xaa, 0x26, 0x8b, 0x49, 0x52, 0x1e, 0x5a, 0x8b }
	  };

	  ret = grub_memcmp (&template, &gptdata.type,
			     sizeof (template)) == 0;
	}
      dev->disk->partition = p;
      return ret;
    }

  return 0;
}

static int
is_prep_empty (grub_device_t dev)
{
  grub_disk_addr_t dsize, addr;
  grub_uint32_t buffer[32768];

  dsize = grub_disk_get_size (dev->disk);
  for (addr = 0; addr < dsize;
       addr += sizeof (buffer) / GRUB_DISK_SECTOR_SIZE)
    {
      grub_size_t sz = sizeof (buffer);
      grub_uint32_t *ptr;

      if (sizeof (buffer) / GRUB_DISK_SECTOR_SIZE > dsize - addr)
	sz = (dsize - addr) * GRUB_DISK_SECTOR_SIZE;
      grub_disk_read (dev->disk, addr, 0, sz, buffer);

      if (addr == 0 && grub_memcmp (buffer, ELFMAG, SELFMAG) == 0)
	return 1;

      for (ptr = buffer; ptr < buffer + sz / sizeof (*buffer); ptr++)
	if (*ptr)
	  return 0;
    }

  return 1;
}

static void
bless (grub_device_t dev, const char *path, int x86)
{
  struct stat st;
  grub_err_t err;

  grub_util_info ("blessing %s", path);

  if (stat (path, &st) < 0)
    grub_util_error (N_("cannot stat `%s': %s"),
		     path, strerror (errno));

  err = grub_mac_bless_inode (dev, st.st_ino, S_ISDIR (st.st_mode), x86);
  if (err)
    grub_util_error ("%s", grub_errmsg);
  grub_util_info ("blessed\n");
}

static void
fill_core_services (const char *core_services)
{
  char *label;
  FILE *f;
  char *label_text;
  char *label_string = xasprintf ("%s %s", bootloader_id, product_version);
  char *sysv_plist;

  label = grub_util_path_concat (2, core_services, ".disk_label");
  grub_util_info ("rendering label %s", label_string);
  grub_util_render_label (label_font, label_bgcolor ? : "white",
			  label_color ? : "black", label_string, label);
  grub_util_info ("label rendered");
  free (label);
  label_text = grub_util_path_concat (2, core_services, ".disk_label.contentDetails");
  f = grub_util_fopen (label_text, "wb");
  fprintf (f, "%s\n", label_string);
  fclose (f);
  free (label_string);
  free (label_text);

  sysv_plist = grub_util_path_concat (2, core_services, "SystemVersion.plist");
  f = grub_util_fopen (sysv_plist, "wb");
  fprintf (f,
	   "<plist version=\"1.0\">\n"
	   "<dict>\n"
	   "        <key>ProductBuildVersion</key>\n"
	   "        <string></string>\n"
	   "        <key>ProductName</key>\n"
	   "        <string>%s</string>\n"
	   "        <key>ProductVersion</key>\n"
	   "        <string>%s</string>\n"
	   "</dict>\n"
	   "</plist>\n", bootloader_id, product_version);
  fclose (f);
  free (sysv_plist);
}

int
main (int argc, char *argv[])
{
  int is_efi = 0;
  const char *efi_distributor = NULL;
  const char *efi_suffix = NULL, *efi_suffix_upper = NULL;
  char *efi_file = NULL;
  char **grub_devices;
  grub_fs_t grub_fs;
  grub_device_t grub_dev = NULL;
  enum grub_install_plat platform;
  char *grubdir, *device_map;
  char **curdev, **curdrive;
  char **grub_drives;
  char *relative_grubdir;
  char **efidir_device_names = NULL;
  grub_device_t efidir_grub_dev = NULL;
  char *efidir_grub_devname;
  int efidir_is_mac = 0;
  int is_prep = 0;
  const char *pkgdatadir;

  grub_util_host_init (&argc, &argv);
  product_version = xstrdup (PACKAGE_VERSION);
  pkgdatadir = grub_util_get_pkgdatadir ();
  label_font = grub_util_path_concat (2, pkgdatadir, "unicode.pf2");

  argp_parse (&argp, argc, argv, 0, 0, 0);

  if (verbosity > 1)
    grub_env_set ("debug", "all");

  grub_util_load_config (&config);

  if (!bootloader_id && config.grub_distributor)
    {
      char *ptr;
      bootloader_id = xstrdup (config.grub_distributor);
      for (ptr = bootloader_id; *ptr && *ptr != ' '; ptr++)
	if (*ptr >= 'A' && *ptr <= 'Z')
	  *ptr = *ptr - 'A' + 'a';
      *ptr = '\0';
    }
  if (!bootloader_id || bootloader_id[0] == '\0')
    {
      free (bootloader_id);
      bootloader_id = xstrdup ("grub");
    }

  if (!grub_install_source_directory)
    {
      if (!target)
	{
	  const char * t;
	  t = get_default_platform ();
	  if (!t)
	    grub_util_error ("%s", 
			     _("Unable to determine your platform."
			       " Use --target.")
			     );
	  target = xstrdup (t); 
	}
      grub_install_source_directory
	= grub_util_path_concat (2, grub_util_get_pkglibdir (), target);
    }

  platform = grub_install_get_target (grub_install_source_directory);

  {
    char *platname = grub_install_get_platform_name (platform);
    fprintf (stderr, _("Installing for %s platform.\n"), platname);
    free (platname);
  }

  switch (platform)
    {
    case GRUB_INSTALL_PLATFORM_I386_PC:
      if (!disk_module)
	disk_module = xstrdup ("biosdisk");
      break;
    case GRUB_INSTALL_PLATFORM_I386_EFI:
    case GRUB_INSTALL_PLATFORM_X86_64_EFI:
    case GRUB_INSTALL_PLATFORM_ARM_EFI:
    case GRUB_INSTALL_PLATFORM_ARM64_EFI:
    case GRUB_INSTALL_PLATFORM_IA64_EFI:
    case GRUB_INSTALL_PLATFORM_I386_IEEE1275:
    case GRUB_INSTALL_PLATFORM_SPARC64_IEEE1275:
    case GRUB_INSTALL_PLATFORM_POWERPC_IEEE1275:
    case GRUB_INSTALL_PLATFORM_MIPSEL_ARC:
    case GRUB_INSTALL_PLATFORM_MIPS_ARC:
    case GRUB_INSTALL_PLATFORM_ARM_UBOOT:
    case GRUB_INSTALL_PLATFORM_I386_XEN:
    case GRUB_INSTALL_PLATFORM_X86_64_XEN:
      break;

    case GRUB_INSTALL_PLATFORM_I386_QEMU:
    case GRUB_INSTALL_PLATFORM_I386_COREBOOT:
    case GRUB_INSTALL_PLATFORM_I386_MULTIBOOT:
    case GRUB_INSTALL_PLATFORM_MIPSEL_LOONGSON:
    case GRUB_INSTALL_PLATFORM_MIPSEL_QEMU_MIPS:
    case GRUB_INSTALL_PLATFORM_MIPS_QEMU_MIPS:
      disk_module = xstrdup ("native");
      break;

      /* pacify warning.  */
    case GRUB_INSTALL_PLATFORM_MAX:
      break;
    }

  switch (platform)
    {
    case GRUB_INSTALL_PLATFORM_I386_PC:
    case GRUB_INSTALL_PLATFORM_SPARC64_IEEE1275:
      if (!install_device)
	grub_util_error ("%s", _("install device isn't specified"));
      break;
    case GRUB_INSTALL_PLATFORM_POWERPC_IEEE1275:
      if (install_device)
	is_prep = 1;
      break;
    case GRUB_INSTALL_PLATFORM_MIPS_ARC:
    case GRUB_INSTALL_PLATFORM_MIPSEL_ARC:
      break;
    case GRUB_INSTALL_PLATFORM_I386_EFI:
    case GRUB_INSTALL_PLATFORM_X86_64_EFI:
    case GRUB_INSTALL_PLATFORM_ARM_EFI:
    case GRUB_INSTALL_PLATFORM_ARM64_EFI:
    case GRUB_INSTALL_PLATFORM_IA64_EFI:
    case GRUB_INSTALL_PLATFORM_I386_IEEE1275:
    case GRUB_INSTALL_PLATFORM_ARM_UBOOT:
    case GRUB_INSTALL_PLATFORM_I386_QEMU:
    case GRUB_INSTALL_PLATFORM_I386_COREBOOT:
    case GRUB_INSTALL_PLATFORM_I386_MULTIBOOT:
    case GRUB_INSTALL_PLATFORM_MIPSEL_LOONGSON:
    case GRUB_INSTALL_PLATFORM_MIPSEL_QEMU_MIPS:
    case GRUB_INSTALL_PLATFORM_MIPS_QEMU_MIPS:
    case GRUB_INSTALL_PLATFORM_I386_XEN:
    case GRUB_INSTALL_PLATFORM_X86_64_XEN:
      free (install_device);
      install_device = NULL;
      break;

      /* pacify warning.  */
    case GRUB_INSTALL_PLATFORM_MAX:
      break;
    }

  if (!bootdir)
    bootdir = grub_util_path_concat (3, "/", rootdir, GRUB_BOOT_DIR_NAME);

  {
    char * t = grub_util_path_concat (2, bootdir, GRUB_DIR_NAME);
    grub_install_mkdir_p (t);
    grubdir = canonicalize_file_name (t);
    if (!grubdir)
      grub_util_error (_("failed to get canonical path of `%s'"), t);
    free (t);
  }
  device_map = grub_util_path_concat (2, grubdir, "device.map");

  if (recheck)
    grub_util_unlink (device_map);

  device_map_check_duplicates (device_map);
  grub_util_biosdisk_init (device_map);

  /* Initialize all modules. */
  grub_init_all ();
  grub_gcry_init_all ();
  grub_hostfs_init ();
  grub_host_init ();

  switch (platform)
    {
    case GRUB_INSTALL_PLATFORM_I386_EFI:
    case GRUB_INSTALL_PLATFORM_X86_64_EFI:
    case GRUB_INSTALL_PLATFORM_ARM_EFI:
    case GRUB_INSTALL_PLATFORM_ARM64_EFI:
    case GRUB_INSTALL_PLATFORM_IA64_EFI:
      is_efi = 1;
      break;
    default:
      is_efi = 0;
      break;

      /* pacify warning.  */
    case GRUB_INSTALL_PLATFORM_MAX:
      break;
    }

  /* Find the EFI System Partition.  */

  if (is_efi)
    {
      grub_fs_t fs;
      free (install_device);
      install_device = NULL;
      if (!efidir)
	{
	  char *d = grub_util_path_concat (2, bootdir, "efi");
	  char *dr = NULL;
	  if (!grub_util_is_directory (d))
	    {
	      free (d);
	      d = grub_util_path_concat (2, bootdir, "EFI");
	    }
	  /*
	    The EFI System Partition may have been given directly using
	    --root-directory.
	  */
	  if (!grub_util_is_directory (d)
	      && rootdir && grub_strcmp (rootdir, "/") != 0)
	    {
	      free (d);
	      d = xstrdup (rootdir);
	    }
	  if (grub_util_is_directory (d))
	    dr = grub_make_system_path_relative_to_its_root (d);
	  /* Is it a mount point? */
	  if (dr && dr[0] == '\0')
	    efidir = d;
	  else
	    free (d);
	  free (dr);
	}
      if (!efidir)
	grub_util_error ("%s", _("cannot find EFI directory"));
      efidir_device_names = grub_guess_root_devices (efidir);
      if (!efidir_device_names || !efidir_device_names[0])
	grub_util_error (_("cannot find a device for %s (is /dev mounted?)"),
			     efidir);
      install_device = efidir_device_names[0];

      for (curdev = efidir_device_names; *curdev; curdev++)
	  grub_util_pull_device (*curdev);
      
      efidir_grub_devname = grub_util_get_grub_dev (efidir_device_names[0]);
      if (!efidir_grub_devname)
	grub_util_error (_("cannot find a GRUB drive for %s.  Check your device.map"),
			 efidir_device_names[0]);

      efidir_grub_dev = grub_device_open (efidir_grub_devname);
      if (! efidir_grub_dev)
	grub_util_error ("%s", grub_errmsg);

      fs = grub_fs_probe (efidir_grub_dev);
      if (! fs)
	grub_util_error ("%s", grub_errmsg);

      efidir_is_mac = 0;

      if (grub_strcmp (fs->name, "hfs") == 0
	  || grub_strcmp (fs->name, "hfsplus") == 0)
	efidir_is_mac = 1;

      if (!efidir_is_mac && grub_strcmp (fs->name, "fat") != 0)
	grub_util_error (_("%s doesn't look like an EFI partition.\n"), efidir);

      /* The EFI specification requires that an EFI System Partition must
	 contain an "EFI" subdirectory, and that OS loaders are stored in
	 subdirectories below EFI.  Vendors are expected to pick names that do
	 not collide with other vendors.  To minimise collisions, we use the
	 name of our distributor if possible.
      */
      char *t;
      efi_distributor = bootloader_id;
      if (strcmp (efi_distributor, "kubuntu") == 0)
	efi_distributor = "ubuntu";
      switch (platform)
	{
	case GRUB_INSTALL_PLATFORM_I386_EFI:
	  efi_suffix = "ia32";
	  efi_suffix_upper = "IA32";
	  break;
	case GRUB_INSTALL_PLATFORM_X86_64_EFI:
	  efi_suffix = "x64";
	  efi_suffix_upper = "X64";
	  break;
	case GRUB_INSTALL_PLATFORM_IA64_EFI:
	  efi_suffix = "ia64";
	  efi_suffix_upper = "IA64";
	  break;
	case GRUB_INSTALL_PLATFORM_ARM_EFI:
	  efi_suffix = "arm";
	  efi_suffix_upper = "ARM";
	  break;
	case GRUB_INSTALL_PLATFORM_ARM64_EFI:
	  efi_suffix = "aa64";
	  efi_suffix_upper = "AA64";
	  break;
	default:
	  break;
	}
      if (removable)
	{
	  /* The specification makes stricter requirements of removable
	     devices, in order that only one image can be automatically loaded
	     from them.  The image must always reside under /EFI/BOOT, and it
	     must have a specific file name depending on the architecture.
	  */
	  efi_distributor = "BOOT";
	  if (!efi_suffix)
	    grub_util_error ("%s", _("You've found a bug"));
	  efi_file = xasprintf ("BOOT%s.EFI", efi_suffix_upper);
	}
      else
	{
	  /* It is convenient for each architecture to have a different
	     efi_file, so that different versions can be installed in parallel.
	  */
	  efi_file = xasprintf ("grub%s.efi", efi_suffix);
	}
      t = grub_util_path_concat (3, efidir, "EFI", efi_distributor);
      free (efidir);
      efidir = t;
      grub_install_mkdir_p (efidir);
    }

  if (platform == GRUB_INSTALL_PLATFORM_POWERPC_IEEE1275)
    {
      const char *machtype = grub_install_get_default_powerpc_machtype ();
      int is_guess = 0;

      if (strcmp (machtype, "pmac_oldworld") == 0)
	update_nvram = 0;
<<<<<<< HEAD
      else if (strcmp (machtype, "chrp_ibm") == 0)
	update_nvram = 0;
=======
>>>>>>> a37e2d32
      else if (strcmp (machtype, "cell") == 0)
	update_nvram = 0;
      else if (strcmp (machtype, "generic") == 0)
	update_nvram = 0;

      if (!macppcdir)
	{
	  char *d;

	  is_guess = 1;
	  d = grub_util_path_concat (2, bootdir, "macppc");
	  if (!grub_util_is_directory (d))
	    {
	      free (d);
	      d = grub_util_path_concat (2, bootdir, "efi");
	    }
	  /* Find the Mac HFS(+) System Partition.  */
	  if (!grub_util_is_directory (d))
	    {
	      free (d);
	      d = grub_util_path_concat (2, bootdir, "EFI");
	    }
	  if (!grub_util_is_directory (d))
	    {
	      free (d);
	      d = 0;
	    }
	  if (d)
	    macppcdir = d;
	}
      if (macppcdir)
	{
	  char **macppcdir_device_names = NULL;
	  grub_device_t macppcdir_grub_dev = NULL;
	  char *macppcdir_grub_devname;
	  grub_fs_t fs;

	  macppcdir_device_names = grub_guess_root_devices (macppcdir);
	  if (!macppcdir_device_names || !macppcdir_device_names[0])
	    grub_util_error (_("cannot find a device for %s (is /dev mounted?)"),
			     macppcdir);

	  for (curdev = macppcdir_device_names; *curdev; curdev++)
	    grub_util_pull_device (*curdev);
      
	  macppcdir_grub_devname = grub_util_get_grub_dev (macppcdir_device_names[0]);
	  if (!macppcdir_grub_devname)
	    grub_util_error (_("cannot find a GRUB drive for %s.  Check your device.map"),
			     macppcdir_device_names[0]);
	  
	  macppcdir_grub_dev = grub_device_open (macppcdir_grub_devname);
	  if (! macppcdir_grub_dev)
	    grub_util_error ("%s", grub_errmsg);

	  fs = grub_fs_probe (macppcdir_grub_dev);
	  if (! fs)
	    grub_util_error ("%s", grub_errmsg);

	  if (grub_strcmp (fs->name, "hfs") != 0
	      && grub_strcmp (fs->name, "hfsplus") != 0
	      && !is_guess)
	    grub_util_error (_("filesystem on %s is neither HFS nor HFS+"),
			     macppcdir);
	  if (grub_strcmp (fs->name, "hfs") == 0
	      || grub_strcmp (fs->name, "hfsplus") == 0)
	    {
	      install_device = macppcdir_device_names[0];
	      is_prep = 0;
	    }
	}
    }

  grub_install_copy_files (grub_install_source_directory,
			   grubdir, platform);

  char *envfile = grub_util_path_concat (2, grubdir, "grubenv");
  if (!grub_util_is_regular (envfile))
    grub_util_create_envblk_file (envfile);

  size_t ndev = 0;

  /* Write device to a variable so we don't have to traverse /dev every time.  */
  grub_devices = grub_guess_root_devices (grubdir);
  if (!grub_devices || !grub_devices[0])
    grub_util_error (_("cannot find a device for %s (is /dev mounted?)"),
		     grubdir);

  for (curdev = grub_devices; *curdev; curdev++)
    {
      grub_util_pull_device (*curdev);
      ndev++;
    }

  grub_drives = xmalloc (sizeof (grub_drives[0]) * (ndev + 1)); 

  for (curdev = grub_devices, curdrive = grub_drives; *curdev; curdev++,
       curdrive++)
    {
      *curdrive = grub_util_get_grub_dev (*curdev);
      if (! *curdrive)
	grub_util_error (_("cannot find a GRUB drive for %s.  Check your device.map"),
			 *curdev);
    }
  *curdrive = 0;

  grub_dev = grub_device_open (grub_drives[0]);
  if (! grub_dev)
    grub_util_error ("%s", grub_errmsg);

  grub_fs = grub_fs_probe (grub_dev);
  if (! grub_fs)
    grub_util_error ("%s", grub_errmsg);

  grub_install_push_module (grub_fs->name);

  if (grub_dev->disk)
    probe_mods (grub_dev->disk);

  for (curdrive = grub_drives + 1; *curdrive; curdrive++)
    {
      grub_device_t dev = grub_device_open (*curdrive);
      if (!dev)
	continue;
      if (dev->disk)
	probe_mods (dev->disk);
      grub_device_close (dev);
    }

  if (!config.is_cryptodisk_enabled && have_cryptodisk)
    grub_util_error (_("attempt to install to encrypted disk without cryptodisk enabled. "
		       "Set `%s' in file `%s'."), "GRUB_ENABLE_CRYPTODISK=1",
		     grub_util_get_config_filename ());

  if (disk_module && grub_strcmp (disk_module, "ata") == 0)
    grub_install_push_module ("pata");
  else if (disk_module && grub_strcmp (disk_module, "native") == 0)
    {
      grub_install_push_module ("pata");
      grub_install_push_module ("ahci");
      grub_install_push_module ("ohci");
      grub_install_push_module ("uhci");
      grub_install_push_module ("usbms");
    }
  else if (disk_module && disk_module[0])
    grub_install_push_module (disk_module);

  relative_grubdir = grub_make_system_path_relative_to_its_root (grubdir);
  if (relative_grubdir[0] == '\0')
    {
      free (relative_grubdir);
      relative_grubdir = xstrdup ("/");
    }

  char *platname =  grub_install_get_platform_name (platform);
  char *platdir;
  {
    char *t = grub_util_path_concat (2, grubdir,
				   platname);
    platdir = canonicalize_file_name (t);
    if (!platdir)
      grub_util_error (_("failed to get canonical path of `%s'"),
		       t);
    free (t);
  }
  load_cfg = grub_util_path_concat (2, platdir,
				  "load.cfg");

  grub_util_unlink (load_cfg);

  if (debug_image && debug_image[0])
    {
      load_cfg_f = grub_util_fopen (load_cfg, "wb");
      have_load_cfg = 1;
      fprintf (load_cfg_f, "set debug='%s'\n",
	      debug_image);
    }
  char *prefix_drive = NULL;
  char *install_drive = NULL;

  if (install_device)
    {
      if (install_device[0] == '('
	  && install_device[grub_strlen (install_device) - 1] == ')')
        {
	  size_t len = grub_strlen (install_device) - 2;
	  install_drive = xmalloc (len + 1);
	  memcpy (install_drive, install_device + 1, len);
	  install_drive[len] = '\0';
        }
      else
	{
	  grub_util_pull_device (install_device);
	  install_drive = grub_util_get_grub_dev (install_device);
	  if (!install_drive)
	    grub_util_error (_("cannot find a GRUB drive for %s.  Check your device.map"),
			     install_device);
	}
    }

  char *efi_signed = NULL;
  switch (platform)
    {
    case GRUB_INSTALL_PLATFORM_I386_EFI:
    case GRUB_INSTALL_PLATFORM_X86_64_EFI:
    case GRUB_INSTALL_PLATFORM_ARM_EFI:
    case GRUB_INSTALL_PLATFORM_IA64_EFI:
      {
	char *dir = xasprintf ("%s-signed", grub_install_source_directory);
	char *signed_image;
	if (removable)
	  signed_image = xasprintf ("gcd%s.efi.signed", efi_suffix);
	else
	  signed_image = xasprintf ("grub%s.efi.signed", efi_suffix);
	efi_signed = grub_util_path_concat (2, dir, signed_image);
	break;
      }

    default:
      break;
    }

  if (!efi_signed || !grub_util_is_regular (efi_signed))
    uefi_secure_boot = 0;

  if (!have_abstractions || uefi_secure_boot)
    {
      if ((disk_module && grub_strcmp (disk_module, "biosdisk") != 0)
	  || grub_drives[1]
	  || (!install_drive
	      && platform != GRUB_INSTALL_PLATFORM_POWERPC_IEEE1275)
	  || (install_drive && !is_same_disk (grub_drives[0], install_drive))
	  || !have_bootdev (platform)
	  || uefi_secure_boot)
	{
	  char *uuid = NULL;
	  /*  generic method (used on coreboot and ata mod).  */
	  if (!force_file_id && grub_fs->uuid && grub_fs->uuid (grub_dev,
								&uuid))
	    {
	      grub_print_error ();
	      grub_errno = 0;
	      uuid = NULL;
	    }

	  if (!load_cfg_f)
	    load_cfg_f = grub_util_fopen (load_cfg, "wb");
	  have_load_cfg = 1;
	  if (uuid)
	    {
	      fprintf (load_cfg_f, "search.fs_uuid %s root ",
		      uuid);
	      grub_install_push_module ("search_fs_uuid");
	    }
	  else
	    {
	      char *rndstr = get_rndstr ();
	      char *fl = grub_util_path_concat (3, grubdir,
						     "uuid", rndstr);
	      char *fldir = grub_util_path_concat (2, grubdir,
							"uuid");
	      char *relfl;
	      FILE *flf;
	      grub_install_mkdir_p (fldir);
	      flf = grub_util_fopen (fl, "w");
	      if (!flf)
		grub_util_error (_("Can't create file: %s"), strerror (errno));
	      fclose (flf);
	      relfl = grub_make_system_path_relative_to_its_root (fl);
	      fprintf (load_cfg_f, "search.file %s root ",
		       relfl);
	      grub_install_push_module ("search_fs_file");
	    }
	  for (curdev = grub_devices, curdrive = grub_drives; *curdev; curdev++,
		 curdrive++)
	    {
	      const char *map;
	      char *g = NULL;
	      grub_device_t dev;
	      if (curdrive == grub_drives)
		dev = grub_dev;
	      else
		dev = grub_device_open (*curdrive);
	      if (!dev)
		continue;

	      if (dev->disk->dev->id != GRUB_DISK_DEVICE_HOSTDISK_ID)
		{
		  grub_util_fprint_full_disk_name (load_cfg_f,
						   dev->disk->name,
						   dev);
		  fprintf (load_cfg_f, " ");
		  if (dev != grub_dev)
		    grub_device_close (dev);
		  continue;
		}

	      map = grub_util_biosdisk_get_compatibility_hint (dev->disk);

	      if (map)
		{
		  grub_util_fprint_full_disk_name (load_cfg_f, map, dev);
		  fprintf (load_cfg_f, " ");
		}


	      if (disk_module && disk_module[0]
		  && grub_strcmp (disk_module, "biosdisk") != 0)
		  g = grub_util_guess_baremetal_drive (*curdev);
	      else
		switch (platform)
		  {
		  case GRUB_INSTALL_PLATFORM_I386_PC:
		    g = grub_util_guess_bios_drive (*curdev);
		    break;
		  case GRUB_INSTALL_PLATFORM_I386_EFI:
		  case GRUB_INSTALL_PLATFORM_X86_64_EFI:
		  case GRUB_INSTALL_PLATFORM_ARM_EFI:
		  case GRUB_INSTALL_PLATFORM_ARM64_EFI:
		  case GRUB_INSTALL_PLATFORM_IA64_EFI:
		    g = grub_util_guess_efi_drive (*curdev);
		    break;
		  case GRUB_INSTALL_PLATFORM_SPARC64_IEEE1275:
		  case GRUB_INSTALL_PLATFORM_POWERPC_IEEE1275:
		  case GRUB_INSTALL_PLATFORM_I386_IEEE1275:
		    {
		      const char * ofpath = grub_util_devname_to_ofpath (*curdev);
		      g = xasprintf ("ieee1275/%s", ofpath);
		      break;
		    }
		  case GRUB_INSTALL_PLATFORM_MIPSEL_LOONGSON:
		  case GRUB_INSTALL_PLATFORM_I386_QEMU:
		  case GRUB_INSTALL_PLATFORM_I386_COREBOOT:
		  case GRUB_INSTALL_PLATFORM_I386_MULTIBOOT:
		  case GRUB_INSTALL_PLATFORM_MIPSEL_QEMU_MIPS:
		  case GRUB_INSTALL_PLATFORM_MIPS_QEMU_MIPS:
		    g = grub_util_guess_baremetal_drive (*curdev);
		    break;
		  case GRUB_INSTALL_PLATFORM_MIPS_ARC:
		  case GRUB_INSTALL_PLATFORM_MIPSEL_ARC:
		  case GRUB_INSTALL_PLATFORM_ARM_UBOOT:
		  case GRUB_INSTALL_PLATFORM_I386_XEN:
		  case GRUB_INSTALL_PLATFORM_X86_64_XEN:
		    grub_util_warn ("%s", _("no hints available for your platform. Expect reduced performance"));
		    break;
		    /* pacify warning.  */
		  case GRUB_INSTALL_PLATFORM_MAX:
		    break;
		  }
	      if (g)
		{
		  grub_util_fprint_full_disk_name (load_cfg_f, g, dev);
		  fprintf (load_cfg_f, " ");
		}
	      if (dev != grub_dev)
		grub_device_close (dev);
	    }
	  fprintf (load_cfg_f, "\n");
	  char *escaped_relpath = escape (relative_grubdir);
	  fprintf (load_cfg_f, "set prefix=($root)'%s'\n",
		   escaped_relpath);
	}
      else
	{
	  /* We need to hardcode the partition number in the core image's prefix.  */
	  char *p;
	  for (p = grub_drives[0]; *p; )
	    {
	      if (*p == '\\' && p[1])
		{
		  p += 2;
		  continue;
		}
	      if (*p == ',' || *p == '\0')
		break;
	      p++;
	    }
	  prefix_drive = xasprintf ("(%s)", p);
	}
    }
  else
    {
      if (config.is_cryptodisk_enabled)
	{
	  if (grub_dev->disk)
	    probe_cryptodisk_uuid (grub_dev->disk);

	  for (curdrive = grub_drives + 1; *curdrive; curdrive++)
	    {
	      grub_device_t dev = grub_device_open (*curdrive);
	      if (!dev)
		continue;
	      if (dev->disk)
		probe_cryptodisk_uuid (dev->disk);
	      grub_device_close (dev);
	    }
	}
      prefix_drive = xasprintf ("(%s)", grub_drives[0]);
    }

  char mkimage_target[200];
  const char *core_name = NULL;

  switch (platform)
    {
    case GRUB_INSTALL_PLATFORM_I386_EFI:
    case GRUB_INSTALL_PLATFORM_X86_64_EFI:
    case GRUB_INSTALL_PLATFORM_ARM_EFI:
    case GRUB_INSTALL_PLATFORM_ARM64_EFI:
    case GRUB_INSTALL_PLATFORM_IA64_EFI:
      core_name = "core.efi";
      snprintf (mkimage_target, sizeof (mkimage_target),
		"%s-%s",
		grub_install_get_platform_cpu (platform),
		grub_install_get_platform_platform (platform));
      break;
    case GRUB_INSTALL_PLATFORM_MIPSEL_LOONGSON:
    case GRUB_INSTALL_PLATFORM_MIPSEL_QEMU_MIPS:
    case GRUB_INSTALL_PLATFORM_MIPS_QEMU_MIPS:
      core_name = "core.elf";
      snprintf (mkimage_target, sizeof (mkimage_target),
		"%s-%s-elf",
		grub_install_get_platform_cpu (platform),
		grub_install_get_platform_platform (platform));
      break;

    case GRUB_INSTALL_PLATFORM_I386_COREBOOT:
    case GRUB_INSTALL_PLATFORM_I386_MULTIBOOT:
    case GRUB_INSTALL_PLATFORM_I386_IEEE1275:
    case GRUB_INSTALL_PLATFORM_POWERPC_IEEE1275:
    case GRUB_INSTALL_PLATFORM_I386_XEN:
    case GRUB_INSTALL_PLATFORM_X86_64_XEN:
      core_name = "core.elf";
      snprintf (mkimage_target, sizeof (mkimage_target),
		"%s-%s",
		grub_install_get_platform_cpu (platform),
		grub_install_get_platform_platform (platform));
      break;


    case GRUB_INSTALL_PLATFORM_I386_PC:
    case GRUB_INSTALL_PLATFORM_MIPSEL_ARC:
    case GRUB_INSTALL_PLATFORM_MIPS_ARC:
    case GRUB_INSTALL_PLATFORM_ARM_UBOOT:
    case GRUB_INSTALL_PLATFORM_I386_QEMU:
      snprintf (mkimage_target, sizeof (mkimage_target),
		"%s-%s",
		grub_install_get_platform_cpu (platform),
		grub_install_get_platform_platform (platform));
      core_name = "core.img";
      break;
    case GRUB_INSTALL_PLATFORM_SPARC64_IEEE1275:
      strcpy (mkimage_target, "sparc64-ieee1275-raw");
      core_name = "core.img";
      break;
      /* pacify warning.  */
    case GRUB_INSTALL_PLATFORM_MAX:
      break;
    }

  if (!core_name)
    grub_util_error ("%s", _("You've found a bug"));

  if (load_cfg_f)
    fclose (load_cfg_f);

  char *imgfile = grub_util_path_concat (2, platdir,
				       core_name);
  char *prefix = xasprintf ("%s%s", prefix_drive ? : "",
			    relative_grubdir);
  grub_install_make_image_wrap (/* source dir  */ grub_install_source_directory,
				/*prefix */ prefix,
				/* output */ imgfile,
				/* memdisk */ NULL,
				have_load_cfg ? load_cfg : NULL,
				/* image target */ mkimage_target, 0);
  /* Backward-compatibility kludges.  */
  switch (platform)
    {
    case GRUB_INSTALL_PLATFORM_MIPSEL_LOONGSON:
      {
	char *dst = grub_util_path_concat (2, bootdir, "grub.elf");
	grub_install_copy_file (imgfile, dst, 1);
	free (dst);
      }
      break;

    case GRUB_INSTALL_PLATFORM_I386_IEEE1275:
    case GRUB_INSTALL_PLATFORM_POWERPC_IEEE1275:
      {
	char *dst = grub_util_path_concat (2, grubdir, "grub");
	grub_install_copy_file (imgfile, dst, 1);
	free (dst);
      }
      break;

    case GRUB_INSTALL_PLATFORM_I386_EFI:
    case GRUB_INSTALL_PLATFORM_X86_64_EFI:
      {
	char *dst = grub_util_path_concat (2, platdir, "grub.efi");
	grub_install_make_image_wrap (/* source dir  */ grub_install_source_directory,
				      /* prefix */ "",
				       /* output */ dst,
				       /* memdisk */ NULL,
				      have_load_cfg ? load_cfg : NULL,
				       /* image target */ mkimage_target, 0);
      }
      break;
    case GRUB_INSTALL_PLATFORM_ARM_EFI:
    case GRUB_INSTALL_PLATFORM_ARM64_EFI:
    case GRUB_INSTALL_PLATFORM_IA64_EFI:
    case GRUB_INSTALL_PLATFORM_MIPSEL_QEMU_MIPS:
    case GRUB_INSTALL_PLATFORM_MIPS_QEMU_MIPS:
    case GRUB_INSTALL_PLATFORM_I386_COREBOOT:
    case GRUB_INSTALL_PLATFORM_I386_MULTIBOOT:
    case GRUB_INSTALL_PLATFORM_I386_PC:
    case GRUB_INSTALL_PLATFORM_MIPSEL_ARC:
    case GRUB_INSTALL_PLATFORM_MIPS_ARC:
    case GRUB_INSTALL_PLATFORM_ARM_UBOOT:
    case GRUB_INSTALL_PLATFORM_I386_QEMU:
    case GRUB_INSTALL_PLATFORM_SPARC64_IEEE1275:
    case GRUB_INSTALL_PLATFORM_I386_XEN:
    case GRUB_INSTALL_PLATFORM_X86_64_XEN:
      break;
      /* pacify warning.  */
    case GRUB_INSTALL_PLATFORM_MAX:
      break;
    }

  /* Perform the platform-dependent install */

  switch (platform)
    {
    case GRUB_INSTALL_PLATFORM_I386_PC:
      {
	char *boot_img_src = grub_util_path_concat (2, 
						  grub_install_source_directory,
						  "boot.img");
	char *boot_img = grub_util_path_concat (2, platdir,
					      "boot.img");
	grub_install_copy_file (boot_img_src, boot_img, 1);

	grub_util_info ("%sgrub-bios-setup %s %s %s %s %s --directory='%s' --device-map='%s' '%s'",
			/* TRANSLATORS: This is a prefix in the log to indicate that usually
			   a command would be executed but due to an option was skipped.  */
			install_bootsector ? "" : _("NOT RUNNING: "),
			allow_floppy ? "--allow-floppy " : "",
			verbosity ? "--verbose " : "",
			force ? "--force " : "",
			!fs_probe ? "--skip-fs-probe" : "",
			!add_rs_codes ? "--no-rs-codes" : "",
			platdir,
			device_map,
			install_device);
			
	/*  Now perform the installation.  */
	if (install_bootsector)
	  grub_util_bios_setup (platdir, "boot.img", "core.img",
				install_drive, force,
				fs_probe, allow_floppy, add_rs_codes);

	/* If vestiges of GRUB Legacy still exist, tell the Debian packaging
	   that they can ignore them.  */
	if (!rootdir && grub_util_is_regular ("/boot/grub/stage2") &&
	    grub_util_is_regular ("/boot/grub/menu.lst"))
	  {
	    grub_util_fd_t fd;

	    fd = grub_util_fd_open ("/boot/grub/grub2-installed",
				    GRUB_UTIL_FD_O_WRONLY);
	    grub_util_fd_close (fd);
	  }

	break;
      }
    case GRUB_INSTALL_PLATFORM_SPARC64_IEEE1275:
      {
	char *boot_img_src = grub_util_path_concat (2, 
						  grub_install_source_directory,
						  "boot.img");
	char *boot_img = grub_util_path_concat (2, platdir,
					      "boot.img");
	grub_install_copy_file (boot_img_src, boot_img, 1);

	grub_util_info ("%sgrub-sparc64-setup %s %s %s %s --directory='%s' --device-map='%s' '%s'",
			install_bootsector ? "" : "NOT RUNNING: ",
			allow_floppy ? "--allow-floppy " : "",
			verbosity ? "--verbose " : "",
			force ? "--force " : "",
			!fs_probe ? "--skip-fs-probe" : "",
			platdir,
			device_map,
			install_drive);
			
	/*  Now perform the installation.  */
	if (install_bootsector)
	  grub_util_sparc_setup (platdir, "boot.img", "core.img",
				 install_device, force,
				 fs_probe, allow_floppy,
				 0 /* unused */ );
	break;
      }

    case GRUB_INSTALL_PLATFORM_POWERPC_IEEE1275:
      if (macppcdir)
	{
	  char *core_services = grub_util_path_concat (4, macppcdir,
						       "System", "Library",
						       "CoreServices");
	  char *mach_kernel = grub_util_path_concat (2, macppcdir,
						     "mach_kernel");
	  char *grub_elf, *bootx;
	  FILE *f;
	  grub_device_t ins_dev;
	  char *grub_chrp = grub_util_path_concat (2,
						   grub_install_source_directory,
						   "grub.chrp");

	  grub_install_mkdir_p (core_services);

	  bootx = grub_util_path_concat (2, core_services, "BootX");
	  grub_install_copy_file (grub_chrp, bootx, 1);

	  grub_elf = grub_util_path_concat (2, core_services, "grub.elf");
	  grub_install_copy_file (imgfile, grub_elf, 1);

	  f = grub_util_fopen (mach_kernel, "r+");
	  if (!f)
	    grub_util_error (_("Can't create file: %s"), strerror (errno));
	  fclose (f);

	  fill_core_services (core_services);

	  ins_dev = grub_device_open (install_drive);

	  bless (ins_dev, core_services, 0);

	  if (update_nvram)
	    {
	      const char *dev;
	      int partno;

	      partno = ins_dev->disk->partition
		? ins_dev->disk->partition->number + 1 : 0;
	      dev = grub_util_get_os_disk (install_device);
	      grub_install_register_ieee1275 (0, dev, partno,
					      "\\\\BootX");
	    }
	  grub_device_close (ins_dev);
  	  free (grub_elf);
	  free (bootx);
	  free (mach_kernel);
	  free (grub_chrp);
	  break;
	}
      /* If a install device is defined, copy the core.elf to PReP partition.  */
      if (is_prep && install_device && install_device[0])
	{
	  grub_device_t ins_dev;
	  ins_dev = grub_device_open (install_drive);
	  if (!ins_dev || !is_prep_partition (ins_dev))
	    {
	      grub_util_error ("%s", _("the chosen partition is not a PReP partition"));
	    }
	  if (is_prep_empty (ins_dev))
	    {
	      if (write_to_disk (ins_dev, imgfile))
		grub_util_error ("%s", _("failed to copy Grub to the PReP partition"));
	    }
	  else
	    {
	      char *s = xasprintf ("dd if=/dev/zero of=%s", install_device);
	      grub_util_error (_("the PReP partition is not empty. If you are sure you want to use it, run dd to clear it: `%s'"),
			       s);
	    }
	  grub_device_close (ins_dev);
	  if (update_nvram)
	    grub_install_register_ieee1275 (1, grub_util_get_os_disk (install_device),
					    0, NULL);
	  break;
      }
      /* fallthrough.  */
    case GRUB_INSTALL_PLATFORM_I386_IEEE1275:
      if (update_nvram)
	{
	  const char *dev;
	  char *relpath;
	  int partno;
	  relpath = grub_make_system_path_relative_to_its_root (imgfile);
	  partno = grub_dev->disk->partition
	    ? grub_dev->disk->partition->number + 1 : 0;
	  dev = grub_util_get_os_disk (grub_devices[0]);
	  grub_install_register_ieee1275 (0, dev,
					  partno, relpath);
	}
      break;
    case GRUB_INSTALL_PLATFORM_MIPS_ARC:
      grub_install_sgi_setup (install_device, imgfile, "grub");
      break;

    case GRUB_INSTALL_PLATFORM_I386_EFI:
      if (!efidir_is_mac)
	{
	  char *dst = grub_util_path_concat (2, efidir, "grub.efi");
	  /* For old macs. Suggested by Peter Jones.  */
	  grub_install_copy_file (imgfile, dst, 1);
	  free (dst);
	}

    case GRUB_INSTALL_PLATFORM_X86_64_EFI:
      if (efidir_is_mac)
	{
	  char *boot_efi;
	  char *core_services = grub_util_path_concat (4, efidir,
						       "System", "Library",
						       "CoreServices");
	  char *mach_kernel = grub_util_path_concat (2, efidir,
						     "mach_kernel");
	  FILE *f;
	  grub_device_t ins_dev;

	  grub_install_mkdir_p (core_services);

	  boot_efi = grub_util_path_concat (2, core_services, "boot.efi");
	  grub_install_copy_file (imgfile, boot_efi, 1);

	  f = grub_util_fopen (mach_kernel, "r+");
	  if (!f)
	    grub_util_error (_("Can't create file: %s"), strerror (errno));
	  fclose (f);

	  fill_core_services(core_services);

	  ins_dev = grub_device_open (install_drive);

	  bless (ins_dev, boot_efi, 1);
	  if (!removable && update_nvram)
	    {
	      /* Try to make this image bootable using the EFI Boot Manager, if available.  */
	      grub_install_register_efi (efidir_grub_dev,
					 "\\System\\Library\\CoreServices",
					 efi_distributor);
	    }

	  grub_device_close (ins_dev);
  	  free (boot_efi);
	  free (mach_kernel);
	  break;
	}
    case GRUB_INSTALL_PLATFORM_ARM_EFI:
    case GRUB_INSTALL_PLATFORM_ARM64_EFI:
    case GRUB_INSTALL_PLATFORM_IA64_EFI:
      {
	char *dst = grub_util_path_concat (2, efidir, efi_file);
	if (uefi_secure_boot)
	  {
	    const char *shim_signed = "/usr/lib/shim/shim.efi.signed";
	    char *config_dst;
	    FILE *config_dst_f;

	    if (grub_util_is_regular (shim_signed))
	      {
		char *chained_base, *chained_dst, *mok_signed;
		if (!removable)
		  {
		    free (efi_file);
		    efi_file = xasprintf ("shim%s.efi", efi_suffix);
		    free (dst);
		    dst = grub_util_path_concat (2, efidir, efi_file);
		  }
		grub_install_copy_file (shim_signed, dst, 1);
		chained_base = xasprintf ("grub%s.efi", efi_suffix);
		chained_dst = grub_util_path_concat (2, efidir, chained_base);
		grub_install_copy_file (efi_signed, chained_dst, 1);
		/* Not critical, so not an error if it's not present (as it
		   won't be for older releases); but if we have it, make
		   sure it's installed.  */
		mok_signed = grub_util_path_concat (2, efidir,
						    "MokManager.efi");
		grub_install_copy_file ("/usr/lib/shim/MokManager.efi.signed",
					mok_signed, 0);
		free (mok_signed);
		free (chained_dst);
		free (chained_base);
	      }
	    else
	      grub_install_copy_file (efi_signed, dst, 1);

	    config_dst = grub_util_path_concat (2, efidir, "grub.cfg");
	    grub_install_copy_file (load_cfg, config_dst, 1);
	    config_dst_f = grub_util_fopen (config_dst, "ab");
	    fprintf (config_dst_f, "configfile $prefix/grub.cfg\n");
	    fclose (config_dst_f);
	    free (config_dst);
	  }
	else
	  grub_install_copy_file (imgfile, dst, 1);
	free (dst);
      }
      if (!removable && update_nvram)
	{
	  char * efifile_path;
	  char * part;

	  /* Try to make this image bootable using the EFI Boot Manager, if available.  */
	  if (!efi_distributor || efi_distributor[0] == '\0')
	    grub_util_error ("%s", _("EFI bootloader id isn't specified."));
	  efifile_path = xasprintf ("\\EFI\\%s\\%s",
				    efi_distributor,
				    efi_file);
	  part = (efidir_grub_dev->disk->partition
		  ? grub_partition_get_name (efidir_grub_dev->disk->partition)
		  : 0);
	  grub_util_info ("Registering with EFI: distributor = `%s',"
			  " path = `%s', ESP at %s%s%s",
			  efi_distributor, efifile_path,
			  efidir_grub_dev->disk->name,
			  (part ? ",": ""), (part ? : ""));
	  grub_free (part);
	  grub_install_register_efi (efidir_grub_dev,
				     efifile_path, efi_distributor);
	}
      break;

    case GRUB_INSTALL_PLATFORM_MIPSEL_LOONGSON:
    case GRUB_INSTALL_PLATFORM_MIPSEL_QEMU_MIPS:
    case GRUB_INSTALL_PLATFORM_MIPS_QEMU_MIPS:
    case GRUB_INSTALL_PLATFORM_I386_COREBOOT:
    case GRUB_INSTALL_PLATFORM_I386_MULTIBOOT:
    case GRUB_INSTALL_PLATFORM_MIPSEL_ARC:
    case GRUB_INSTALL_PLATFORM_ARM_UBOOT:
    case GRUB_INSTALL_PLATFORM_I386_QEMU:
    case GRUB_INSTALL_PLATFORM_I386_XEN:
    case GRUB_INSTALL_PLATFORM_X86_64_XEN:
      grub_util_warn ("%s",
		      _("WARNING: no platform-specific install was performed"));
      break;
      /* pacify warning.  */
    case GRUB_INSTALL_PLATFORM_MAX:
      break;
    }

  fprintf (stderr, "%s\n", _("Installation finished. No error reported."));

  /* Free resources.  */
  grub_gcry_fini_all ();
  grub_fini_all ();

  return 0;
}<|MERGE_RESOLUTION|>--- conflicted
+++ resolved
@@ -1154,11 +1154,6 @@
 
       if (strcmp (machtype, "pmac_oldworld") == 0)
 	update_nvram = 0;
-<<<<<<< HEAD
-      else if (strcmp (machtype, "chrp_ibm") == 0)
-	update_nvram = 0;
-=======
->>>>>>> a37e2d32
       else if (strcmp (machtype, "cell") == 0)
 	update_nvram = 0;
       else if (strcmp (machtype, "generic") == 0)
