/*
 *  GRUB  --  GRand Unified Bootloader
 *  Copyright (C) 1999,2000,2001,2002,2003,2004,2005,2006,2007,2008,2009,2010,2011,2012,2013 Free Software Foundation, Inc.
 *
 *  GRUB is free software: you can redistribute it and/or modify
 *  it under the terms of the GNU General Public License as published by
 *  the Free Software Foundation, either version 3 of the License, or
 *  (at your option) any later version.
 *
 *  GRUB is distributed in the hope that it will be useful,
 *  but WITHOUT ANY WARRANTY; without even the implied warranty of
 *  MERCHANTABILITY or FITNESS FOR A PARTICULAR PURPOSE.  See the
 *  GNU General Public License for more details.
 *
 *  You should have received a copy of the GNU General Public License
 *  along with GRUB.  If not, see <http://www.gnu.org/licenses/>.
 */

#include <config.h>
#include <grub/types.h>
#include <grub/emu/misc.h>
#include <grub/util/misc.h>
#include <grub/misc.h>
#include <grub/device.h>
#include <grub/disk.h>
#include <grub/file.h>
#include <grub/fs.h>
#include <grub/env.h>
#include <grub/term.h>
#include <grub/mm.h>
#include <grub/lib/hexdump.h>
#include <grub/crypto.h>
#include <grub/command.h>
#include <grub/i18n.h>
#include <grub/zfs/zfs.h>
#include <grub/util/install.h>
#include <grub/emu/getroot.h>
#include <grub/diskfilter.h>
#include <grub/cryptodisk.h>
#include <grub/legacy_parse.h>
#include <grub/gpt_partition.h>
#include <grub/emu/config.h>
#include <grub/util/ofpath.h>
#include <grub/hfsplus.h>
#include <grub/emu/hostfile.h>

#include <string.h>

#pragma GCC diagnostic ignored "-Wmissing-prototypes"
#pragma GCC diagnostic ignored "-Wmissing-declarations"
#include <argp.h>
#pragma GCC diagnostic error "-Wmissing-prototypes"
#pragma GCC diagnostic error "-Wmissing-declarations"

#include "progname.h"

static char *target;
static int removable = 0;
static int force_extra_removable = 0;
static int recheck = 0;
static int update_nvram = 1;
static char *install_device = NULL;
static char *debug_image = NULL;
static char *rootdir = NULL;
static char *bootdir = NULL;
static int allow_floppy = 0;
static int force_file_id = 0;
static char *disk_module = NULL;
static char *efidir = NULL;
static char *macppcdir = NULL;
static int force = 0;
static int have_abstractions = 0;
static int have_cryptodisk = 0;
static char * bootloader_id;
static int have_load_cfg = 0;
static FILE * load_cfg_f = NULL;
static char *load_cfg;
static int install_bootsector = 1;
static char *label_font;
static char *label_color;
static char *label_bgcolor;
static char *product_version;
static int add_rs_codes = 1;
static int uefi_secure_boot = 1;

enum
  {
    OPTION_BOOT_DIRECTORY = 0x301,
    OPTION_ROOT_DIRECTORY,
    OPTION_TARGET,
    OPTION_SETUP,
    OPTION_MKRELPATH, 
    OPTION_MKDEVICEMAP, 
    OPTION_PROBE, 
    OPTION_EDITENV, 
    OPTION_ALLOW_FLOPPY, 
    OPTION_RECHECK, 
    OPTION_FORCE,
    OPTION_FORCE_FILE_ID,
    OPTION_MODULE, 
    OPTION_NO_NVRAM, 
    OPTION_REMOVABLE, 
    OPTION_BOOTLOADER_ID, 
    OPTION_EFI_DIRECTORY,
    OPTION_FONT,
    OPTION_DEBUG,
    OPTION_DEBUG_IMAGE,
    OPTION_NO_FLOPPY,
    OPTION_DISK_MODULE,
    OPTION_NO_BOOTSECTOR,
    OPTION_NO_RS_CODES,
    OPTION_MACPPC_DIRECTORY,
    OPTION_LABEL_FONT,
    OPTION_LABEL_COLOR,
    OPTION_LABEL_BGCOLOR,
    OPTION_PRODUCT_VERSION,
    OPTION_UEFI_SECURE_BOOT,
    OPTION_NO_UEFI_SECURE_BOOT,
    OPTION_FORCE_EXTRA_REMOVABLE
  };

static int fs_probe = 1;

static error_t 
argp_parser (int key, char *arg, struct argp_state *state)
{
  if (grub_install_parse (key, arg))
    return 0;
  switch (key)
    {
    case OPTION_FORCE_FILE_ID:
      force_file_id = 1;
      return 0;
    case 's':
      fs_probe = 0;
      return 0;

    case OPTION_SETUP:
      if (!grub_strstr (arg, "setup"))
	install_bootsector = 0;
      return 0;

    case OPTION_PRODUCT_VERSION:
      free (product_version);
      product_version = xstrdup (arg);
      return 0;
    case OPTION_LABEL_FONT:
      free (label_font);
      label_font = xstrdup (arg);
      return 0;

    case OPTION_LABEL_COLOR:
      free (label_color);
      label_color = xstrdup (arg);
      return 0;

    case OPTION_LABEL_BGCOLOR:
      free (label_bgcolor);
      label_bgcolor = xstrdup (arg);
      return 0;

      /* Accept and ignore for compatibility.  */
    case OPTION_FONT:
    case OPTION_MKRELPATH:
    case OPTION_PROBE:
    case OPTION_EDITENV:
    case OPTION_MKDEVICEMAP:
    case OPTION_NO_FLOPPY:
      return 0;
    case OPTION_ROOT_DIRECTORY:
      /* Accept for compatibility.  */
      free (rootdir);
      rootdir = xstrdup (arg);
      return 0;

    case OPTION_BOOT_DIRECTORY:
      free (bootdir);
      bootdir = xstrdup (arg);
      return 0;

    case OPTION_MACPPC_DIRECTORY:
      free (macppcdir);
      macppcdir = xstrdup (arg);
      return 0;

    case OPTION_EFI_DIRECTORY:
      free (efidir);
      efidir = xstrdup (arg);
      return 0;

    case OPTION_DISK_MODULE:
      free (disk_module);
      disk_module = xstrdup (arg);
      return 0;

    case OPTION_TARGET:
      free (target);
      target = xstrdup (arg);
      return 0;

    case OPTION_DEBUG_IMAGE:
      free (debug_image);
      debug_image = xstrdup (arg);
      return 0;

    case OPTION_NO_NVRAM:
      update_nvram = 0;
      return 0;

    case OPTION_FORCE:
      force = 1;
      return 0;

    case OPTION_RECHECK:
      recheck = 1;
      return 0;

    case OPTION_REMOVABLE:
      removable = 1;
      return 0;

    case OPTION_FORCE_EXTRA_REMOVABLE:
      force_extra_removable = 1;
      return 0;

    case OPTION_ALLOW_FLOPPY:
      allow_floppy = 1;
      return 0;

    case OPTION_NO_BOOTSECTOR:
      install_bootsector = 0;
      return 0;

    case OPTION_NO_RS_CODES:
      add_rs_codes = 0;
      return 0;

    case OPTION_DEBUG:
      verbosity++;
      return 0;

    case OPTION_BOOTLOADER_ID:
      free (bootloader_id);
      bootloader_id = xstrdup (arg);
      return 0;

    case OPTION_UEFI_SECURE_BOOT:
      uefi_secure_boot = 1;
      return 0;

    case OPTION_NO_UEFI_SECURE_BOOT:
      uefi_secure_boot = 0;
      return 0;

    case ARGP_KEY_ARG:
      if (install_device)
	grub_util_error ("%s", _("More than one install device?"));
      install_device = xstrdup (arg);
      return 0;

    default:
      return ARGP_ERR_UNKNOWN;
    }
}


static struct argp_option options[] = {
  GRUB_INSTALL_OPTIONS,
  {"boot-directory", OPTION_BOOT_DIRECTORY, N_("DIR"),
   0, N_("install GRUB images under the directory DIR/%s instead of the %s directory"), 2},
  {"root-directory", OPTION_ROOT_DIRECTORY, N_("DIR"),
   OPTION_HIDDEN, 0, 2},
  {"font", OPTION_FONT, N_("FILE"),
   OPTION_HIDDEN, 0, 2},
  {"target", OPTION_TARGET, N_("TARGET"),
   /* TRANSLATORS: "TARGET" as in "target platform".  */
   0, N_("install GRUB for TARGET platform [default=%s]"), 2},
  {"grub-setup", OPTION_SETUP, "FILE", OPTION_HIDDEN, 0, 2},
  {"grub-mkrelpath", OPTION_MKRELPATH, "FILE", OPTION_HIDDEN, 0, 2},
  {"grub-mkdevicemap", OPTION_MKDEVICEMAP, "FILE", OPTION_HIDDEN, 0, 2},
  {"grub-probe", OPTION_PROBE, "FILE", OPTION_HIDDEN, 0, 2},
  {"grub-editenv", OPTION_EDITENV, "FILE", OPTION_HIDDEN, 0, 2},
  {"allow-floppy", OPTION_ALLOW_FLOPPY, 0, 0,
   /* TRANSLATORS: "may break" doesn't just mean that option wouldn't have any
      effect but that it will make the resulting install unbootable from HDD. */
   N_("make the drive also bootable as floppy (default for fdX devices)."
      " May break on some BIOSes."), 2},
  {"recheck", OPTION_RECHECK, 0, 0,
   N_("delete device map if it already exists"), 2},
  {"force", OPTION_FORCE, 0, 0,
   N_("install even if problems are detected"), 2},
  {"force-file-id", OPTION_FORCE_FILE_ID, 0, 0,
   N_("use identifier file even if UUID is available"), 2},
  {"disk-module", OPTION_MODULE, N_("MODULE"), 0,
   N_("disk module to use (biosdisk or native). "
      "This option is only available on BIOS target."), 2},
  {"no-nvram", OPTION_NO_NVRAM, 0, 0,
   N_("don't update the `boot-device'/`Boot*' NVRAM variables. "
      "This option is only available on EFI and IEEE1275 targets."), 2},
  {"skip-fs-probe",'s',0,      0,
   N_("do not probe for filesystems in DEVICE"), 0},
  {"no-bootsector", OPTION_NO_BOOTSECTOR, 0, 0,
   N_("do not install bootsector"), 0},
  {"no-rs-codes", OPTION_NO_RS_CODES, 0, 0,
   N_("Do not apply any reed-solomon codes when embedding core.img. "
      "This option is only available on x86 BIOS targets."), 0},

  {"debug", OPTION_DEBUG, 0, OPTION_HIDDEN, 0, 2},
  {"no-floppy", OPTION_NO_FLOPPY, 0, OPTION_HIDDEN, 0, 2},
  {"debug-image", OPTION_DEBUG_IMAGE, N_("STRING"), OPTION_HIDDEN, 0, 2},
  {"removable", OPTION_REMOVABLE, 0, 0,
   N_("the installation device is removable. "
      "This option is only available on EFI."), 2},
  {"bootloader-id", OPTION_BOOTLOADER_ID, N_("ID"), 0,
   N_("the ID of bootloader. This option is only available on EFI and Macs."), 2},
  {"efi-directory", OPTION_EFI_DIRECTORY, N_("DIR"), 0,
   N_("use DIR as the EFI System Partition root."), 2},
  {"macppc-directory", OPTION_MACPPC_DIRECTORY, N_("DIR"), 0,
   N_("use DIR for PPC MAC install."), 2},
  {"label-font", OPTION_LABEL_FONT, N_("FILE"), 0, N_("use FILE as font for label"), 2},
  {"label-color", OPTION_LABEL_COLOR, N_("COLOR"), 0, N_("use COLOR for label"), 2},
  {"label-bgcolor", OPTION_LABEL_BGCOLOR, N_("COLOR"), 0, N_("use COLOR for label background"), 2},
  {"product-version", OPTION_PRODUCT_VERSION, N_("STRING"), 0, N_("use STRING as product version"), 2},
  {"uefi-secure-boot", OPTION_UEFI_SECURE_BOOT, 0, 0,
   N_("install an image usable with UEFI Secure Boot. "
      "This option is only available on EFI and if the grub-efi-amd64-signed "
      "package is installed."), 2},
  {"no-uefi-secure-boot", OPTION_NO_UEFI_SECURE_BOOT, 0, 0,
   N_("do not install an image usable with UEFI Secure Boot, even if the "
      "system was currently started using it. "
      "This option is only available on EFI."), 2},
  {"force-extra-removable", OPTION_FORCE_EXTRA_REMOVABLE, 0, 0,
   N_("force installation to the removable media path also. "
      "This option is only available on EFI."), 2},
  {0, 0, 0, 0, 0, 0}
};

static const char *
get_default_platform (void)
{
#ifdef __powerpc__
   return "powerpc-ieee1275";
#elif defined (__sparc__) || defined (__sparc64__)
   return "sparc64-ieee1275";
#elif defined (__MIPSEL__)
   return "mipsel-loongson";
#elif defined (__MIPSEB__)
   return "mips-arc";
#elif defined (__ia64__)
   return "ia64-efi";
#elif defined (__arm__)
   return "arm-uboot";
#elif defined (__aarch64__)
   return "arm64-efi";
#elif defined (__amd64__) || defined (__x86_64__) || defined (__i386__)
   return grub_install_get_default_x86_platform ();
#else
   return NULL;
#endif
}

#pragma GCC diagnostic ignored "-Wformat-nonliteral"

static char *
help_filter (int key, const char *text, void *input __attribute__ ((unused)))
{
  switch (key)
    {
    case OPTION_BOOT_DIRECTORY:
      return xasprintf (text, GRUB_DIR_NAME, GRUB_BOOT_DIR_NAME "/" GRUB_DIR_NAME);
    case OPTION_TARGET:
      return xasprintf (text, get_default_platform ());
    case ARGP_KEY_HELP_POST_DOC:
      return xasprintf (text, program_name, GRUB_BOOT_DIR_NAME "/" GRUB_DIR_NAME);
    default:
      return grub_install_help_filter (key, text, input);
    }
}

#pragma GCC diagnostic error "-Wformat-nonliteral"

/* TRANSLATORS: INSTALL_DEVICE isn't an identifier and is the DEVICE you
   install to.  */
struct argp argp = {
  options, argp_parser, N_("[OPTION] [INSTALL_DEVICE]"),
  N_("Install GRUB on your drive.")"\v"
  N_("INSTALL_DEVICE must be system device filename.\n"
     "%s copies GRUB images into %s.  On some platforms, it"
     " may also install GRUB into the boot sector."), 
  NULL, help_filter, NULL
};

static int
probe_raid_level (grub_disk_t disk)
{
  /* disk might be NULL in the case of a LVM physical volume with no LVM
     signature.  Ignore such cases here.  */
  if (!disk)
    return -1;

  if (disk->dev->id != GRUB_DISK_DEVICE_DISKFILTER_ID)
    return -1;

  if (disk->name[0] != 'm' || disk->name[1] != 'd')
    return -1;

  if (!((struct grub_diskfilter_lv *) disk->data)->segments)
    return -1;
  return ((struct grub_diskfilter_lv *) disk->data)->segments->type;
}

static void
push_partmap_module (const char *map, void *data __attribute__ ((unused)))
{
  char buf[50];

  if (strcmp (map, "openbsd") == 0 || strcmp (map, "netbsd") == 0)
    {
      grub_install_push_module ("part_bsd");
      return;
    }

  snprintf (buf, sizeof (buf), "part_%s", map);
  grub_install_push_module (buf);
}

static void
push_cryptodisk_module (const char *mod, void *data __attribute__ ((unused)))
{
  grub_install_push_module (mod);
}

static void
probe_mods (grub_disk_t disk)
{
  grub_partition_t part;
  grub_disk_memberlist_t list = NULL, tmp;
  int raid_level;

  if (disk->partition == NULL)
    grub_util_info ("no partition map found for %s", disk->name);

  for (part = disk->partition; part; part = part->parent)
    push_partmap_module (part->partmap->name, NULL);

  if (disk->dev->id == GRUB_DISK_DEVICE_DISKFILTER_ID)
    {
      grub_diskfilter_get_partmap (disk, push_partmap_module, NULL);
      have_abstractions = 1;
    }

  if (disk->dev->id == GRUB_DISK_DEVICE_DISKFILTER_ID
      && (grub_memcmp (disk->name, "lvm/", sizeof ("lvm/") - 1) == 0 ||
	  grub_memcmp (disk->name, "lvmid/", sizeof ("lvmid/") - 1) == 0))
    grub_install_push_module ("lvm");

  if (disk->dev->id == GRUB_DISK_DEVICE_DISKFILTER_ID
      && grub_memcmp (disk->name, "ldm/", sizeof ("ldm/") - 1) == 0)
    grub_install_push_module ("ldm");

  if (disk->dev->id == GRUB_DISK_DEVICE_CRYPTODISK_ID)
    {
      grub_util_cryptodisk_get_abstraction (disk,
					    push_cryptodisk_module, NULL);
      have_abstractions = 1;
      have_cryptodisk = 1;
    }

  raid_level = probe_raid_level (disk);
  if (raid_level >= 0)
    {
      grub_install_push_module ("diskfilter");
      if (disk->dev->raidname)
	grub_install_push_module (disk->dev->raidname (disk));
    }
  if (raid_level == 5)
    grub_install_push_module ("raid5rec");
  if (raid_level == 6)
    grub_install_push_module ("raid6rec");

  /* In case of LVM/RAID, check the member devices as well.  */
  if (disk->dev->memberlist)
    list = disk->dev->memberlist (disk);
  while (list)
    {
      probe_mods (list->disk);
      tmp = list->next;
      free (list);
      list = tmp;
    }
}

static int
have_bootdev (enum grub_install_plat pl)
{
  switch (pl)
    {
    case GRUB_INSTALL_PLATFORM_I386_PC:
    case GRUB_INSTALL_PLATFORM_I386_EFI:
    case GRUB_INSTALL_PLATFORM_X86_64_EFI:
    case GRUB_INSTALL_PLATFORM_IA64_EFI:
    case GRUB_INSTALL_PLATFORM_ARM_EFI:
    case GRUB_INSTALL_PLATFORM_ARM64_EFI:
    case GRUB_INSTALL_PLATFORM_I386_IEEE1275:
    case GRUB_INSTALL_PLATFORM_SPARC64_IEEE1275:
    case GRUB_INSTALL_PLATFORM_POWERPC_IEEE1275:
    case GRUB_INSTALL_PLATFORM_MIPSEL_ARC:
    case GRUB_INSTALL_PLATFORM_MIPS_ARC:
      return 1;

    case GRUB_INSTALL_PLATFORM_I386_QEMU:
    case GRUB_INSTALL_PLATFORM_I386_COREBOOT:
    case GRUB_INSTALL_PLATFORM_I386_MULTIBOOT:
    case GRUB_INSTALL_PLATFORM_MIPSEL_QEMU_MIPS:
    case GRUB_INSTALL_PLATFORM_MIPS_QEMU_MIPS:

    case GRUB_INSTALL_PLATFORM_MIPSEL_LOONGSON:
    case GRUB_INSTALL_PLATFORM_ARM_UBOOT:

    case GRUB_INSTALL_PLATFORM_I386_XEN:
    case GRUB_INSTALL_PLATFORM_X86_64_XEN:
      return 0;

      /* pacify warning.  */
    case GRUB_INSTALL_PLATFORM_MAX:
      return 0;
    }
  return 0;
}

static void
probe_cryptodisk_uuid (grub_disk_t disk)
{
  grub_disk_memberlist_t list = NULL, tmp;

  /* In case of LVM/RAID, check the member devices as well.  */
  if (disk->dev->memberlist)
    {
      list = disk->dev->memberlist (disk);
    }
  while (list)
    {
      probe_cryptodisk_uuid (list->disk);
      tmp = list->next;
      free (list);
      list = tmp;
    }
  if (disk->dev->id == GRUB_DISK_DEVICE_CRYPTODISK_ID)
    {
      const char *uuid = grub_util_cryptodisk_get_uuid (disk);
      if (!load_cfg_f)
	load_cfg_f = grub_util_fopen (load_cfg, "wb");
      have_load_cfg = 1;

      fprintf (load_cfg_f, "cryptomount -u %s\n",
	      uuid);
    }
}

static int
is_same_disk (const char *a, const char *b)
{
  while (1)
    {
      if ((*a == ',' || *a == '\0') && (*b == ',' || *b == '\0'))
	return 1;
      if (*a != *b)
	return 0;
      if (*a == '\\')
	{
	  if (a[1] != b[1])
	    return 0;
	  a += 2;
	  b += 2;
	  continue;
	}
      a++;
      b++;
    }
}

static char *
get_rndstr (void)
{
  grub_uint8_t rnd[15];
  const size_t sz = sizeof (rnd) * GRUB_CHAR_BIT / 5;
  char * ret = xmalloc (sz + 1);
  size_t i;
  if (grub_get_random (rnd, sizeof (rnd)))
    grub_util_error ("%s", _("couldn't retrieve random data"));
  for (i = 0; i < sz; i++)
    {
      grub_size_t b = i * 5;
      grub_uint8_t r;
      grub_size_t f1 = GRUB_CHAR_BIT - b % GRUB_CHAR_BIT;
      grub_size_t f2;
      if (f1 > 5)
	f1 = 5;
      f2 = 5 - f1;
      r = (rnd[b / GRUB_CHAR_BIT] >> (b % GRUB_CHAR_BIT)) & ((1 << f1) - 1);
      if (f2)
	r |= (rnd[b / GRUB_CHAR_BIT + 1] & ((1 << f2) - 1)) << f1;
      if (r < 10)
	ret[i] = '0' + r;
      else
	ret[i] = 'a' + (r - 10);
    }
  ret[sz] = '\0';
  return ret;
}

static char *
escape (const char *in)
{
  char *ptr;
  char *ret;
  int overhead = 0;

  for (ptr = (char*)in; *ptr; ptr++)
    if (*ptr == '\'')
      overhead += 3;
  ret = grub_malloc (ptr - in + overhead + 1);
  if (!ret)
    return NULL;

  grub_strchrsub (ret, in, '\'', "'\\''");
  return ret;
}

static struct grub_util_config config;

static void
device_map_check_duplicates (const char *dev_map)
{
  FILE *fp;
  char buf[1024];	/* XXX */
  size_t alloced = 8;
  size_t filled = 0;
  char **d;
  size_t i;

  d = xmalloc (alloced * sizeof (d[0]));

  if (dev_map[0] == '\0')
    return;

  fp = grub_util_fopen (dev_map, "r");
  if (! fp)
    return;

  while (fgets (buf, sizeof (buf), fp))
    {
      char *p = buf;
      char *e;

      /* Skip leading spaces.  */
      while (*p && grub_isspace (*p))
	p++;

      /* If the first character is `#' or NUL, skip this line.  */
      if (*p == '\0' || *p == '#')
	continue;

      if (*p != '(')
	continue;

      p++;

      e = p;
      p = strchr (p, ')');
      if (! p)
	continue;

      if (filled >= alloced)
	{
	  alloced *= 2;
	  d = xrealloc (d, alloced * sizeof (d[0]));
	}

      *p = '\0';

      d[filled++] = xstrdup (e);
    }

  fclose (fp);

  qsort (d, filled, sizeof (d[0]), grub_qsort_strcmp);

  for (i = 0; i + 1 < filled; i++)
    if (strcmp (d[i], d[i+1]) == 0)
      {
	grub_util_error (_("the drive %s is defined multiple times in the device map %s"),
			 d[i], dev_map);
      }

  for (i = 0; i < filled; i++)
    free (d[i]);

  free (d);
}

static grub_err_t
write_to_disk (grub_device_t dev, const char *fn)
{
  char *core_img;
  size_t core_size;
  grub_err_t err;

  core_size = grub_util_get_image_size (fn);

  core_img = grub_util_read_image (fn);    

  err = grub_disk_write (dev->disk, 0, 0,
			 core_size, core_img);
  free (core_img);
  return err;
}

static int
is_prep_partition (grub_device_t dev)
{
  if (!dev->disk)
    return 0;
  if (!dev->disk->partition)
    return 0;
  if (strcmp(dev->disk->partition->partmap->name, "msdos") == 0)
    return (dev->disk->partition->msdostype == 0x41);

  if (strcmp (dev->disk->partition->partmap->name, "gpt") == 0)
    {
      struct grub_gpt_partentry gptdata;
      grub_partition_t p = dev->disk->partition;
      int ret = 0;
      dev->disk->partition = dev->disk->partition->parent;

      if (grub_disk_read (dev->disk, p->offset, p->index,
			  sizeof (gptdata), &gptdata) == 0)
	{
	  const grub_gpt_part_type_t template = {
	    grub_cpu_to_le32_compile_time (0x9e1a2d38),
	    grub_cpu_to_le16_compile_time (0xc612),
	    grub_cpu_to_le16_compile_time (0x4316),
	    { 0xaa, 0x26, 0x8b, 0x49, 0x52, 0x1e, 0x5a, 0x8b }
	  };

	  ret = grub_memcmp (&template, &gptdata.type,
			     sizeof (template)) == 0;
	}
      dev->disk->partition = p;
      return ret;
    }

  return 0;
}

static int
is_prep_empty (grub_device_t dev)
{
  grub_disk_addr_t dsize, addr;
  grub_uint32_t buffer[32768];

  dsize = grub_disk_get_size (dev->disk);
  for (addr = 0; addr < dsize;
       addr += sizeof (buffer) / GRUB_DISK_SECTOR_SIZE)
    {
      grub_size_t sz = sizeof (buffer);
      grub_uint32_t *ptr;

      if (sizeof (buffer) / GRUB_DISK_SECTOR_SIZE > dsize - addr)
	sz = (dsize - addr) * GRUB_DISK_SECTOR_SIZE;
      grub_disk_read (dev->disk, addr, 0, sz, buffer);

      if (addr == 0 && grub_memcmp (buffer, ELFMAG, SELFMAG) == 0)
	return 1;

      for (ptr = buffer; ptr < buffer + sz / sizeof (*buffer); ptr++)
	if (*ptr)
	  return 0;
    }

  return 1;
}

static void
bless (grub_device_t dev, const char *path, int x86)
{
  struct stat st;
  grub_err_t err;

  grub_util_info ("blessing %s", path);

  if (stat (path, &st) < 0)
    grub_util_error (N_("cannot stat `%s': %s"),
		     path, strerror (errno));

  err = grub_mac_bless_inode (dev, st.st_ino, S_ISDIR (st.st_mode), x86);
  if (err)
    grub_util_error ("%s", grub_errmsg);
  grub_util_info ("blessed\n");
}

static void
fill_core_services (const char *core_services)
{
  char *label;
  FILE *f;
  char *label_text;
  char *label_string = xasprintf ("%s %s", bootloader_id, product_version);
  char *sysv_plist;

  label = grub_util_path_concat (2, core_services, ".disk_label");
  grub_util_info ("rendering label %s", label_string);
  grub_util_render_label (label_font, label_bgcolor ? : "white",
			  label_color ? : "black", label_string, label);
  grub_util_info ("label rendered");
  free (label);
  label_text = grub_util_path_concat (2, core_services, ".disk_label.contentDetails");
  f = grub_util_fopen (label_text, "wb");
  fprintf (f, "%s\n", label_string);
  fclose (f);
  free (label_string);
  free (label_text);

  sysv_plist = grub_util_path_concat (2, core_services, "SystemVersion.plist");
  f = grub_util_fopen (sysv_plist, "wb");
  fprintf (f,
	   "<plist version=\"1.0\">\n"
	   "<dict>\n"
	   "        <key>ProductBuildVersion</key>\n"
	   "        <string></string>\n"
	   "        <key>ProductName</key>\n"
	   "        <string>%s</string>\n"
	   "        <key>ProductVersion</key>\n"
	   "        <string>%s</string>\n"
	   "</dict>\n"
	   "</plist>\n", bootloader_id, product_version);
  fclose (f);
  free (sysv_plist);
}

<<<<<<< HEAD
static void
also_install_removable(const char *src, const char *base_efidir, const char *efi_suffix_upper)
{
  char *efi_file = NULL;
  char *dst = NULL;
  char *dir = NULL;
=======
/* Helper routine for also_install_removable() below. Walk through the
   specified dir, looking to see if there is a file/dir that matches
   the search string exactly, but in a case-insensitive manner. If so,
   return a copy of the exact file/dir that *does* exist. If not,
   return NULL */
static char *
check_component_exists(const char *dir,
		       const char *search)
{
  grub_util_fd_dir_t d;
  grub_util_fd_dirent_t de;
  char *found = NULL;

  d = grub_util_fd_opendir (dir);
  if (!d)
    grub_util_error (_("cannot open directory `%s': %s"),
		     dir, grub_util_fd_strerror ());

  while ((de = grub_util_fd_readdir (d)))
    {
      if (strcasecmp (de->d_name, search) == 0)
	{
	  found = xstrdup (de->d_name);
	  break;
	}
    }
  grub_util_fd_closedir (d);
  return found;
}

/* Some complex directory-handling stuff in here, to cope with
 * case-insensitive FAT/VFAT filesystem semantics. Ugh. */
static void
also_install_removable(const char *src,
		       const char *base_efidir,
		       const char *efi_suffix_upper)
{
  char *efi_file = NULL;
  char *dst = NULL;
  char *cur = NULL;
  char *found = NULL;
>>>>>>> 617a691e

  if (!efi_suffix_upper)
    grub_util_error ("%s", _("efi_suffix_upper not set"));
  efi_file = xasprintf ("BOOT%s.EFI", efi_suffix_upper);

<<<<<<< HEAD
  dir = grub_util_path_concat (3, base_efidir, "EFI", "BOOT");
  grub_install_mkdir_p (dir);

  dst = grub_util_path_concat (2, dir, efi_file);
  grub_install_copy_file (src, dst, 1);
  free (dst);
  free (efi_file);
  free (dir);
=======
  /* We need to install in $base_efidir/EFI/BOOT/$efi_file, but we
   * need to cope with case-insensitive stuff here. Build the path one
   * component at a time, checking for existing matches each time. */

  /* Look for "EFI" in base_efidir. Make it if it does not exist in
   * some form. */
  found = check_component_exists(base_efidir, "EFI");
  if (found == NULL)
    found = xstrdup("EFI");
  dst = grub_util_path_concat (2, base_efidir, found);
  cur = xstrdup (dst);
  free (dst);
  free (found);
  grub_install_mkdir_p (cur);

  /* Now BOOT */
  found = check_component_exists(cur, "BOOT");
  if (found == NULL)
    found = xstrdup("BOOT");
  dst = grub_util_path_concat (2, cur, found);
  cur = xstrdup (dst);
  free (dst);
  free (found);
  grub_install_mkdir_p (cur);

  /* Now $efi_file */
  found = check_component_exists(cur, efi_file);
  if (found == NULL)
    found = xstrdup(efi_file);
  dst = grub_util_path_concat (2, cur, found);
  cur = xstrdup (dst);
  free (dst);
  free (found);
  grub_install_copy_file (src, cur, 1);

  free (cur);
  free (efi_file);
>>>>>>> 617a691e
}

int
main (int argc, char *argv[])
{
  int is_efi = 0;
  const char *efi_distributor = NULL;
  const char *efi_suffix = NULL, *efi_suffix_upper = NULL;
  char *efi_file = NULL;
  char **grub_devices;
  grub_fs_t grub_fs;
  grub_device_t grub_dev = NULL;
  enum grub_install_plat platform;
  char *grubdir, *device_map;
  char **curdev, **curdrive;
  char **grub_drives;
  char *relative_grubdir;
  char **efidir_device_names = NULL;
  grub_device_t efidir_grub_dev = NULL;
  char *base_efidir = NULL;
  char *efidir_grub_devname;
  int efidir_is_mac = 0;
  int is_prep = 0;
  const char *pkgdatadir;

  grub_util_host_init (&argc, &argv);
  product_version = xstrdup (PACKAGE_VERSION);
  pkgdatadir = grub_util_get_pkgdatadir ();
  label_font = grub_util_path_concat (2, pkgdatadir, "unicode.pf2");

  argp_parse (&argp, argc, argv, 0, 0, 0);

  if (verbosity > 1)
    grub_env_set ("debug", "all");

  grub_util_load_config (&config);

  if (!bootloader_id && config.grub_distributor)
    {
      char *ptr;
      bootloader_id = xstrdup (config.grub_distributor);
      for (ptr = bootloader_id; *ptr && *ptr != ' '; ptr++)
	if (*ptr >= 'A' && *ptr <= 'Z')
	  *ptr = *ptr - 'A' + 'a';
      *ptr = '\0';
    }
  if (!bootloader_id || bootloader_id[0] == '\0')
    {
      free (bootloader_id);
      bootloader_id = xstrdup ("grub");
    }

  if (removable && force_extra_removable)
    grub_util_error (_("Invalid to use both --removable and --force_extra_removable"));

  if (!grub_install_source_directory)
    {
      if (!target)
	{
	  const char * t;
	  t = get_default_platform ();
	  if (!t)
	    grub_util_error ("%s", 
			     _("Unable to determine your platform."
			       " Use --target.")
			     );
	  target = xstrdup (t); 
	}
      grub_install_source_directory
	= grub_util_path_concat (2, grub_util_get_pkglibdir (), target);
    }

  platform = grub_install_get_target (grub_install_source_directory);

  {
    char *platname = grub_install_get_platform_name (platform);
    fprintf (stderr, _("Installing for %s platform.\n"), platname);
    free (platname);
  }

  switch (platform)
    {
    case GRUB_INSTALL_PLATFORM_I386_PC:
      if (!disk_module)
	disk_module = xstrdup ("biosdisk");
      break;
    case GRUB_INSTALL_PLATFORM_I386_EFI:
    case GRUB_INSTALL_PLATFORM_X86_64_EFI:
    case GRUB_INSTALL_PLATFORM_ARM_EFI:
    case GRUB_INSTALL_PLATFORM_ARM64_EFI:
    case GRUB_INSTALL_PLATFORM_IA64_EFI:
    case GRUB_INSTALL_PLATFORM_I386_IEEE1275:
    case GRUB_INSTALL_PLATFORM_SPARC64_IEEE1275:
    case GRUB_INSTALL_PLATFORM_POWERPC_IEEE1275:
    case GRUB_INSTALL_PLATFORM_MIPSEL_ARC:
    case GRUB_INSTALL_PLATFORM_MIPS_ARC:
    case GRUB_INSTALL_PLATFORM_ARM_UBOOT:
    case GRUB_INSTALL_PLATFORM_I386_XEN:
    case GRUB_INSTALL_PLATFORM_X86_64_XEN:
      break;

    case GRUB_INSTALL_PLATFORM_I386_QEMU:
    case GRUB_INSTALL_PLATFORM_I386_COREBOOT:
    case GRUB_INSTALL_PLATFORM_I386_MULTIBOOT:
    case GRUB_INSTALL_PLATFORM_MIPSEL_LOONGSON:
    case GRUB_INSTALL_PLATFORM_MIPSEL_QEMU_MIPS:
    case GRUB_INSTALL_PLATFORM_MIPS_QEMU_MIPS:
      disk_module = xstrdup ("native");
      break;

      /* pacify warning.  */
    case GRUB_INSTALL_PLATFORM_MAX:
      break;
    }

  switch (platform)
    {
    case GRUB_INSTALL_PLATFORM_I386_PC:
    case GRUB_INSTALL_PLATFORM_SPARC64_IEEE1275:
      if (!install_device)
	grub_util_error ("%s", _("install device isn't specified"));
      break;
    case GRUB_INSTALL_PLATFORM_POWERPC_IEEE1275:
      if (install_device)
	is_prep = 1;
      break;
    case GRUB_INSTALL_PLATFORM_MIPS_ARC:
    case GRUB_INSTALL_PLATFORM_MIPSEL_ARC:
      break;
    case GRUB_INSTALL_PLATFORM_I386_EFI:
    case GRUB_INSTALL_PLATFORM_X86_64_EFI:
    case GRUB_INSTALL_PLATFORM_ARM_EFI:
    case GRUB_INSTALL_PLATFORM_ARM64_EFI:
    case GRUB_INSTALL_PLATFORM_IA64_EFI:
    case GRUB_INSTALL_PLATFORM_I386_IEEE1275:
    case GRUB_INSTALL_PLATFORM_ARM_UBOOT:
    case GRUB_INSTALL_PLATFORM_I386_QEMU:
    case GRUB_INSTALL_PLATFORM_I386_COREBOOT:
    case GRUB_INSTALL_PLATFORM_I386_MULTIBOOT:
    case GRUB_INSTALL_PLATFORM_MIPSEL_LOONGSON:
    case GRUB_INSTALL_PLATFORM_MIPSEL_QEMU_MIPS:
    case GRUB_INSTALL_PLATFORM_MIPS_QEMU_MIPS:
    case GRUB_INSTALL_PLATFORM_I386_XEN:
    case GRUB_INSTALL_PLATFORM_X86_64_XEN:
      free (install_device);
      install_device = NULL;
      break;

      /* pacify warning.  */
    case GRUB_INSTALL_PLATFORM_MAX:
      break;
    }

  if (!bootdir)
    bootdir = grub_util_path_concat (3, "/", rootdir, GRUB_BOOT_DIR_NAME);

  {
    char * t = grub_util_path_concat (2, bootdir, GRUB_DIR_NAME);
    grub_install_mkdir_p (t);
    grubdir = canonicalize_file_name (t);
    if (!grubdir)
      grub_util_error (_("failed to get canonical path of `%s'"), t);
    free (t);
  }
  device_map = grub_util_path_concat (2, grubdir, "device.map");

  if (recheck)
    grub_util_unlink (device_map);

  device_map_check_duplicates (device_map);
  grub_util_biosdisk_init (device_map);

  /* Initialize all modules. */
  grub_init_all ();
  grub_gcry_init_all ();
  grub_hostfs_init ();
  grub_host_init ();

  switch (platform)
    {
    case GRUB_INSTALL_PLATFORM_I386_EFI:
    case GRUB_INSTALL_PLATFORM_X86_64_EFI:
    case GRUB_INSTALL_PLATFORM_ARM_EFI:
    case GRUB_INSTALL_PLATFORM_ARM64_EFI:
    case GRUB_INSTALL_PLATFORM_IA64_EFI:
      is_efi = 1;
      break;
    default:
      is_efi = 0;
      break;

      /* pacify warning.  */
    case GRUB_INSTALL_PLATFORM_MAX:
      break;
    }

  /* Find the EFI System Partition.  */

  if (is_efi)
    {
      grub_fs_t fs;
      free (install_device);
      install_device = NULL;
      if (!efidir)
	{
	  char *d = grub_util_path_concat (2, bootdir, "efi");
	  char *dr = NULL;
	  if (!grub_util_is_directory (d))
	    {
	      free (d);
	      d = grub_util_path_concat (2, bootdir, "EFI");
	    }
	  /*
	    The EFI System Partition may have been given directly using
	    --root-directory.
	  */
	  if (!grub_util_is_directory (d)
	      && rootdir && grub_strcmp (rootdir, "/") != 0)
	    {
	      free (d);
	      d = xstrdup (rootdir);
	    }
	  if (grub_util_is_directory (d))
	    dr = grub_make_system_path_relative_to_its_root (d);
	  /* Is it a mount point? */
	  if (dr && dr[0] == '\0')
	    efidir = d;
	  else
	    free (d);
	  free (dr);
	}
      if (!efidir)
	grub_util_error ("%s", _("cannot find EFI directory"));
      efidir_device_names = grub_guess_root_devices (efidir);
      if (!efidir_device_names || !efidir_device_names[0])
	grub_util_error (_("cannot find a device for %s (is /dev mounted?)"),
			     efidir);
      install_device = efidir_device_names[0];

      for (curdev = efidir_device_names; *curdev; curdev++)
	  grub_util_pull_device (*curdev);
      
      efidir_grub_devname = grub_util_get_grub_dev (efidir_device_names[0]);
      if (!efidir_grub_devname)
	grub_util_error (_("cannot find a GRUB drive for %s.  Check your device.map"),
			 efidir_device_names[0]);

      efidir_grub_dev = grub_device_open (efidir_grub_devname);
      if (! efidir_grub_dev)
	grub_util_error ("%s", grub_errmsg);

      fs = grub_fs_probe (efidir_grub_dev);
      if (! fs)
	grub_util_error ("%s", grub_errmsg);

      efidir_is_mac = 0;

      if (grub_strcmp (fs->name, "hfs") == 0
	  || grub_strcmp (fs->name, "hfsplus") == 0)
	efidir_is_mac = 1;

      if (!efidir_is_mac && grub_strcmp (fs->name, "fat") != 0)
	grub_util_error (_("%s doesn't look like an EFI partition.\n"), efidir);

      base_efidir = xstrdup(efidir);

      /* The EFI specification requires that an EFI System Partition must
	 contain an "EFI" subdirectory, and that OS loaders are stored in
	 subdirectories below EFI.  Vendors are expected to pick names that do
	 not collide with other vendors.  To minimise collisions, we use the
	 name of our distributor if possible.
      */
      char *t;
      efi_distributor = bootloader_id;
      if (strcmp (efi_distributor, "kubuntu") == 0)
	efi_distributor = "ubuntu";
      switch (platform)
	{
	case GRUB_INSTALL_PLATFORM_I386_EFI:
	  efi_suffix = "ia32";
	  efi_suffix_upper = "IA32";
	  break;
	case GRUB_INSTALL_PLATFORM_X86_64_EFI:
	  efi_suffix = "x64";
	  efi_suffix_upper = "X64";
	  break;
	case GRUB_INSTALL_PLATFORM_IA64_EFI:
	  efi_suffix = "ia64";
	  efi_suffix_upper = "IA64";
	  break;
	case GRUB_INSTALL_PLATFORM_ARM_EFI:
	  efi_suffix = "arm";
	  efi_suffix_upper = "ARM";
	  break;
	case GRUB_INSTALL_PLATFORM_ARM64_EFI:
	  efi_suffix = "aa64";
	  efi_suffix_upper = "AA64";
	  break;
	default:
	  break;
	}
      if (removable)
	{
	  /* The specification makes stricter requirements of removable
	     devices, in order that only one image can be automatically loaded
	     from them.  The image must always reside under /EFI/BOOT, and it
	     must have a specific file name depending on the architecture.
	  */
	  efi_distributor = "BOOT";
	  if (!efi_suffix)
	    grub_util_error ("%s", _("You've found a bug"));
	  efi_file = xasprintf ("BOOT%s.EFI", efi_suffix_upper);
	}
      else
	{
	  /* It is convenient for each architecture to have a different
	     efi_file, so that different versions can be installed in parallel.
	  */
	  efi_file = xasprintf ("grub%s.efi", efi_suffix);
	}
      t = grub_util_path_concat (3, efidir, "EFI", efi_distributor);
      free (efidir);
      efidir = t;
      grub_install_mkdir_p (efidir);
    }

  if (platform == GRUB_INSTALL_PLATFORM_POWERPC_IEEE1275)
    {
      const char *machtype = grub_install_get_default_powerpc_machtype ();
      int is_guess = 0;

      if (strcmp (machtype, "pmac_oldworld") == 0)
	update_nvram = 0;
      else if (strcmp (machtype, "cell") == 0)
	update_nvram = 0;
      else if (strcmp (machtype, "generic") == 0)
	update_nvram = 0;
      else if (strcmp (machtype, "chrp_ibm_qemu") == 0)
	update_nvram = 0;

      if (!macppcdir)
	{
	  char *d;

	  is_guess = 1;
	  d = grub_util_path_concat (2, bootdir, "macppc");
	  if (!grub_util_is_directory (d))
	    {
	      free (d);
	      d = grub_util_path_concat (2, bootdir, "efi");
	    }
	  /* Find the Mac HFS(+) System Partition.  */
	  if (!grub_util_is_directory (d))
	    {
	      free (d);
	      d = grub_util_path_concat (2, bootdir, "EFI");
	    }
	  if (!grub_util_is_directory (d))
	    {
	      free (d);
	      d = 0;
	    }
	  if (d)
	    macppcdir = d;
	}
      if (macppcdir)
	{
	  char **macppcdir_device_names = NULL;
	  grub_device_t macppcdir_grub_dev = NULL;
	  char *macppcdir_grub_devname;
	  grub_fs_t fs;

	  macppcdir_device_names = grub_guess_root_devices (macppcdir);
	  if (!macppcdir_device_names || !macppcdir_device_names[0])
	    grub_util_error (_("cannot find a device for %s (is /dev mounted?)"),
			     macppcdir);

	  for (curdev = macppcdir_device_names; *curdev; curdev++)
	    grub_util_pull_device (*curdev);
      
	  macppcdir_grub_devname = grub_util_get_grub_dev (macppcdir_device_names[0]);
	  if (!macppcdir_grub_devname)
	    grub_util_error (_("cannot find a GRUB drive for %s.  Check your device.map"),
			     macppcdir_device_names[0]);
	  
	  macppcdir_grub_dev = grub_device_open (macppcdir_grub_devname);
	  if (! macppcdir_grub_dev)
	    grub_util_error ("%s", grub_errmsg);

	  fs = grub_fs_probe (macppcdir_grub_dev);
	  if (! fs)
	    grub_util_error ("%s", grub_errmsg);

	  if (grub_strcmp (fs->name, "hfs") != 0
	      && grub_strcmp (fs->name, "hfsplus") != 0
	      && !is_guess)
	    grub_util_error (_("filesystem on %s is neither HFS nor HFS+"),
			     macppcdir);
	  if (grub_strcmp (fs->name, "hfs") == 0
	      || grub_strcmp (fs->name, "hfsplus") == 0)
	    {
	      install_device = macppcdir_device_names[0];
	      is_prep = 0;
	    }
	}
    }

  grub_install_copy_files (grub_install_source_directory,
			   grubdir, platform);

  char *envfile = grub_util_path_concat (2, grubdir, "grubenv");
  if (!grub_util_is_regular (envfile))
    grub_util_create_envblk_file (envfile);

  size_t ndev = 0;

  /* Write device to a variable so we don't have to traverse /dev every time.  */
  grub_devices = grub_guess_root_devices (grubdir);
  if (!grub_devices || !grub_devices[0])
    grub_util_error (_("cannot find a device for %s (is /dev mounted?)"),
		     grubdir);

  for (curdev = grub_devices; *curdev; curdev++)
    {
      grub_util_pull_device (*curdev);
      ndev++;
    }

  grub_drives = xmalloc (sizeof (grub_drives[0]) * (ndev + 1)); 

  for (curdev = grub_devices, curdrive = grub_drives; *curdev; curdev++,
       curdrive++)
    {
      *curdrive = grub_util_get_grub_dev (*curdev);
      if (! *curdrive)
	grub_util_error (_("cannot find a GRUB drive for %s.  Check your device.map"),
			 *curdev);
    }
  *curdrive = 0;

  grub_dev = grub_device_open (grub_drives[0]);
  if (! grub_dev)
    grub_util_error ("%s", grub_errmsg);

  grub_fs = grub_fs_probe (grub_dev);
  if (! grub_fs)
    grub_util_error ("%s", grub_errmsg);

  grub_install_push_module (grub_fs->name);

  if (grub_dev->disk)
    probe_mods (grub_dev->disk);

  for (curdrive = grub_drives + 1; *curdrive; curdrive++)
    {
      grub_device_t dev = grub_device_open (*curdrive);
      if (!dev)
	continue;
      if (dev->disk)
	probe_mods (dev->disk);
      grub_device_close (dev);
    }

  if (!config.is_cryptodisk_enabled && have_cryptodisk)
    grub_util_error (_("attempt to install to encrypted disk without cryptodisk enabled. "
		       "Set `%s' in file `%s'."), "GRUB_ENABLE_CRYPTODISK=1",
		     grub_util_get_config_filename ());

  if (disk_module && grub_strcmp (disk_module, "ata") == 0)
    grub_install_push_module ("pata");
  else if (disk_module && grub_strcmp (disk_module, "native") == 0)
    {
      grub_install_push_module ("pata");
      grub_install_push_module ("ahci");
      grub_install_push_module ("ohci");
      grub_install_push_module ("uhci");
      grub_install_push_module ("usbms");
    }
  else if (disk_module && disk_module[0])
    grub_install_push_module (disk_module);

  relative_grubdir = grub_make_system_path_relative_to_its_root (grubdir);
  if (relative_grubdir[0] == '\0')
    {
      free (relative_grubdir);
      relative_grubdir = xstrdup ("/");
    }

  char *platname =  grub_install_get_platform_name (platform);
  char *platdir;
  {
    char *t = grub_util_path_concat (2, grubdir,
				   platname);
    platdir = canonicalize_file_name (t);
    if (!platdir)
      grub_util_error (_("failed to get canonical path of `%s'"),
		       t);
    free (t);
  }
  load_cfg = grub_util_path_concat (2, platdir,
				  "load.cfg");

  grub_util_unlink (load_cfg);

  if (debug_image && debug_image[0])
    {
      load_cfg_f = grub_util_fopen (load_cfg, "wb");
      have_load_cfg = 1;
      fprintf (load_cfg_f, "set debug='%s'\n",
	      debug_image);
    }
  char *prefix_drive = NULL;
  char *install_drive = NULL;

  if (install_device)
    {
      if (install_device[0] == '('
	  && install_device[grub_strlen (install_device) - 1] == ')')
        {
	  size_t len = grub_strlen (install_device) - 2;
	  install_drive = xmalloc (len + 1);
	  memcpy (install_drive, install_device + 1, len);
	  install_drive[len] = '\0';
        }
      else
	{
	  grub_util_pull_device (install_device);
	  install_drive = grub_util_get_grub_dev (install_device);
	  if (!install_drive)
	    grub_util_error (_("cannot find a GRUB drive for %s.  Check your device.map"),
			     install_device);
	}
    }

  char *efi_signed = NULL;
  switch (platform)
    {
    case GRUB_INSTALL_PLATFORM_I386_EFI:
    case GRUB_INSTALL_PLATFORM_X86_64_EFI:
    case GRUB_INSTALL_PLATFORM_ARM_EFI:
    case GRUB_INSTALL_PLATFORM_IA64_EFI:
      {
	char *dir = xasprintf ("%s-signed", grub_install_source_directory);
	char *signed_image;
	if (removable)
	  signed_image = xasprintf ("gcd%s.efi.signed", efi_suffix);
	else
	  signed_image = xasprintf ("grub%s.efi.signed", efi_suffix);
	efi_signed = grub_util_path_concat (2, dir, signed_image);
	break;
      }

    default:
      break;
    }

  if (!efi_signed || !grub_util_is_regular (efi_signed))
    uefi_secure_boot = 0;

  if (!have_abstractions || uefi_secure_boot)
    {
      if ((disk_module && grub_strcmp (disk_module, "biosdisk") != 0)
	  || grub_drives[1]
	  || (!install_drive
	      && platform != GRUB_INSTALL_PLATFORM_POWERPC_IEEE1275)
	  || (install_drive && !is_same_disk (grub_drives[0], install_drive))
	  || !have_bootdev (platform)
	  || uefi_secure_boot)
	{
	  char *uuid = NULL;
	  /*  generic method (used on coreboot and ata mod).  */
	  if (!force_file_id && grub_fs->uuid && grub_fs->uuid (grub_dev,
								&uuid))
	    {
	      grub_print_error ();
	      grub_errno = 0;
	      uuid = NULL;
	    }

	  if (!load_cfg_f)
	    load_cfg_f = grub_util_fopen (load_cfg, "wb");
	  have_load_cfg = 1;
	  if (uuid)
	    {
	      fprintf (load_cfg_f, "search.fs_uuid %s root ",
		      uuid);
	      grub_install_push_module ("search_fs_uuid");
	    }
	  else
	    {
	      char *rndstr = get_rndstr ();
	      char *fl = grub_util_path_concat (3, grubdir,
						     "uuid", rndstr);
	      char *fldir = grub_util_path_concat (2, grubdir,
							"uuid");
	      char *relfl;
	      FILE *flf;
	      grub_install_mkdir_p (fldir);
	      flf = grub_util_fopen (fl, "w");
	      if (!flf)
		grub_util_error (_("Can't create file: %s"), strerror (errno));
	      fclose (flf);
	      relfl = grub_make_system_path_relative_to_its_root (fl);
	      fprintf (load_cfg_f, "search.file %s root ",
		       relfl);
	      grub_install_push_module ("search_fs_file");
	    }
	  for (curdev = grub_devices, curdrive = grub_drives; *curdev; curdev++,
		 curdrive++)
	    {
	      const char *map;
	      char *g = NULL;
	      grub_device_t dev;
	      if (curdrive == grub_drives)
		dev = grub_dev;
	      else
		dev = grub_device_open (*curdrive);
	      if (!dev)
		continue;

	      if (dev->disk->dev->id != GRUB_DISK_DEVICE_HOSTDISK_ID)
		{
		  grub_util_fprint_full_disk_name (load_cfg_f,
						   dev->disk->name,
						   dev);
		  fprintf (load_cfg_f, " ");
		  if (dev != grub_dev)
		    grub_device_close (dev);
		  continue;
		}

	      map = grub_util_biosdisk_get_compatibility_hint (dev->disk);

	      if (map)
		{
		  grub_util_fprint_full_disk_name (load_cfg_f, map, dev);
		  fprintf (load_cfg_f, " ");
		}


	      if (disk_module && disk_module[0]
		  && grub_strcmp (disk_module, "biosdisk") != 0)
		  g = grub_util_guess_baremetal_drive (*curdev);
	      else
		switch (platform)
		  {
		  case GRUB_INSTALL_PLATFORM_I386_PC:
		    g = grub_util_guess_bios_drive (*curdev);
		    break;
		  case GRUB_INSTALL_PLATFORM_I386_EFI:
		  case GRUB_INSTALL_PLATFORM_X86_64_EFI:
		  case GRUB_INSTALL_PLATFORM_ARM_EFI:
		  case GRUB_INSTALL_PLATFORM_ARM64_EFI:
		  case GRUB_INSTALL_PLATFORM_IA64_EFI:
		    g = grub_util_guess_efi_drive (*curdev);
		    break;
		  case GRUB_INSTALL_PLATFORM_SPARC64_IEEE1275:
		  case GRUB_INSTALL_PLATFORM_POWERPC_IEEE1275:
		  case GRUB_INSTALL_PLATFORM_I386_IEEE1275:
		    {
		      const char * ofpath = grub_util_devname_to_ofpath (*curdev);
		      g = xasprintf ("ieee1275/%s", ofpath);
		      break;
		    }
		  case GRUB_INSTALL_PLATFORM_MIPSEL_LOONGSON:
		  case GRUB_INSTALL_PLATFORM_I386_QEMU:
		  case GRUB_INSTALL_PLATFORM_I386_COREBOOT:
		  case GRUB_INSTALL_PLATFORM_I386_MULTIBOOT:
		  case GRUB_INSTALL_PLATFORM_MIPSEL_QEMU_MIPS:
		  case GRUB_INSTALL_PLATFORM_MIPS_QEMU_MIPS:
		    g = grub_util_guess_baremetal_drive (*curdev);
		    break;
		  case GRUB_INSTALL_PLATFORM_MIPS_ARC:
		  case GRUB_INSTALL_PLATFORM_MIPSEL_ARC:
		  case GRUB_INSTALL_PLATFORM_ARM_UBOOT:
		  case GRUB_INSTALL_PLATFORM_I386_XEN:
		  case GRUB_INSTALL_PLATFORM_X86_64_XEN:
		    grub_util_warn ("%s", _("no hints available for your platform. Expect reduced performance"));
		    break;
		    /* pacify warning.  */
		  case GRUB_INSTALL_PLATFORM_MAX:
		    break;
		  }
	      if (g)
		{
		  grub_util_fprint_full_disk_name (load_cfg_f, g, dev);
		  fprintf (load_cfg_f, " ");
		}
	      if (dev != grub_dev)
		grub_device_close (dev);
	    }
	  fprintf (load_cfg_f, "\n");
	  char *escaped_relpath = escape (relative_grubdir);
	  fprintf (load_cfg_f, "set prefix=($root)'%s'\n",
		   escaped_relpath);
	}
      else
	{
	  /* We need to hardcode the partition number in the core image's prefix.  */
	  char *p;
	  for (p = grub_drives[0]; *p; )
	    {
	      if (*p == '\\' && p[1])
		{
		  p += 2;
		  continue;
		}
	      if (*p == ',' || *p == '\0')
		break;
	      p++;
	    }
	  prefix_drive = xasprintf ("(%s)", p);
	}
    }
  else
    {
      if (config.is_cryptodisk_enabled)
	{
	  if (grub_dev->disk)
	    probe_cryptodisk_uuid (grub_dev->disk);

	  for (curdrive = grub_drives + 1; *curdrive; curdrive++)
	    {
	      grub_device_t dev = grub_device_open (*curdrive);
	      if (!dev)
		continue;
	      if (dev->disk)
		probe_cryptodisk_uuid (dev->disk);
	      grub_device_close (dev);
	    }
	}
      prefix_drive = xasprintf ("(%s)", grub_drives[0]);
    }

  char mkimage_target[200];
  const char *core_name = NULL;

  switch (platform)
    {
    case GRUB_INSTALL_PLATFORM_I386_EFI:
    case GRUB_INSTALL_PLATFORM_X86_64_EFI:
    case GRUB_INSTALL_PLATFORM_ARM_EFI:
    case GRUB_INSTALL_PLATFORM_ARM64_EFI:
    case GRUB_INSTALL_PLATFORM_IA64_EFI:
      core_name = "core.efi";
      snprintf (mkimage_target, sizeof (mkimage_target),
		"%s-%s",
		grub_install_get_platform_cpu (platform),
		grub_install_get_platform_platform (platform));
      break;
    case GRUB_INSTALL_PLATFORM_MIPSEL_LOONGSON:
    case GRUB_INSTALL_PLATFORM_MIPSEL_QEMU_MIPS:
    case GRUB_INSTALL_PLATFORM_MIPS_QEMU_MIPS:
      core_name = "core.elf";
      snprintf (mkimage_target, sizeof (mkimage_target),
		"%s-%s-elf",
		grub_install_get_platform_cpu (platform),
		grub_install_get_platform_platform (platform));
      break;

    case GRUB_INSTALL_PLATFORM_I386_COREBOOT:
    case GRUB_INSTALL_PLATFORM_I386_MULTIBOOT:
    case GRUB_INSTALL_PLATFORM_I386_IEEE1275:
    case GRUB_INSTALL_PLATFORM_POWERPC_IEEE1275:
    case GRUB_INSTALL_PLATFORM_I386_XEN:
    case GRUB_INSTALL_PLATFORM_X86_64_XEN:
      core_name = "core.elf";
      snprintf (mkimage_target, sizeof (mkimage_target),
		"%s-%s",
		grub_install_get_platform_cpu (platform),
		grub_install_get_platform_platform (platform));
      break;


    case GRUB_INSTALL_PLATFORM_I386_PC:
    case GRUB_INSTALL_PLATFORM_MIPSEL_ARC:
    case GRUB_INSTALL_PLATFORM_MIPS_ARC:
    case GRUB_INSTALL_PLATFORM_ARM_UBOOT:
    case GRUB_INSTALL_PLATFORM_I386_QEMU:
      snprintf (mkimage_target, sizeof (mkimage_target),
		"%s-%s",
		grub_install_get_platform_cpu (platform),
		grub_install_get_platform_platform (platform));
      core_name = "core.img";
      break;
    case GRUB_INSTALL_PLATFORM_SPARC64_IEEE1275:
      strcpy (mkimage_target, "sparc64-ieee1275-raw");
      core_name = "core.img";
      break;
      /* pacify warning.  */
    case GRUB_INSTALL_PLATFORM_MAX:
      break;
    }

  if (!core_name)
    grub_util_error ("%s", _("You've found a bug"));

  if (load_cfg_f)
    fclose (load_cfg_f);

  char *imgfile = grub_util_path_concat (2, platdir,
				       core_name);
  char *prefix = xasprintf ("%s%s", prefix_drive ? : "",
			    relative_grubdir);
  grub_install_make_image_wrap (/* source dir  */ grub_install_source_directory,
				/*prefix */ prefix,
				/* output */ imgfile,
				/* memdisk */ NULL,
				have_load_cfg ? load_cfg : NULL,
				/* image target */ mkimage_target, 0);
  /* Backward-compatibility kludges.  */
  switch (platform)
    {
    case GRUB_INSTALL_PLATFORM_MIPSEL_LOONGSON:
      {
	char *dst = grub_util_path_concat (2, bootdir, "grub.elf");
	grub_install_copy_file (imgfile, dst, 1);
	free (dst);
      }
      break;

    case GRUB_INSTALL_PLATFORM_I386_IEEE1275:
    case GRUB_INSTALL_PLATFORM_POWERPC_IEEE1275:
      {
	char *dst = grub_util_path_concat (2, grubdir, "grub");
	grub_install_copy_file (imgfile, dst, 1);
	free (dst);
      }
      break;

    case GRUB_INSTALL_PLATFORM_I386_EFI:
    case GRUB_INSTALL_PLATFORM_X86_64_EFI:
      {
	char *dst = grub_util_path_concat (2, platdir, "grub.efi");
	grub_install_make_image_wrap (/* source dir  */ grub_install_source_directory,
				      /* prefix */ "",
				       /* output */ dst,
				       /* memdisk */ NULL,
				      have_load_cfg ? load_cfg : NULL,
				       /* image target */ mkimage_target, 0);
      }
      break;
    case GRUB_INSTALL_PLATFORM_ARM_EFI:
    case GRUB_INSTALL_PLATFORM_ARM64_EFI:
    case GRUB_INSTALL_PLATFORM_IA64_EFI:
    case GRUB_INSTALL_PLATFORM_MIPSEL_QEMU_MIPS:
    case GRUB_INSTALL_PLATFORM_MIPS_QEMU_MIPS:
    case GRUB_INSTALL_PLATFORM_I386_COREBOOT:
    case GRUB_INSTALL_PLATFORM_I386_MULTIBOOT:
    case GRUB_INSTALL_PLATFORM_I386_PC:
    case GRUB_INSTALL_PLATFORM_MIPSEL_ARC:
    case GRUB_INSTALL_PLATFORM_MIPS_ARC:
    case GRUB_INSTALL_PLATFORM_ARM_UBOOT:
    case GRUB_INSTALL_PLATFORM_I386_QEMU:
    case GRUB_INSTALL_PLATFORM_SPARC64_IEEE1275:
    case GRUB_INSTALL_PLATFORM_I386_XEN:
    case GRUB_INSTALL_PLATFORM_X86_64_XEN:
      break;
      /* pacify warning.  */
    case GRUB_INSTALL_PLATFORM_MAX:
      break;
    }

  /* Perform the platform-dependent install */

  switch (platform)
    {
    case GRUB_INSTALL_PLATFORM_I386_PC:
      {
	char *boot_img_src = grub_util_path_concat (2, 
						  grub_install_source_directory,
						  "boot.img");
	char *boot_img = grub_util_path_concat (2, platdir,
					      "boot.img");
	grub_install_copy_file (boot_img_src, boot_img, 1);

	grub_util_info ("%sgrub-bios-setup %s %s %s %s %s --directory='%s' --device-map='%s' '%s'",
			/* TRANSLATORS: This is a prefix in the log to indicate that usually
			   a command would be executed but due to an option was skipped.  */
			install_bootsector ? "" : _("NOT RUNNING: "),
			allow_floppy ? "--allow-floppy " : "",
			verbosity ? "--verbose " : "",
			force ? "--force " : "",
			!fs_probe ? "--skip-fs-probe" : "",
			!add_rs_codes ? "--no-rs-codes" : "",
			platdir,
			device_map,
			install_device);
			
	/*  Now perform the installation.  */
	if (install_bootsector)
	  grub_util_bios_setup (platdir, "boot.img", "core.img",
				install_drive, force,
				fs_probe, allow_floppy, add_rs_codes);

	/* If vestiges of GRUB Legacy still exist, tell the Debian packaging
	   that they can ignore them.  */
	if (!rootdir && grub_util_is_regular ("/boot/grub/stage2") &&
	    grub_util_is_regular ("/boot/grub/menu.lst"))
	  {
	    grub_util_fd_t fd;

	    fd = grub_util_fd_open ("/boot/grub/grub2-installed",
				    GRUB_UTIL_FD_O_WRONLY);
	    grub_util_fd_close (fd);
	  }

	break;
      }
    case GRUB_INSTALL_PLATFORM_SPARC64_IEEE1275:
      {
	char *boot_img_src = grub_util_path_concat (2, 
						  grub_install_source_directory,
						  "boot.img");
	char *boot_img = grub_util_path_concat (2, platdir,
					      "boot.img");
	grub_install_copy_file (boot_img_src, boot_img, 1);

	grub_util_info ("%sgrub-sparc64-setup %s %s %s %s --directory='%s' --device-map='%s' '%s'",
			install_bootsector ? "" : "NOT RUNNING: ",
			allow_floppy ? "--allow-floppy " : "",
			verbosity ? "--verbose " : "",
			force ? "--force " : "",
			!fs_probe ? "--skip-fs-probe" : "",
			platdir,
			device_map,
			install_drive);
			
	/*  Now perform the installation.  */
	if (install_bootsector)
	  grub_util_sparc_setup (platdir, "boot.img", "core.img",
				 install_device, force,
				 fs_probe, allow_floppy,
				 0 /* unused */ );
	break;
      }

    case GRUB_INSTALL_PLATFORM_POWERPC_IEEE1275:
      if (macppcdir)
	{
	  char *core_services = grub_util_path_concat (4, macppcdir,
						       "System", "Library",
						       "CoreServices");
	  char *mach_kernel = grub_util_path_concat (2, macppcdir,
						     "mach_kernel");
	  char *grub_elf, *bootx;
	  FILE *f;
	  grub_device_t ins_dev;
	  char *grub_chrp = grub_util_path_concat (2,
						   grub_install_source_directory,
						   "grub.chrp");

	  grub_install_mkdir_p (core_services);

	  bootx = grub_util_path_concat (2, core_services, "BootX");
	  grub_install_copy_file (grub_chrp, bootx, 1);

	  grub_elf = grub_util_path_concat (2, core_services, "grub.elf");
	  grub_install_copy_file (imgfile, grub_elf, 1);

	  f = grub_util_fopen (mach_kernel, "r+");
	  if (!f)
	    grub_util_error (_("Can't create file: %s"), strerror (errno));
	  fclose (f);

	  fill_core_services (core_services);

	  ins_dev = grub_device_open (install_drive);

	  bless (ins_dev, core_services, 0);

	  if (update_nvram)
	    {
	      const char *dev;
	      int partno;

	      partno = ins_dev->disk->partition
		? ins_dev->disk->partition->number + 1 : 0;
	      dev = grub_util_get_os_disk (install_device);
	      grub_install_register_ieee1275 (0, dev, partno,
					      "\\\\BootX");
	    }
	  grub_device_close (ins_dev);
  	  free (grub_elf);
	  free (bootx);
	  free (mach_kernel);
	  free (grub_chrp);
	  break;
	}
      /* If a install device is defined, copy the core.elf to PReP partition.  */
      if (is_prep && install_device && install_device[0])
	{
	  grub_device_t ins_dev;
	  ins_dev = grub_device_open (install_drive);
	  if (!ins_dev || !is_prep_partition (ins_dev))
	    {
	      grub_util_error ("%s", _("the chosen partition is not a PReP partition"));
	    }
	  if (is_prep_empty (ins_dev))
	    {
	      if (write_to_disk (ins_dev, imgfile))
		grub_util_error ("%s", _("failed to copy Grub to the PReP partition"));
	    }
	  else
	    {
	      char *s = xasprintf ("dd if=/dev/zero of=%s", install_device);
	      grub_util_error (_("the PReP partition is not empty. If you are sure you want to use it, run dd to clear it: `%s'"),
			       s);
	    }
	  grub_device_close (ins_dev);
	  if (update_nvram)
	    grub_install_register_ieee1275 (1, grub_util_get_os_disk (install_device),
					    0, NULL);
	  break;
      }
      /* fallthrough.  */
    case GRUB_INSTALL_PLATFORM_I386_IEEE1275:
      if (update_nvram)
	{
	  const char *dev;
	  char *relpath;
	  int partno;
	  relpath = grub_make_system_path_relative_to_its_root (imgfile);
	  partno = grub_dev->disk->partition
	    ? grub_dev->disk->partition->number + 1 : 0;
	  dev = grub_util_get_os_disk (grub_devices[0]);
	  grub_install_register_ieee1275 (0, dev,
					  partno, relpath);
	}
      break;
    case GRUB_INSTALL_PLATFORM_MIPS_ARC:
      grub_install_sgi_setup (install_device, imgfile, "grub");
      break;

    case GRUB_INSTALL_PLATFORM_I386_EFI:
      if (!efidir_is_mac)
	{
	  char *dst = grub_util_path_concat (2, efidir, "grub.efi");
	  /* For old macs. Suggested by Peter Jones.  */
	  grub_install_copy_file (imgfile, dst, 1);
	  free (dst);
	}

    case GRUB_INSTALL_PLATFORM_X86_64_EFI:
      if (efidir_is_mac)
	{
	  char *boot_efi;
	  char *core_services = grub_util_path_concat (4, efidir,
						       "System", "Library",
						       "CoreServices");
	  char *mach_kernel = grub_util_path_concat (2, efidir,
						     "mach_kernel");
	  FILE *f;
	  grub_device_t ins_dev;

	  grub_install_mkdir_p (core_services);

	  boot_efi = grub_util_path_concat (2, core_services, "boot.efi");
	  grub_install_copy_file (imgfile, boot_efi, 1);

	  f = grub_util_fopen (mach_kernel, "r+");
	  if (!f)
	    grub_util_error (_("Can't create file: %s"), strerror (errno));
	  fclose (f);

	  fill_core_services(core_services);

	  ins_dev = grub_device_open (install_drive);

	  bless (ins_dev, boot_efi, 1);
	  if (!removable && update_nvram)
	    {
	      /* Try to make this image bootable using the EFI Boot Manager, if available.  */
	      grub_install_register_efi (efidir_grub_dev,
					 "\\System\\Library\\CoreServices",
					 efi_distributor);
	    }

	  grub_device_close (ins_dev);
  	  free (boot_efi);
	  free (mach_kernel);
	  break;
	}
    case GRUB_INSTALL_PLATFORM_ARM_EFI:
    case GRUB_INSTALL_PLATFORM_ARM64_EFI:
    case GRUB_INSTALL_PLATFORM_IA64_EFI:
      {
	char *dst = grub_util_path_concat (2, efidir, efi_file);
	if (uefi_secure_boot)
	  {
	    const char *shim_signed = "/usr/lib/shim/shim.efi.signed";
	    char *config_dst;
	    FILE *config_dst_f;

	    if (grub_util_is_regular (shim_signed))
	      {
		char *chained_base, *chained_dst, *mok_signed;
		if (!removable)
		  {
		    free (efi_file);
		    efi_file = xasprintf ("shim%s.efi", efi_suffix);
		    free (dst);
		    dst = grub_util_path_concat (2, efidir, efi_file);
		  }
		grub_install_copy_file (shim_signed, dst, 1);
		chained_base = xasprintf ("grub%s.efi", efi_suffix);
		chained_dst = grub_util_path_concat (2, efidir, chained_base);
		grub_install_copy_file (efi_signed, chained_dst, 1);
		/* Not critical, so not an error if it's not present (as it
		   won't be for older releases); but if we have it, make
		   sure it's installed.  */
		mok_signed = grub_util_path_concat (2, efidir,
						    "MokManager.efi");
		grub_install_copy_file ("/usr/lib/shim/MokManager.efi.signed",
					mok_signed, 0);
		free (mok_signed);
		free (chained_dst);
		free (chained_base);
	      }
	    else
	      grub_install_copy_file (efi_signed, dst, 1);

	    config_dst = grub_util_path_concat (2, efidir, "grub.cfg");
	    grub_install_copy_file (load_cfg, config_dst, 1);
	    config_dst_f = grub_util_fopen (config_dst, "ab");
	    fprintf (config_dst_f, "configfile $prefix/grub.cfg\n");
	    fclose (config_dst_f);
	    free (config_dst);
	    if (force_extra_removable)
	      also_install_removable(efi_signed, base_efidir, efi_suffix_upper);
	  }
	else
	  {
	    grub_install_copy_file (imgfile, dst, 1);
	    if (force_extra_removable)
	      also_install_removable(imgfile, base_efidir, efi_suffix_upper);
	  }
	free (dst);
      }
      if (!removable && update_nvram)
	{
	  char * efifile_path;
	  char * part;

	  /* Try to make this image bootable using the EFI Boot Manager, if available.  */
	  if (!efi_distributor || efi_distributor[0] == '\0')
	    grub_util_error ("%s", _("EFI bootloader id isn't specified."));
	  efifile_path = xasprintf ("\\EFI\\%s\\%s",
				    efi_distributor,
				    efi_file);
	  part = (efidir_grub_dev->disk->partition
		  ? grub_partition_get_name (efidir_grub_dev->disk->partition)
		  : 0);
	  grub_util_info ("Registering with EFI: distributor = `%s',"
			  " path = `%s', ESP at %s%s%s",
			  efi_distributor, efifile_path,
			  efidir_grub_dev->disk->name,
			  (part ? ",": ""), (part ? : ""));
	  grub_free (part);
	  grub_install_register_efi (efidir_grub_dev,
				     efifile_path, efi_distributor);
	}
      break;

    case GRUB_INSTALL_PLATFORM_I386_XEN:
      {
	char *path = grub_util_path_concat (2, bootdir, "xen");
	char *dst = grub_util_path_concat (2, path, "pvboot-i386.elf");
	grub_install_mkdir_p (path);
	grub_install_copy_file (imgfile, dst, 1);
	free (dst);
	free (path);
      }
      break;

    case GRUB_INSTALL_PLATFORM_X86_64_XEN:
      {
	char *path = grub_util_path_concat (2, bootdir, "xen");
	char *dst = grub_util_path_concat (2, path, "pvboot-x86_64.elf");
	grub_install_mkdir_p (path);
	grub_install_copy_file (imgfile, dst, 1);
	free (dst);
	free (path);
      }
      break;

    case GRUB_INSTALL_PLATFORM_MIPSEL_LOONGSON:
    case GRUB_INSTALL_PLATFORM_MIPSEL_QEMU_MIPS:
    case GRUB_INSTALL_PLATFORM_MIPS_QEMU_MIPS:
    case GRUB_INSTALL_PLATFORM_I386_COREBOOT:
    case GRUB_INSTALL_PLATFORM_I386_MULTIBOOT:
    case GRUB_INSTALL_PLATFORM_MIPSEL_ARC:
    case GRUB_INSTALL_PLATFORM_ARM_UBOOT:
    case GRUB_INSTALL_PLATFORM_I386_QEMU:
      grub_util_warn ("%s",
		      _("WARNING: no platform-specific install was performed"));
      break;
      /* pacify warning.  */
    case GRUB_INSTALL_PLATFORM_MAX:
      break;
    }

  fprintf (stderr, "%s\n", _("Installation finished. No error reported."));

  /* Free resources.  */
  grub_gcry_fini_all ();
  grub_fini_all ();

  return 0;
}<|MERGE_RESOLUTION|>--- conflicted
+++ resolved
@@ -838,14 +838,6 @@
   free (sysv_plist);
 }
 
-<<<<<<< HEAD
-static void
-also_install_removable(const char *src, const char *base_efidir, const char *efi_suffix_upper)
-{
-  char *efi_file = NULL;
-  char *dst = NULL;
-  char *dir = NULL;
-=======
 /* Helper routine for also_install_removable() below. Walk through the
    specified dir, looking to see if there is a file/dir that matches
    the search string exactly, but in a case-insensitive manner. If so,
@@ -887,22 +879,11 @@
   char *dst = NULL;
   char *cur = NULL;
   char *found = NULL;
->>>>>>> 617a691e
 
   if (!efi_suffix_upper)
     grub_util_error ("%s", _("efi_suffix_upper not set"));
   efi_file = xasprintf ("BOOT%s.EFI", efi_suffix_upper);
 
-<<<<<<< HEAD
-  dir = grub_util_path_concat (3, base_efidir, "EFI", "BOOT");
-  grub_install_mkdir_p (dir);
-
-  dst = grub_util_path_concat (2, dir, efi_file);
-  grub_install_copy_file (src, dst, 1);
-  free (dst);
-  free (efi_file);
-  free (dir);
-=======
   /* We need to install in $base_efidir/EFI/BOOT/$efi_file, but we
    * need to cope with case-insensitive stuff here. Build the path one
    * component at a time, checking for existing matches each time. */
@@ -940,7 +921,6 @@
 
   free (cur);
   free (efi_file);
->>>>>>> 617a691e
 }
 
 int
