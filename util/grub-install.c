--- conflicted
+++ resolved
@@ -965,6 +965,10 @@
 	  efi_suffix = "arm";
 	  efi_suffix_upper = "ARM";
 	  break;
+	case GRUB_INSTALL_PLATFORM_ARM64_EFI:
+	  efi_suffix = "arm64";
+	  efi_suffix_upper = "AARCH64";
+	  break;
 	default:
 	  break;
 	}
@@ -976,64 +980,16 @@
 	     must have a specific file name depending on the architecture.
 	  */
 	  efi_distributor = "BOOT";
-<<<<<<< HEAD
 	  if (!efi_suffix)
 	    grub_util_error ("%s", _("You've found a bug"));
 	  efi_file = xasprintf ("BOOT%s.EFI", efi_suffix_upper);
-=======
-	  switch (platform)
-	    {
-	    case GRUB_INSTALL_PLATFORM_I386_EFI:
-	      efi_file = "BOOTIA32.EFI";
-	      break;
-	    case GRUB_INSTALL_PLATFORM_X86_64_EFI:
-	      efi_file = "BOOTX64.EFI";
-	      break;
-	    case GRUB_INSTALL_PLATFORM_IA64_EFI:
-	      efi_file = "BOOTIA64.EFI";
-	      break;
-	    case GRUB_INSTALL_PLATFORM_ARM_EFI:
-	      efi_file = "BOOTARM.EFI";
-	      break;
-	    case GRUB_INSTALL_PLATFORM_ARM64_EFI:
-	      efi_file = "BOOTAARCH64.EFI";
-	      break;
-	    default:
-	      grub_util_error ("%s", _("You've found a bug"));
-	      break;
-	    }
->>>>>>> 44d48847
 	}
       else
 	{
 	  /* It is convenient for each architecture to have a different
 	     efi_file, so that different versions can be installed in parallel.
 	  */
-<<<<<<< HEAD
 	  efi_file = xasprintf ("grub%s.efi", efi_suffix);
-=======
-	  switch (platform)
-	    {
-	    case GRUB_INSTALL_PLATFORM_I386_EFI:
-	      efi_file = "grubia32.efi";
-	      break;
-	    case GRUB_INSTALL_PLATFORM_X86_64_EFI:
-	      efi_file = "grubx64.efi";
-	      break;
-	    case GRUB_INSTALL_PLATFORM_IA64_EFI:
-	      efi_file = "grubia64.efi";
-	      break;
-	    case GRUB_INSTALL_PLATFORM_ARM_EFI:
-	      efi_file = "grubarm.efi";
-	      break;
-	    case GRUB_INSTALL_PLATFORM_ARM64_EFI:
-	      efi_file = "grubarm64.efi";
-	      break;
-	    default:
-	      efi_file = "grub.efi";
-	      break;
-	    }
->>>>>>> 44d48847
 	}
       t = grub_util_path_concat (3, efidir, "EFI", efi_distributor);
       free (efidir);
