--- conflicted
+++ resolved
@@ -58,7 +58,6 @@
 static int removable = 0;
 static int recheck = 0;
 static int update_nvram = 1;
-static int chrp_note = 0;
 static char *install_device = NULL;
 static char *debug_image = NULL;
 static char *rootdir = NULL;
@@ -1156,14 +1155,7 @@
       if (strcmp (machtype, "pmac_oldworld") == 0)
 	update_nvram = 0;
       else if (strcmp (machtype, "chrp_ibm") == 0)
-<<<<<<< HEAD
-	{
-	  update_nvram = 0;
-	  chrp_note = 1;
-	}
-=======
 	update_nvram = 0;
->>>>>>> c22dd9ad
       else if (strcmp (machtype, "cell") == 0)
 	update_nvram = 0;
       else if (strcmp (machtype, "generic") == 0)
@@ -1638,7 +1630,7 @@
 				/* output */ imgfile,
 				/* memdisk */ NULL,
 				have_load_cfg ? load_cfg : NULL,
-				/* image target */ mkimage_target, chrp_note);
+				/* image target */ mkimage_target, 0);
   /* Backward-compatibility kludges.  */
   switch (platform)
     {
