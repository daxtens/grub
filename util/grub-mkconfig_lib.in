--- conflicted
+++ resolved
@@ -185,18 +185,7 @@
     echo "  search --no-floppy --fs-uuid --set=root ${fs_uuid}"
     echo "fi"
   fi
-<<<<<<< HEAD
-
-  if [ "x${loop_file}" != x ]; then
-    loop_mountpoint="$(awk '"'${loop_file}'" ~ "^"$2 && $2 != "/" { print $2 }' /proc/mounts | tail -n1)"
-    if [ "x${loop_mountpoint}" != x ]; then
-      echo "loopback ${grub_loop_device} ${loop_file#$loop_mountpoint}"
-      echo "set root=(${grub_loop_device})"
-    fi
-  fi
-=======
   IFS="$old_ifs"
->>>>>>> ec525c18
 }
 
 grub_get_device_id ()
@@ -266,6 +255,14 @@
   else
     return 1
   fi
+
+  if [ "x${loop_file}" != x ]; then
+    loop_mountpoint="$(awk '"'${loop_file}'" ~ "^"$2 && $2 != "/" { print $2 }' /proc/mounts | tail -n1)"
+    if [ "x${loop_mountpoint}" != x ]; then
+      echo "loopback ${grub_loop_device} ${loop_file#$loop_mountpoint}"
+      echo "set root=(${grub_loop_device})"
+    fi
+  fi
 }
 
 version_test_gt ()
@@ -297,15 +294,8 @@
   echo "$version_find_latest_a"
 }
 
-<<<<<<< HEAD
-# One layer of quotation is eaten by "" and the second by
-# sed; so this turns ' into \'.  Note that you must use the output of
-# this function in a printf format string.
-
-=======
 # One layer of quotation is eaten by "" and the second by sed; so this turns
 # ' into \'.
->>>>>>> ec525c18
 grub_quote () {
   sed "s/'/'\\\\''/g"
 }
