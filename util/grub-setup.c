/* grub-setup.c - make GRUB usable */
/*
 *  GRUB  --  GRand Unified Bootloader
 *  Copyright (C) 1999,2000,2001,2002,2003,2004,2005,2006,2007,2008,2009,2010,2011  Free Software Foundation, Inc.
 *
 *  GRUB is free software: you can redistribute it and/or modify
 *  it under the terms of the GNU General Public License as published by
 *  the Free Software Foundation, either version 3 of the License, or
 *  (at your option) any later version.
 *
 *  GRUB is distributed in the hope that it will be useful,
 *  but WITHOUT ANY WARRANTY; without even the implied warranty of
 *  MERCHANTABILITY or FITNESS FOR A PARTICULAR PURPOSE.  See the
 *  GNU General Public License for more details.
 *
 *  You should have received a copy of the GNU General Public License
 *  along with GRUB.  If not, see <http://www.gnu.org/licenses/>.
 */

#include <config.h>

#define _GNU_SOURCE	1

#include <string.h>

#include <grub/types.h>
#include <grub/emu/misc.h>
#include <grub/util/misc.h>
#include <grub/device.h>
#include <grub/disk.h>
#include <grub/file.h>
#include <grub/fs.h>
#include <grub/partition.h>
#include <grub/env.h>
#include <grub/emu/hostdisk.h>
#include <grub/term.h>
#include <grub/i18n.h>
#include <grub/crypto.h>
#include <grub/emu/getroot.h>
#include <grub/util/install.h>

#include <argp.h>

/* On SPARC this program fills in various fields inside of the 'boot' and 'core'
 * image files.
 *
 * The 'boot' image needs to know the OBP path name of the root
 * device.  It also needs to know the initial block number of
 * 'core' (which is 'diskboot' concatenated with 'kernel' and
 * all the modules, this is created by grub-mkimage).  This resulting
 * 'boot' image is 512 bytes in size and is placed in the second block
 * of a partition.
 *
 * The initial 'diskboot' block acts as a loader for the actual GRUB
 * kernel.  It contains the loading code and then a block list.
 *
 * The block list of 'core' starts at the end of the 'diskboot' image
 * and works it's way backwards towards the end of the code of 'diskboot'.
 *
 * We patch up the images with the necessary values and write out the
 * result.
 */

#define DEFAULT_BOOT_FILE	"boot.img"
#define DEFAULT_CORE_FILE	"core.img"
#define CORE_IMG_IN_FS		"setup_left_core_image_in_filesystem"

<<<<<<< HEAD
#ifdef GRUB_SETUP_SPARC64
#define grub_target_to_host16(x)	grub_be_to_cpu16(x)
#define grub_target_to_host32(x)	grub_be_to_cpu32(x)
#define grub_target_to_host64(x)	grub_be_to_cpu64(x)
#define grub_host_to_target16(x)	grub_cpu_to_be16(x)
#define grub_host_to_target32(x)	grub_cpu_to_be32(x)
#define grub_host_to_target64(x)	grub_cpu_to_be64(x)
#elif defined (GRUB_SETUP_BIOS)
#define grub_target_to_host16(x)	grub_le_to_cpu16(x)
#define grub_target_to_host32(x)	grub_le_to_cpu32(x)
#define grub_target_to_host64(x)	grub_le_to_cpu64(x)
#define grub_host_to_target16(x)	grub_cpu_to_le16(x)
#define grub_host_to_target32(x)	grub_cpu_to_le32(x)
#define grub_host_to_target64(x)	grub_cpu_to_le64(x)
#else
#error Complete this
#endif

static void
write_rootdev (char *core_img, grub_device_t root_dev,
	       char *boot_img, grub_uint64_t first_sector)
{
#ifdef GRUB_SETUP_BIOS
  {
    grub_uint8_t *boot_drive;
    void *kernel_sector;
    boot_drive = (grub_uint8_t *) (boot_img + GRUB_BOOT_MACHINE_BOOT_DRIVE);
    kernel_sector = (boot_img + GRUB_BOOT_MACHINE_KERNEL_SECTOR);

    /* FIXME: can this be skipped?  */
    *boot_drive = 0xFF;

    grub_set_unaligned64 (kernel_sector, grub_cpu_to_le64 (first_sector));
  }
#endif
#ifdef GRUB_SETUP_SPARC64
  {
    void *kernel_byte;
    kernel_byte = (boot_img + GRUB_BOOT_AOUT_HEADER_SIZE
		   + GRUB_BOOT_MACHINE_KERNEL_BYTE);
    grub_set_unaligned64 (kernel_byte,
			  grub_cpu_to_be64 (first_sector << GRUB_DISK_SECTOR_BITS));
  }
#endif
}

#ifdef GRUB_SETUP_SPARC64
#define BOOT_SECTOR 1
#else
#define BOOT_SECTOR 0
#endif

static void
setup (const char *dir,
       const char *boot_file, const char *core_file,
       const char *dest, int force,
       int fs_probe, int allow_floppy)
{
  char *boot_path, *core_path, *core_path_dev, *core_path_dev_full;
  char *boot_img, *core_img;
  char *root = 0;
  size_t boot_size, core_size;
  grub_uint16_t core_sectors;
  grub_device_t root_dev = 0, dest_dev, core_dev;
  struct grub_boot_blocklist *first_block, *block;
  char *tmp_img;
  grub_disk_addr_t first_sector;
#ifdef GRUB_SETUP_BIOS
  grub_uint16_t current_segment
    = GRUB_BOOT_I386_PC_KERNEL_SEG + (GRUB_DISK_SECTOR_SIZE >> 4);
#endif
  grub_uint16_t last_length = GRUB_DISK_SECTOR_SIZE;
  FILE *fp;

  auto void NESTED_FUNC_ATTR save_first_sector (grub_disk_addr_t sector,
						unsigned offset,
						unsigned length);
  auto void NESTED_FUNC_ATTR save_blocklists (grub_disk_addr_t sector,
					      unsigned offset,
					      unsigned length);

  void NESTED_FUNC_ATTR save_first_sector (grub_disk_addr_t sector,
					   unsigned offset,
					   unsigned length)
    {
      grub_util_info ("the first sector is <%" PRIuGRUB_UINT64_T ",%u,%u>",
		      sector, offset, length);

      if (offset != 0 || length != GRUB_DISK_SECTOR_SIZE)
	grub_util_error ("%s", _("the first sector of the core file is not sector-aligned"));

      first_sector = sector;
    }

  void NESTED_FUNC_ATTR save_blocklists (grub_disk_addr_t sector,
					 unsigned offset,
					 unsigned length)
    {
      struct grub_boot_blocklist *prev = block + 1;

      grub_util_info ("saving <%" PRIuGRUB_UINT64_T ",%u,%u>",
		      sector, offset, length);

      if (offset != 0 || last_length != GRUB_DISK_SECTOR_SIZE)
	grub_util_error ("%s", _("non-sector-aligned data is found in the core file"));

      if (block != first_block
	  && (grub_target_to_host64 (prev->start)
	      + grub_target_to_host16 (prev->len)) == sector)
	{
	  grub_uint16_t t = grub_target_to_host16 (prev->len) + 1;
	  prev->len = grub_host_to_target16 (t);
	}
      else
	{
	  block->start = grub_host_to_target64 (sector);
	  block->len = grub_host_to_target16 (1);
#ifdef GRUB_SETUP_BIOS
	  block->segment = grub_host_to_target16 (current_segment);
#endif

	  block--;
	  if (block->len)
	    grub_util_error ("%s", _("the sectors of the core file are too fragmented"));
	}

      last_length = length;
#ifdef GRUB_SETUP_BIOS
      current_segment += GRUB_DISK_SECTOR_SIZE >> 4;
#endif
    }

  /* Read the boot image by the OS service.  */
  boot_path = grub_util_get_path (dir, boot_file);
  boot_size = grub_util_get_image_size (boot_path);
  if (boot_size != GRUB_DISK_SECTOR_SIZE)
    grub_util_error (_("the size of `%s' is not %u"),
		     boot_path, GRUB_DISK_SECTOR_SIZE);
  boot_img = grub_util_read_image (boot_path);
  free (boot_path);

  core_path = grub_util_get_path (dir, core_file);
  core_size = grub_util_get_image_size (core_path);
  core_sectors = ((core_size + GRUB_DISK_SECTOR_SIZE - 1)
		  >> GRUB_DISK_SECTOR_BITS);
  if (core_size < GRUB_DISK_SECTOR_SIZE)
    grub_util_error (_("the size of `%s' is too small"), core_path);
#ifdef GRUB_SETUP_BIOS
  if (core_size > 0xFFFF * GRUB_DISK_SECTOR_SIZE)
    grub_util_error (_("the size of `%s' is too large"), core_path);
#endif

  core_img = grub_util_read_image (core_path);

  /* Have FIRST_BLOCK to point to the first blocklist.  */
  first_block = (struct grub_boot_blocklist *) (core_img
						+ GRUB_DISK_SECTOR_SIZE
						- sizeof (*block));
  grub_util_info ("root is `%s', dest is `%s'", root, dest);

  grub_util_info ("Opening dest");
  dest_dev = grub_device_open (dest);
  if (! dest_dev)
    grub_util_error ("%s", grub_errmsg);

  core_dev = dest_dev;

  {
    char **root_devices = grub_guess_root_devices (dir);
    char **cur;
    int found = 0;

    for (cur = root_devices; *cur; cur++)
      {
	char *drive;
	grub_device_t try_dev;

	drive = grub_util_get_grub_dev (*cur);
	if (!drive)
	  continue;
	try_dev = grub_device_open (drive);
	if (! try_dev)
	  continue;
	if (!found && try_dev->disk->id == dest_dev->disk->id
	    && try_dev->disk->dev->id == dest_dev->disk->dev->id)
	  {
	    if (root_dev)
	      grub_device_close (root_dev);
	    free (root);
	    root_dev = try_dev;
	    root = drive;
	    found = 1;
	    continue;
	  }
	if (!root_dev)
	  {
	    root_dev = try_dev;
	    root = drive;
	    continue;
	  }
	grub_device_close (try_dev);	
	free (drive);
      }
    if (!root_dev)
      {
	grub_util_error ("guessing the root device failed, because of `%s'",
			 grub_errmsg);
      }
    grub_util_info ("guessed root_dev `%s' from "
		    "dir `%s'", root_dev->disk->name, dir);
  }

  grub_util_info ("setting the root device to `%s'", root);
  if (grub_env_set ("root", root) != GRUB_ERR_NONE)
    grub_util_error ("%s", grub_errmsg);

#ifdef GRUB_SETUP_BIOS
  /* Read the original sector from the disk.  */
  tmp_img = xmalloc (GRUB_DISK_SECTOR_SIZE);
  if (grub_disk_read (dest_dev->disk, 0, 0, GRUB_DISK_SECTOR_SIZE, tmp_img))
    grub_util_error ("%s", grub_errmsg);
#endif

#ifdef GRUB_SETUP_BIOS
  {
    grub_uint8_t *boot_drive_check;
    boot_drive_check = (grub_uint8_t *) (boot_img
					  + GRUB_BOOT_MACHINE_DRIVE_CHECK);
    /* Copy the possible DOS BPB.  */
    memcpy (boot_img + GRUB_BOOT_MACHINE_BPB_START,
	    tmp_img + GRUB_BOOT_MACHINE_BPB_START,
	    GRUB_BOOT_MACHINE_BPB_END - GRUB_BOOT_MACHINE_BPB_START);

    /* If DEST_DRIVE is a hard disk, enable the workaround, which is
       for buggy BIOSes which don't pass boot drive correctly. Instead,
       they pass 0x00 or 0x01 even when booted from 0x80.  */
    if (!allow_floppy && !grub_util_biosdisk_is_floppy (dest_dev->disk))
      {
	/* Replace the jmp (2 bytes) with double nop's.  */
	boot_drive_check[0] = 0x90;
	boot_drive_check[1] = 0x90;
      }
  }
#endif

#ifdef GRUB_SETUP_BIOS
  {
    grub_partition_map_t dest_partmap = NULL;
    grub_partition_t container = dest_dev->disk->partition;
    int multiple_partmaps = 0;
    int is_ldm;
    grub_err_t err;
    grub_disk_addr_t *sectors;
    int i;
    grub_fs_t fs;
    unsigned int nsec, maxsec;

    /* Unlike root_dev, with dest_dev we're interested in the partition map even
       if dest_dev itself is a whole disk.  */
    auto int NESTED_FUNC_ATTR identify_partmap (grub_disk_t disk,
						const grub_partition_t p);
    int NESTED_FUNC_ATTR identify_partmap (grub_disk_t disk __attribute__ ((unused)),
					   const grub_partition_t p)
    {
      if (p->parent != container)
	return 0;
      /* NetBSD and OpenBSD subpartitions have metadata inside a partition,
	 so they are safe to ignore.
       */
      if (grub_strcmp (p->partmap->name, "netbsd") == 0
	  || grub_strcmp (p->partmap->name, "openbsd") == 0)
	return 0;
      if (dest_partmap == NULL)
	{
	  dest_partmap = p->partmap;
	  return 0;
	}
      if (dest_partmap == p->partmap)
	return 0;
      multiple_partmaps = 1;
      return 1;
    }

    grub_partition_iterate (dest_dev->disk, identify_partmap);

    if (container && grub_strcmp (container->partmap->name, "msdos") == 0
	&& dest_partmap
	&& (container->msdostype == GRUB_PC_PARTITION_TYPE_NETBSD
	    || container->msdostype == GRUB_PC_PARTITION_TYPE_OPENBSD))
      {
	grub_util_warn ("%s", _("Attempting to install GRUB to a disk with multiple partition labels or both partition label and filesystem.  This is not supported yet."));
	goto unable_to_embed;
      }

    fs = grub_fs_probe (dest_dev);
    if (!fs)
      grub_errno = GRUB_ERR_NONE;

    is_ldm = grub_util_is_ldm (dest_dev->disk);

#ifdef GRUB_SETUP_BIOS
    if (fs_probe)
      {
	if (!fs && !dest_partmap)
	  grub_util_error (_("unable to identify a filesystem in %s; safety check can't be performed"),
			   dest_dev->disk->name);
	if (fs && !fs->reserved_first_sector)
	  /* TRANSLATORS: Filesystem may reserve the space just GRUB isn't sure about it.  */
	  grub_util_error (_("%s appears to contain a %s filesystem which isn't known to "
			     "reserve space for DOS-style boot.  Installing GRUB there could "
			     "result in FILESYSTEM DESTRUCTION if valuable data is overwritten "
			     "by grub-setup (--skip-fs-probe disables this "
			     "check, use at your own risk)"), dest_dev->disk->name, fs->name);

	if (dest_partmap && strcmp (dest_partmap->name, "msdos") != 0
	    && strcmp (dest_partmap->name, "gpt") != 0
	    && strcmp (dest_partmap->name, "bsd") != 0
	    && strcmp (dest_partmap->name, "netbsd") != 0
	    && strcmp (dest_partmap->name, "openbsd") != 0
	    && strcmp (dest_partmap->name, "sunpc") != 0)
	  /* TRANSLATORS: Partition map may reserve the space just GRUB isn't sure about it.  */
	  grub_util_error (_("%s appears to contain a %s partition map which isn't known to "
			     "reserve space for DOS-style boot.  Installing GRUB there could "
			     "result in FILESYSTEM DESTRUCTION if valuable data is overwritten "
			     "by grub-setup (--skip-fs-probe disables this "
			     "check, use at your own risk)"), dest_dev->disk->name, dest_partmap->name);
	if (is_ldm && dest_partmap && strcmp (dest_partmap->name, "msdos") != 0
	    && strcmp (dest_partmap->name, "gpt") != 0)
	  grub_util_error (_("%s appears to contain a %s partition map and "
			     "LDM which isn't known to be a safe combination."
			     "  Installing GRUB there could "
			     "result in FILESYSTEM DESTRUCTION if valuable data"
			     " is overwritten "
			     "by grub-setup (--skip-fs-probe disables this "
			     "check, use at your own risk)"),
			   dest_dev->disk->name, dest_partmap->name);

      }
#endif

    /* Copy the partition table.  */
    if (dest_partmap ||
        (!allow_floppy && !grub_util_biosdisk_is_floppy (dest_dev->disk)))
      memcpy (boot_img + GRUB_BOOT_MACHINE_WINDOWS_NT_MAGIC,
	      tmp_img + GRUB_BOOT_MACHINE_WINDOWS_NT_MAGIC,
	      GRUB_BOOT_MACHINE_PART_END - GRUB_BOOT_MACHINE_WINDOWS_NT_MAGIC);

    free (tmp_img);
    
    if (! dest_partmap && ! fs && !is_ldm)
      {
	grub_util_warn ("%s", _("Attempting to install GRUB to a partitionless disk or to a partition.  This is a BAD idea."));
	goto unable_to_embed;
      }
    if (multiple_partmaps || (dest_partmap && fs) || (is_ldm && fs))
      {
	grub_util_warn ("%s", _("Attempting to install GRUB to a disk with multiple partition labels.  This is not supported yet."));
	goto unable_to_embed;
      }

    if (dest_partmap && !dest_partmap->embed)
      {
	grub_util_warn (_("Partition style `%s' doesn't support embedding"),
			dest_partmap->name);
	goto unable_to_embed;
      }

    if (fs && !fs->embed)
      {
	grub_util_warn (_("File system `%s' doesn't support embedding"),
			fs->name);
	goto unable_to_embed;
      }

    nsec = core_sectors;

    maxsec = 2 * core_sectors;
    if (maxsec > ((0x78000 - GRUB_KERNEL_I386_PC_LINK_ADDR)
		>> GRUB_DISK_SECTOR_BITS))
      maxsec = ((0x78000 - GRUB_KERNEL_I386_PC_LINK_ADDR)
		>> GRUB_DISK_SECTOR_BITS);

    if (is_ldm)
      err = grub_util_ldm_embed (dest_dev->disk, &nsec, maxsec,
				 GRUB_EMBED_PCBIOS, &sectors);
    else if (dest_partmap)
      err = dest_partmap->embed (dest_dev->disk, &nsec, maxsec,
				 GRUB_EMBED_PCBIOS, &sectors);
    else
      err = fs->embed (dest_dev, &nsec, maxsec,
		       GRUB_EMBED_PCBIOS, &sectors);
    if (!err && nsec < core_sectors)
      {
	err = grub_error (GRUB_ERR_OUT_OF_RANGE,
			  N_("Your embedding area is unusually small.  "
			     "core.img won't fit in it."));
      }
    
    if (err)
      {
	grub_util_warn ("%s", grub_errmsg);
	grub_errno = GRUB_ERR_NONE;
	goto unable_to_embed;
      }

    assert (nsec <= maxsec);

    /* Clean out the blocklists.  */
    block = first_block;
    while (block->len)
      {
	grub_memset (block, 0, sizeof (block));
      
	block--;

	if ((char *) block <= core_img)
	  grub_util_error ("%s", _("no terminator in the core image"));
      }

    save_first_sector (sectors[0] + grub_partition_get_start (container),
		       0, GRUB_DISK_SECTOR_SIZE);

    block = first_block;
    for (i = 1; i < nsec; i++)
      save_blocklists (sectors[i] + grub_partition_get_start (container),
		       0, GRUB_DISK_SECTOR_SIZE);

    /* Make sure that the last blocklist is a terminator.  */
    if (block == first_block)
      block--;
    block->start = 0;
    block->len = 0;
    block->segment = 0;

    write_rootdev (core_img, root_dev, boot_img, first_sector);

    core_img = realloc (core_img, nsec * GRUB_DISK_SECTOR_SIZE);
    first_block = (struct grub_boot_blocklist *) (core_img
						  + GRUB_DISK_SECTOR_SIZE
						  - sizeof (*block));

    grub_size_t no_rs_length;
    grub_set_unaligned32 ((core_img + GRUB_DISK_SECTOR_SIZE
			   + GRUB_KERNEL_I386_PC_REED_SOLOMON_REDUNDANCY),
			  grub_host_to_target32 (nsec * GRUB_DISK_SECTOR_SIZE - core_size));
    no_rs_length = grub_target_to_host16 
      (grub_get_unaligned16 (core_img
			     + GRUB_DISK_SECTOR_SIZE
			     + GRUB_KERNEL_I386_PC_NO_REED_SOLOMON_LENGTH));

    if (no_rs_length == 0xffff)
      grub_util_error ("%s", _("core.img version mismatch"));

    void *tmp = xmalloc (core_size);
    grub_memcpy (tmp, core_img, core_size);
    grub_reed_solomon_add_redundancy (core_img + no_rs_length + GRUB_DISK_SECTOR_SIZE,
				      core_size - no_rs_length - GRUB_DISK_SECTOR_SIZE,
				      nsec * GRUB_DISK_SECTOR_SIZE
				      - core_size);
    assert (grub_memcmp (tmp, core_img, core_size) == 0);
    free (tmp);

    /* Write the core image onto the disk.  */
    for (i = 0; i < nsec; i++)
      grub_disk_write (dest_dev->disk, sectors[i], 0,
		       GRUB_DISK_SECTOR_SIZE,
		       core_img + i * GRUB_DISK_SECTOR_SIZE);

    grub_free (sectors);

    unlink (DEFAULT_DIRECTORY "/" CORE_IMG_IN_FS);

    goto finish;
  }

unable_to_embed:
#endif

  if (dest_dev->disk->dev->id != root_dev->disk->dev->id)
    grub_util_error ("%s", _("embedding is not possible, but this is required for "
			     "RAID and LVM install"));

  {
    grub_fs_t fs;
    fs = grub_fs_probe (root_dev);
    if (!fs)
      grub_util_error (_("can't determine filesystem on %s"), root);

    if (!fs->blocklist_install)
      grub_util_error (_("filesystem `%s' doesn't support blocklists"),
		       fs->name);
  }

#ifdef GRUB_SETUP_BIOS
  if (dest_dev->disk->id != root_dev->disk->id
      || dest_dev->disk->dev->id != root_dev->disk->dev->id)
    /* TRANSLATORS: cross-disk refers to /boot being on one disk
       but MBR on another.  */
    grub_util_error ("%s", _("embedding is not possible, but this is required for "
			     "cross-disk install"));
#else
  core_dev = root_dev;
#endif

  grub_util_warn ("%s", _("Embedding is not possible.  GRUB can only be installed in this "
			  "setup by using blocklists.  However, blocklists are UNRELIABLE and "
			  "their use is discouraged."));
  if (! force)
    /* TRANSLATORS: Here GRUB refuses to continue with blocklist install.  */
    grub_util_error ("%s", _("will not proceed with blocklists"));

  /* The core image must be put on a filesystem unfortunately.  */
  grub_util_info ("will leave the core image on the filesystem");

  fp = fopen (DEFAULT_DIRECTORY "/" CORE_IMG_IN_FS, "w");
  fclose (fp);

  /* Make sure that GRUB reads the identical image as the OS.  */
  tmp_img = xmalloc (core_size);
  core_path_dev_full = grub_util_get_path (dir, core_file);
  core_path_dev = grub_make_system_path_relative_to_its_root (core_path_dev_full);
  free (core_path_dev_full);

  grub_util_biosdisk_flush (root_dev->disk);

#ifndef __linux__

#define MAX_TRIES	5
  {
    int i;
    for (i = 0; i < MAX_TRIES; i++)
      {
	grub_file_t file;

	grub_util_info ((i == 0) ? _("attempting to read the core image `%s' from GRUB")
			: _("attempting to read the core image `%s' from GRUB again"),
			core_path_dev);

	grub_disk_cache_invalidate_all ();

	grub_file_filter_disable_compression ();
	file = grub_file_open (core_path_dev);
	if (file)
	  {
	    if (grub_file_size (file) != core_size)
	      grub_util_info ("succeeded in opening the core image but the size is different (%d != %d)",
			      (int) grub_file_size (file), (int) core_size);
	    else if (grub_file_read (file, tmp_img, core_size)
		     != (grub_ssize_t) core_size)
	      grub_util_info ("succeeded in opening the core image but cannot read %d bytes",
			      (int) core_size);
	    else if (memcmp (core_img, tmp_img, core_size) != 0)
	      {
#if 0
		FILE *dump;
		FILE *dump2;

		dump = fopen ("dump.img", "wb");
		if (dump)
		  {
		    fwrite (tmp_img, 1, core_size, dump);
		    fclose (dump);
		  }

		dump2 = fopen ("dump2.img", "wb");
		if (dump2)
		  {
		    fwrite (core_img, 1, core_size, dump2);
		    fclose (dump2);
		  }

#endif
		grub_util_info ("succeeded in opening the core image but the data is different");
	      }
	    else
	      {
		grub_file_close (file);
		break;
	      }

	    grub_file_close (file);
	  }
	else
	  grub_util_info ("couldn't open the core image");

	if (grub_errno)
	  grub_util_info ("error message = %s", grub_errmsg);

	grub_errno = GRUB_ERR_NONE;
	grub_util_biosdisk_flush (root_dev->disk);
	sleep (1);
      }

    if (i == MAX_TRIES)
      grub_util_error (_("cannot read `%s' correctly"), core_path_dev);
  }

#endif

  /* Clean out the blocklists.  */
  block = first_block;
  while (block->len)
    {
      block->start = 0;
      block->len = 0;
#ifdef GRUB_SETUP_BIOS
      block->segment = 0;
#endif

      block--;

      if ((char *) block <= core_img)
	grub_util_error ("%s", _("no terminator in the core image"));
    }

  block = first_block;

#ifdef __linux__
  {
    grub_partition_t container = root_dev->disk->partition;
    grub_uint64_t container_start = grub_partition_get_start (container);
    struct fiemap fie1;
    int fd;

    /* Write the first two sectors of the core image onto the disk.  */
    grub_util_info ("opening the core image `%s'", core_path);
    fp = fopen (core_path, "rb");
    if (! fp)
      grub_util_error (_("cannot open `%s': %s"), core_path,
		       strerror (errno));
    fd = fileno (fp);

    grub_memset (&fie1, 0, sizeof (fie1));
    fie1.fm_length = core_size;
    fie1.fm_flags = FIEMAP_FLAG_SYNC;

    if (ioctl (fd, FS_IOC_FIEMAP, &fie1) < 0)
      {
	int nblocks, i, j;
	int bsize;
	int mul;

	grub_util_info ("FIEMAP failed. Reverting to FIBMAP");

	if (ioctl (fd, FIGETBSZ, &bsize) < 0)
	  grub_util_error (_("can't retrieve blocklists: %s"),
			   strerror (errno));
	if (bsize & (GRUB_DISK_SECTOR_SIZE - 1))
	  grub_util_error ("%s", _("blocksize is not divisible by 512"));
	mul = bsize >> GRUB_DISK_SECTOR_BITS;
	nblocks = (core_size + bsize - 1) / bsize;
	for (i = 0; i < nblocks; i++)
	  {
	    unsigned blk = i;
	    if (ioctl (fd, FIBMAP, &blk) < 0)
	      grub_util_error (_("can't retrieve blocklists: %s"),
			       strerror (errno));
	    
	    for (j = 0; j < mul; j++)
	      {
		int rest = core_size - ((i * mul + j) << GRUB_DISK_SECTOR_BITS);
		if (rest <= 0)
		  break;
		if (rest > GRUB_DISK_SECTOR_SIZE)
		  rest = GRUB_DISK_SECTOR_SIZE;
		if (i == 0 && j == 0)
		  save_first_sector (((grub_uint64_t) blk) * mul
				     + container_start,
				     0, rest);
		else
		  save_blocklists (((grub_uint64_t) blk) * mul + j
				   + container_start,
				   0, rest);
	      }
	  }
      }
    else
      {
	struct fiemap *fie2;
	int i, j;
	fie2 = xmalloc (sizeof (*fie2)
			+ fie1.fm_mapped_extents
			* sizeof (fie1.fm_extents[1]));
	memset (fie2, 0, sizeof (*fie2)
		+ fie1.fm_mapped_extents * sizeof (fie2->fm_extents[1]));
	fie2->fm_length = core_size;
	fie2->fm_flags = FIEMAP_FLAG_SYNC;
	fie2->fm_extent_count = fie1.fm_mapped_extents;
	if (ioctl (fd, FS_IOC_FIEMAP, fie2) < 0)
	  grub_util_error (_("can't retrieve blocklists: %s"),
			   strerror (errno));
	for (i = 0; i < fie2->fm_mapped_extents; i++)
	  {
	    for (j = 0;
		 j < ((fie2->fm_extents[i].fe_length
		       + GRUB_DISK_SECTOR_SIZE - 1)
		      >> GRUB_DISK_SECTOR_BITS);
		 j++)
	      {
		size_t len = (fie2->fm_extents[i].fe_length
			      - j * GRUB_DISK_SECTOR_SIZE);
		if (len > GRUB_DISK_SECTOR_SIZE)
		  len = GRUB_DISK_SECTOR_SIZE;
		if (i == 0 && j == 0)
		  save_first_sector ((fie2->fm_extents[i].fe_physical
				      >> GRUB_DISK_SECTOR_BITS)
				     + j + container_start,
				     fie2->fm_extents[i].fe_physical
				     & (GRUB_DISK_SECTOR_SIZE - 1), len);
		else
		  save_blocklists ((fie2->fm_extents[i].fe_physical
				    >> GRUB_DISK_SECTOR_BITS)
				   + j + container_start,
				   fie2->fm_extents[i].fe_physical
				   & (GRUB_DISK_SECTOR_SIZE - 1), len);


	      }
	  }
      }
    fclose (fp);
  }
#else
  {
    grub_file_t file;
    /* Now read the core image to determine where the sectors are.  */
    grub_file_filter_disable_compression ();
    file = grub_file_open (core_path_dev);
    if (! file)
      grub_util_error ("%s", grub_errmsg);

    file->read_hook = save_first_sector;
    if (grub_file_read (file, tmp_img, GRUB_DISK_SECTOR_SIZE)
	!= GRUB_DISK_SECTOR_SIZE)
      grub_util_error ("%s", _("failed to read the first sector of the core image"));

    block = first_block;
    file->read_hook = save_blocklists;
    if (grub_file_read (file, tmp_img, core_size - GRUB_DISK_SECTOR_SIZE)
	!= (grub_ssize_t) core_size - GRUB_DISK_SECTOR_SIZE)
      grub_util_error ("%s", _("failed to read the rest sectors of the core image"));
    grub_file_close (file);
  }
#endif

#ifdef GRUB_SETUP_SPARC64
  {
    char *boot_devpath;
    boot_devpath = (char *) (boot_img
			     + GRUB_BOOT_AOUT_HEADER_SIZE
			     + GRUB_BOOT_MACHINE_BOOT_DEVPATH);
    if (dest_dev->disk->id != root_dev->disk->id
	|| dest_dev->disk->dev->id != root_dev->disk->dev->id)
      {
	const char *dest_ofpath;
	dest_ofpath
	  = grub_util_devname_to_ofpath (grub_util_biosdisk_get_osdev (root_dev->disk));
	grub_util_info ("dest_ofpath is `%s'", dest_ofpath);
	strncpy (boot_devpath, dest_ofpath,
		 GRUB_BOOT_MACHINE_BOOT_DEVPATH_END
		 - GRUB_BOOT_MACHINE_BOOT_DEVPATH - 1);
	boot_devpath[GRUB_BOOT_MACHINE_BOOT_DEVPATH_END
		   - GRUB_BOOT_MACHINE_BOOT_DEVPATH - 1] = 0;
      }
    else
      {
	grub_util_info ("non cross-disk install");
	memset (boot_devpath, 0, GRUB_BOOT_MACHINE_BOOT_DEVPATH_END
		- GRUB_BOOT_MACHINE_BOOT_DEVPATH);
      }
    grub_util_info ("boot device path %s", boot_devpath);
  }
#endif

  free (core_path_dev);
  free (tmp_img);

  write_rootdev (core_img, root_dev, boot_img, first_sector);

  /* Write the first two sectors of the core image onto the disk.  */
  grub_util_info ("opening the core image `%s'", core_path);
  fp = fopen (core_path, "r+b");
  if (! fp)
    grub_util_error (_("cannot open `%s': %s"), core_path,
		     strerror (errno));

  grub_util_write_image (core_img, GRUB_DISK_SECTOR_SIZE * 2, fp, core_path);
  fflush (fp);
  fsync (fileno (fp));
  fclose (fp);
  grub_util_biosdisk_flush (root_dev->disk);

  grub_disk_cache_invalidate_all ();

  {
    char *buf, *ptr = core_img;
    size_t len = core_size;
    grub_uint64_t blk;
    grub_partition_t container = core_dev->disk->partition;
    grub_err_t err;

    core_dev->disk->partition = 0;

    buf = xmalloc (core_size);
    blk = first_sector;
    err = grub_disk_read (core_dev->disk, blk, 0, GRUB_DISK_SECTOR_SIZE, buf);
    if (err)
      grub_util_error (_("cannot read `%s': %s"), core_dev->disk->name,
		       grub_errmsg);
    if (grub_memcmp (buf, ptr, GRUB_DISK_SECTOR_SIZE) != 0)
      grub_util_error ("%s", _("blocklists are invalid"));

    ptr += GRUB_DISK_SECTOR_SIZE;
    len -= GRUB_DISK_SECTOR_SIZE;

    block = first_block;
    while (block->len)
      {
	size_t cur = grub_target_to_host16 (block->len) << GRUB_DISK_SECTOR_BITS;
	blk = grub_target_to_host64 (block->start);

	if (cur > len)
	  cur = len;

	err = grub_disk_read (core_dev->disk, blk, 0, cur, buf);
	if (err)
	  grub_util_error (_("cannot read `%s': %s"), core_dev->disk->name,
			   grub_errmsg);

	if (grub_memcmp (buf, ptr, cur) != 0)
	  grub_util_error ("%s", _("blocklists are invalid"));

	ptr += cur;
	len -= cur;
	block--;
	
	if ((char *) block <= core_img)
	  grub_util_error ("%s", _("no terminator in the core image"));
      }
    core_dev->disk->partition = container;
    free (buf);
  }

#ifdef GRUB_SETUP_BIOS
 finish:
#endif

  /* Write the boot image onto the disk.  */
  if (grub_disk_write (dest_dev->disk, BOOT_SECTOR,
		       0, GRUB_DISK_SECTOR_SIZE, boot_img))
    grub_util_error ("%s", grub_errmsg);

  grub_util_biosdisk_flush (root_dev->disk);
  grub_util_biosdisk_flush (dest_dev->disk);

  free (core_path);
  free (core_img);
  free (boot_img);
  grub_device_close (dest_dev);
  grub_device_close (root_dev);
}

=======
>>>>>>> ec525c18
static struct argp_option options[] = {
  {"boot-image",  'b', N_("FILE"), 0,
   N_("use FILE as the boot image [default=%s]"), 0},
  {"core-image",  'c', N_("FILE"), 0,
   N_("use FILE as the core image [default=%s]"), 0},
  {"directory",   'd', N_("DIR"),  0,
   N_("use GRUB files in the directory DIR [default=%s]"), 0},
  {"device-map",  'm', N_("FILE"), 0,
   N_("use FILE as the device map [default=%s]"), 0},
  {"force",       'f', 0,      0,
   N_("install even if problems are detected"), 0},
  {"skip-fs-probe",'s',0,      0,
   N_("do not probe for filesystems in DEVICE"), 0},
  {"verbose",     'v', 0,      0, N_("print verbose messages."), 0},
  {"allow-floppy", 'a', 0,      0,
   /* TRANSLATORS: The potential breakage isn't limited to floppies but it's
      likely to make the install unbootable from HDD.  */
   N_("make the drive also bootable as floppy (default for fdX devices). May break on some BIOSes."), 0},

  { 0, 0, 0, 0, 0, 0 }
};

static char *
help_filter (int key, const char *text, void *input __attribute__ ((unused)))
{
  switch (key)
    {
      case 'b':
        return xasprintf (text, DEFAULT_BOOT_FILE);

      case 'c':
        return xasprintf (text, DEFAULT_CORE_FILE);

      case 'd':
        return xasprintf (text, DEFAULT_DIRECTORY);

      case 'm':
        return xasprintf (text, DEFAULT_DEVICE_MAP);

      default:
        return (char *) text;
    }
}

struct arguments
{
  char *boot_file;
  char *core_file;
  char *dir;
  char *dev_map;
  int  force;
  int  fs_probe;
  int allow_floppy;
  char *device;
};

static error_t
argp_parser (int key, char *arg, struct argp_state *state)
{
  /* Get the input argument from argp_parse, which we
     know is a pointer to our arguments structure. */
  struct arguments *arguments = state->input;

  switch (key)
    {
      case 'a':
        arguments->allow_floppy = 1;
        break;

      case 'b':
        if (arguments->boot_file)
          free (arguments->boot_file);

        arguments->boot_file = xstrdup (arg);
        break;

      case 'c':
        if (arguments->core_file)
          free (arguments->core_file);

        arguments->core_file = xstrdup (arg);
        break;

      case 'd':
        if (arguments->dir)
          free (arguments->dir);

        arguments->dir = xstrdup (arg);
        break;

      case 'm':
        if (arguments->dev_map)
          free (arguments->dev_map);

        arguments->dev_map = xstrdup (arg);
        break;

      case 'f':
        arguments->force = 1;
        break;

      case 's':
        arguments->fs_probe = 0;
        break;

      case 'v':
        verbosity++;
        break;

      case ARGP_KEY_ARG:
        if (state->arg_num == 0)
          arguments->device = xstrdup(arg);
        else
          {
            /* Too many arguments. */
	    fprintf (stderr, _("Unknown extra argument `%s'."), arg);
	    fprintf (stderr, "\n");
            argp_usage (state);
          }
        break;

      case ARGP_KEY_NO_ARGS:
          fprintf (stderr, "%s", _("No device is specified.\n"));
          argp_usage (state);
	  exit (1);
          break;

      default:
        return ARGP_ERR_UNKNOWN;
    }

  return 0;
}

static struct argp argp = {
  options, argp_parser, N_("DEVICE"),
  "\n"N_("\
Set up images to boot from DEVICE.\n\
\n\
You should not normally run this program directly.  Use grub-install instead.")
"\v"N_("\
DEVICE must be an OS device (e.g. /dev/sda)."),
  NULL, help_filter, NULL
};

static char *
get_device_name (char *dev)
{
  size_t len = strlen (dev);

  if (dev[0] != '(' || dev[len - 1] != ')')
    return 0;

  dev[len - 1] = '\0';
  return dev + 1;
}

int
main (int argc, char *argv[])
{
  char *root_dev = NULL;
  char *dest_dev = NULL;
  struct arguments arguments;

  grub_util_host_init (&argc, &argv);

  /* Default option values. */
  memset (&arguments, 0, sizeof (struct arguments));
  arguments.fs_probe  = 1;

  /* Parse our arguments */
  if (argp_parse (&argp, argc, argv, 0, 0, &arguments) != 0)
    {
      fprintf (stderr, "%s", _("Error in parsing command line arguments\n"));
      exit(1);
    }

#ifdef GRUB_SETUP_SPARC64
  arguments.force = 1;
#endif

  if (verbosity > 1)
    grub_env_set ("debug", "all");

  /* Initialize the emulated biosdisk driver.  */
  grub_util_biosdisk_init (arguments.dev_map ? : DEFAULT_DEVICE_MAP);

  /* Initialize all modules. */
  grub_init_all ();
  grub_gcry_init_all ();

  grub_lvm_fini ();
  grub_mdraid09_fini ();
  grub_mdraid1x_fini ();
  grub_diskfilter_fini ();
  grub_diskfilter_init ();
  grub_mdraid09_init ();
  grub_mdraid1x_init ();
  grub_lvm_init ();

  dest_dev = get_device_name (arguments.device);
  if (! dest_dev)
    {
      /* Possibly, the user specified an OS device file.  */
      dest_dev = grub_util_get_grub_dev (arguments.device);
      if (! dest_dev)
        {
          char *program = xstrdup(program_name);
          fprintf (stderr, _("Invalid device `%s'.\n"), arguments.device);
          argp_help (&argp, stderr, ARGP_HELP_STD_USAGE, program);
          free(program);
          exit(1);
        }
      grub_util_info ("transformed OS device `%s' into GRUB device `%s'",
                      arguments.device, dest_dev);
    }
  else
    {
      /* For simplicity.  */
      dest_dev = xstrdup (dest_dev);
      grub_util_info ("Using `%s' as GRUB device", dest_dev);
    }

  /* Do the real work.  */
  GRUB_SETUP_FUNC (arguments.dir ? : DEFAULT_DIRECTORY,
		   arguments.boot_file ? : DEFAULT_BOOT_FILE,
		   arguments.core_file ? : DEFAULT_CORE_FILE,
		   dest_dev, arguments.force,
		   arguments.fs_probe, arguments.allow_floppy);

  /* Free resources.  */
  grub_fini_all ();
  grub_util_biosdisk_fini ();

  free (arguments.boot_file);
  free (arguments.core_file);
  free (arguments.dir);
  free (arguments.dev_map);
  free (arguments.device);
  free (root_dev);
  free (dest_dev);

  return 0;
}<|MERGE_RESOLUTION|>--- conflicted
+++ resolved
@@ -63,873 +63,7 @@
 
 #define DEFAULT_BOOT_FILE	"boot.img"
 #define DEFAULT_CORE_FILE	"core.img"
-#define CORE_IMG_IN_FS		"setup_left_core_image_in_filesystem"
-
-<<<<<<< HEAD
-#ifdef GRUB_SETUP_SPARC64
-#define grub_target_to_host16(x)	grub_be_to_cpu16(x)
-#define grub_target_to_host32(x)	grub_be_to_cpu32(x)
-#define grub_target_to_host64(x)	grub_be_to_cpu64(x)
-#define grub_host_to_target16(x)	grub_cpu_to_be16(x)
-#define grub_host_to_target32(x)	grub_cpu_to_be32(x)
-#define grub_host_to_target64(x)	grub_cpu_to_be64(x)
-#elif defined (GRUB_SETUP_BIOS)
-#define grub_target_to_host16(x)	grub_le_to_cpu16(x)
-#define grub_target_to_host32(x)	grub_le_to_cpu32(x)
-#define grub_target_to_host64(x)	grub_le_to_cpu64(x)
-#define grub_host_to_target16(x)	grub_cpu_to_le16(x)
-#define grub_host_to_target32(x)	grub_cpu_to_le32(x)
-#define grub_host_to_target64(x)	grub_cpu_to_le64(x)
-#else
-#error Complete this
-#endif
-
-static void
-write_rootdev (char *core_img, grub_device_t root_dev,
-	       char *boot_img, grub_uint64_t first_sector)
-{
-#ifdef GRUB_SETUP_BIOS
-  {
-    grub_uint8_t *boot_drive;
-    void *kernel_sector;
-    boot_drive = (grub_uint8_t *) (boot_img + GRUB_BOOT_MACHINE_BOOT_DRIVE);
-    kernel_sector = (boot_img + GRUB_BOOT_MACHINE_KERNEL_SECTOR);
-
-    /* FIXME: can this be skipped?  */
-    *boot_drive = 0xFF;
-
-    grub_set_unaligned64 (kernel_sector, grub_cpu_to_le64 (first_sector));
-  }
-#endif
-#ifdef GRUB_SETUP_SPARC64
-  {
-    void *kernel_byte;
-    kernel_byte = (boot_img + GRUB_BOOT_AOUT_HEADER_SIZE
-		   + GRUB_BOOT_MACHINE_KERNEL_BYTE);
-    grub_set_unaligned64 (kernel_byte,
-			  grub_cpu_to_be64 (first_sector << GRUB_DISK_SECTOR_BITS));
-  }
-#endif
-}
-
-#ifdef GRUB_SETUP_SPARC64
-#define BOOT_SECTOR 1
-#else
-#define BOOT_SECTOR 0
-#endif
-
-static void
-setup (const char *dir,
-       const char *boot_file, const char *core_file,
-       const char *dest, int force,
-       int fs_probe, int allow_floppy)
-{
-  char *boot_path, *core_path, *core_path_dev, *core_path_dev_full;
-  char *boot_img, *core_img;
-  char *root = 0;
-  size_t boot_size, core_size;
-  grub_uint16_t core_sectors;
-  grub_device_t root_dev = 0, dest_dev, core_dev;
-  struct grub_boot_blocklist *first_block, *block;
-  char *tmp_img;
-  grub_disk_addr_t first_sector;
-#ifdef GRUB_SETUP_BIOS
-  grub_uint16_t current_segment
-    = GRUB_BOOT_I386_PC_KERNEL_SEG + (GRUB_DISK_SECTOR_SIZE >> 4);
-#endif
-  grub_uint16_t last_length = GRUB_DISK_SECTOR_SIZE;
-  FILE *fp;
-
-  auto void NESTED_FUNC_ATTR save_first_sector (grub_disk_addr_t sector,
-						unsigned offset,
-						unsigned length);
-  auto void NESTED_FUNC_ATTR save_blocklists (grub_disk_addr_t sector,
-					      unsigned offset,
-					      unsigned length);
-
-  void NESTED_FUNC_ATTR save_first_sector (grub_disk_addr_t sector,
-					   unsigned offset,
-					   unsigned length)
-    {
-      grub_util_info ("the first sector is <%" PRIuGRUB_UINT64_T ",%u,%u>",
-		      sector, offset, length);
-
-      if (offset != 0 || length != GRUB_DISK_SECTOR_SIZE)
-	grub_util_error ("%s", _("the first sector of the core file is not sector-aligned"));
-
-      first_sector = sector;
-    }
-
-  void NESTED_FUNC_ATTR save_blocklists (grub_disk_addr_t sector,
-					 unsigned offset,
-					 unsigned length)
-    {
-      struct grub_boot_blocklist *prev = block + 1;
-
-      grub_util_info ("saving <%" PRIuGRUB_UINT64_T ",%u,%u>",
-		      sector, offset, length);
-
-      if (offset != 0 || last_length != GRUB_DISK_SECTOR_SIZE)
-	grub_util_error ("%s", _("non-sector-aligned data is found in the core file"));
-
-      if (block != first_block
-	  && (grub_target_to_host64 (prev->start)
-	      + grub_target_to_host16 (prev->len)) == sector)
-	{
-	  grub_uint16_t t = grub_target_to_host16 (prev->len) + 1;
-	  prev->len = grub_host_to_target16 (t);
-	}
-      else
-	{
-	  block->start = grub_host_to_target64 (sector);
-	  block->len = grub_host_to_target16 (1);
-#ifdef GRUB_SETUP_BIOS
-	  block->segment = grub_host_to_target16 (current_segment);
-#endif
-
-	  block--;
-	  if (block->len)
-	    grub_util_error ("%s", _("the sectors of the core file are too fragmented"));
-	}
-
-      last_length = length;
-#ifdef GRUB_SETUP_BIOS
-      current_segment += GRUB_DISK_SECTOR_SIZE >> 4;
-#endif
-    }
-
-  /* Read the boot image by the OS service.  */
-  boot_path = grub_util_get_path (dir, boot_file);
-  boot_size = grub_util_get_image_size (boot_path);
-  if (boot_size != GRUB_DISK_SECTOR_SIZE)
-    grub_util_error (_("the size of `%s' is not %u"),
-		     boot_path, GRUB_DISK_SECTOR_SIZE);
-  boot_img = grub_util_read_image (boot_path);
-  free (boot_path);
-
-  core_path = grub_util_get_path (dir, core_file);
-  core_size = grub_util_get_image_size (core_path);
-  core_sectors = ((core_size + GRUB_DISK_SECTOR_SIZE - 1)
-		  >> GRUB_DISK_SECTOR_BITS);
-  if (core_size < GRUB_DISK_SECTOR_SIZE)
-    grub_util_error (_("the size of `%s' is too small"), core_path);
-#ifdef GRUB_SETUP_BIOS
-  if (core_size > 0xFFFF * GRUB_DISK_SECTOR_SIZE)
-    grub_util_error (_("the size of `%s' is too large"), core_path);
-#endif
-
-  core_img = grub_util_read_image (core_path);
-
-  /* Have FIRST_BLOCK to point to the first blocklist.  */
-  first_block = (struct grub_boot_blocklist *) (core_img
-						+ GRUB_DISK_SECTOR_SIZE
-						- sizeof (*block));
-  grub_util_info ("root is `%s', dest is `%s'", root, dest);
-
-  grub_util_info ("Opening dest");
-  dest_dev = grub_device_open (dest);
-  if (! dest_dev)
-    grub_util_error ("%s", grub_errmsg);
-
-  core_dev = dest_dev;
-
-  {
-    char **root_devices = grub_guess_root_devices (dir);
-    char **cur;
-    int found = 0;
-
-    for (cur = root_devices; *cur; cur++)
-      {
-	char *drive;
-	grub_device_t try_dev;
-
-	drive = grub_util_get_grub_dev (*cur);
-	if (!drive)
-	  continue;
-	try_dev = grub_device_open (drive);
-	if (! try_dev)
-	  continue;
-	if (!found && try_dev->disk->id == dest_dev->disk->id
-	    && try_dev->disk->dev->id == dest_dev->disk->dev->id)
-	  {
-	    if (root_dev)
-	      grub_device_close (root_dev);
-	    free (root);
-	    root_dev = try_dev;
-	    root = drive;
-	    found = 1;
-	    continue;
-	  }
-	if (!root_dev)
-	  {
-	    root_dev = try_dev;
-	    root = drive;
-	    continue;
-	  }
-	grub_device_close (try_dev);	
-	free (drive);
-      }
-    if (!root_dev)
-      {
-	grub_util_error ("guessing the root device failed, because of `%s'",
-			 grub_errmsg);
-      }
-    grub_util_info ("guessed root_dev `%s' from "
-		    "dir `%s'", root_dev->disk->name, dir);
-  }
-
-  grub_util_info ("setting the root device to `%s'", root);
-  if (grub_env_set ("root", root) != GRUB_ERR_NONE)
-    grub_util_error ("%s", grub_errmsg);
-
-#ifdef GRUB_SETUP_BIOS
-  /* Read the original sector from the disk.  */
-  tmp_img = xmalloc (GRUB_DISK_SECTOR_SIZE);
-  if (grub_disk_read (dest_dev->disk, 0, 0, GRUB_DISK_SECTOR_SIZE, tmp_img))
-    grub_util_error ("%s", grub_errmsg);
-#endif
-
-#ifdef GRUB_SETUP_BIOS
-  {
-    grub_uint8_t *boot_drive_check;
-    boot_drive_check = (grub_uint8_t *) (boot_img
-					  + GRUB_BOOT_MACHINE_DRIVE_CHECK);
-    /* Copy the possible DOS BPB.  */
-    memcpy (boot_img + GRUB_BOOT_MACHINE_BPB_START,
-	    tmp_img + GRUB_BOOT_MACHINE_BPB_START,
-	    GRUB_BOOT_MACHINE_BPB_END - GRUB_BOOT_MACHINE_BPB_START);
-
-    /* If DEST_DRIVE is a hard disk, enable the workaround, which is
-       for buggy BIOSes which don't pass boot drive correctly. Instead,
-       they pass 0x00 or 0x01 even when booted from 0x80.  */
-    if (!allow_floppy && !grub_util_biosdisk_is_floppy (dest_dev->disk))
-      {
-	/* Replace the jmp (2 bytes) with double nop's.  */
-	boot_drive_check[0] = 0x90;
-	boot_drive_check[1] = 0x90;
-      }
-  }
-#endif
-
-#ifdef GRUB_SETUP_BIOS
-  {
-    grub_partition_map_t dest_partmap = NULL;
-    grub_partition_t container = dest_dev->disk->partition;
-    int multiple_partmaps = 0;
-    int is_ldm;
-    grub_err_t err;
-    grub_disk_addr_t *sectors;
-    int i;
-    grub_fs_t fs;
-    unsigned int nsec, maxsec;
-
-    /* Unlike root_dev, with dest_dev we're interested in the partition map even
-       if dest_dev itself is a whole disk.  */
-    auto int NESTED_FUNC_ATTR identify_partmap (grub_disk_t disk,
-						const grub_partition_t p);
-    int NESTED_FUNC_ATTR identify_partmap (grub_disk_t disk __attribute__ ((unused)),
-					   const grub_partition_t p)
-    {
-      if (p->parent != container)
-	return 0;
-      /* NetBSD and OpenBSD subpartitions have metadata inside a partition,
-	 so they are safe to ignore.
-       */
-      if (grub_strcmp (p->partmap->name, "netbsd") == 0
-	  || grub_strcmp (p->partmap->name, "openbsd") == 0)
-	return 0;
-      if (dest_partmap == NULL)
-	{
-	  dest_partmap = p->partmap;
-	  return 0;
-	}
-      if (dest_partmap == p->partmap)
-	return 0;
-      multiple_partmaps = 1;
-      return 1;
-    }
-
-    grub_partition_iterate (dest_dev->disk, identify_partmap);
-
-    if (container && grub_strcmp (container->partmap->name, "msdos") == 0
-	&& dest_partmap
-	&& (container->msdostype == GRUB_PC_PARTITION_TYPE_NETBSD
-	    || container->msdostype == GRUB_PC_PARTITION_TYPE_OPENBSD))
-      {
-	grub_util_warn ("%s", _("Attempting to install GRUB to a disk with multiple partition labels or both partition label and filesystem.  This is not supported yet."));
-	goto unable_to_embed;
-      }
-
-    fs = grub_fs_probe (dest_dev);
-    if (!fs)
-      grub_errno = GRUB_ERR_NONE;
-
-    is_ldm = grub_util_is_ldm (dest_dev->disk);
-
-#ifdef GRUB_SETUP_BIOS
-    if (fs_probe)
-      {
-	if (!fs && !dest_partmap)
-	  grub_util_error (_("unable to identify a filesystem in %s; safety check can't be performed"),
-			   dest_dev->disk->name);
-	if (fs && !fs->reserved_first_sector)
-	  /* TRANSLATORS: Filesystem may reserve the space just GRUB isn't sure about it.  */
-	  grub_util_error (_("%s appears to contain a %s filesystem which isn't known to "
-			     "reserve space for DOS-style boot.  Installing GRUB there could "
-			     "result in FILESYSTEM DESTRUCTION if valuable data is overwritten "
-			     "by grub-setup (--skip-fs-probe disables this "
-			     "check, use at your own risk)"), dest_dev->disk->name, fs->name);
-
-	if (dest_partmap && strcmp (dest_partmap->name, "msdos") != 0
-	    && strcmp (dest_partmap->name, "gpt") != 0
-	    && strcmp (dest_partmap->name, "bsd") != 0
-	    && strcmp (dest_partmap->name, "netbsd") != 0
-	    && strcmp (dest_partmap->name, "openbsd") != 0
-	    && strcmp (dest_partmap->name, "sunpc") != 0)
-	  /* TRANSLATORS: Partition map may reserve the space just GRUB isn't sure about it.  */
-	  grub_util_error (_("%s appears to contain a %s partition map which isn't known to "
-			     "reserve space for DOS-style boot.  Installing GRUB there could "
-			     "result in FILESYSTEM DESTRUCTION if valuable data is overwritten "
-			     "by grub-setup (--skip-fs-probe disables this "
-			     "check, use at your own risk)"), dest_dev->disk->name, dest_partmap->name);
-	if (is_ldm && dest_partmap && strcmp (dest_partmap->name, "msdos") != 0
-	    && strcmp (dest_partmap->name, "gpt") != 0)
-	  grub_util_error (_("%s appears to contain a %s partition map and "
-			     "LDM which isn't known to be a safe combination."
-			     "  Installing GRUB there could "
-			     "result in FILESYSTEM DESTRUCTION if valuable data"
-			     " is overwritten "
-			     "by grub-setup (--skip-fs-probe disables this "
-			     "check, use at your own risk)"),
-			   dest_dev->disk->name, dest_partmap->name);
-
-      }
-#endif
-
-    /* Copy the partition table.  */
-    if (dest_partmap ||
-        (!allow_floppy && !grub_util_biosdisk_is_floppy (dest_dev->disk)))
-      memcpy (boot_img + GRUB_BOOT_MACHINE_WINDOWS_NT_MAGIC,
-	      tmp_img + GRUB_BOOT_MACHINE_WINDOWS_NT_MAGIC,
-	      GRUB_BOOT_MACHINE_PART_END - GRUB_BOOT_MACHINE_WINDOWS_NT_MAGIC);
-
-    free (tmp_img);
-    
-    if (! dest_partmap && ! fs && !is_ldm)
-      {
-	grub_util_warn ("%s", _("Attempting to install GRUB to a partitionless disk or to a partition.  This is a BAD idea."));
-	goto unable_to_embed;
-      }
-    if (multiple_partmaps || (dest_partmap && fs) || (is_ldm && fs))
-      {
-	grub_util_warn ("%s", _("Attempting to install GRUB to a disk with multiple partition labels.  This is not supported yet."));
-	goto unable_to_embed;
-      }
-
-    if (dest_partmap && !dest_partmap->embed)
-      {
-	grub_util_warn (_("Partition style `%s' doesn't support embedding"),
-			dest_partmap->name);
-	goto unable_to_embed;
-      }
-
-    if (fs && !fs->embed)
-      {
-	grub_util_warn (_("File system `%s' doesn't support embedding"),
-			fs->name);
-	goto unable_to_embed;
-      }
-
-    nsec = core_sectors;
-
-    maxsec = 2 * core_sectors;
-    if (maxsec > ((0x78000 - GRUB_KERNEL_I386_PC_LINK_ADDR)
-		>> GRUB_DISK_SECTOR_BITS))
-      maxsec = ((0x78000 - GRUB_KERNEL_I386_PC_LINK_ADDR)
-		>> GRUB_DISK_SECTOR_BITS);
-
-    if (is_ldm)
-      err = grub_util_ldm_embed (dest_dev->disk, &nsec, maxsec,
-				 GRUB_EMBED_PCBIOS, &sectors);
-    else if (dest_partmap)
-      err = dest_partmap->embed (dest_dev->disk, &nsec, maxsec,
-				 GRUB_EMBED_PCBIOS, &sectors);
-    else
-      err = fs->embed (dest_dev, &nsec, maxsec,
-		       GRUB_EMBED_PCBIOS, &sectors);
-    if (!err && nsec < core_sectors)
-      {
-	err = grub_error (GRUB_ERR_OUT_OF_RANGE,
-			  N_("Your embedding area is unusually small.  "
-			     "core.img won't fit in it."));
-      }
-    
-    if (err)
-      {
-	grub_util_warn ("%s", grub_errmsg);
-	grub_errno = GRUB_ERR_NONE;
-	goto unable_to_embed;
-      }
-
-    assert (nsec <= maxsec);
-
-    /* Clean out the blocklists.  */
-    block = first_block;
-    while (block->len)
-      {
-	grub_memset (block, 0, sizeof (block));
-      
-	block--;
-
-	if ((char *) block <= core_img)
-	  grub_util_error ("%s", _("no terminator in the core image"));
-      }
-
-    save_first_sector (sectors[0] + grub_partition_get_start (container),
-		       0, GRUB_DISK_SECTOR_SIZE);
-
-    block = first_block;
-    for (i = 1; i < nsec; i++)
-      save_blocklists (sectors[i] + grub_partition_get_start (container),
-		       0, GRUB_DISK_SECTOR_SIZE);
-
-    /* Make sure that the last blocklist is a terminator.  */
-    if (block == first_block)
-      block--;
-    block->start = 0;
-    block->len = 0;
-    block->segment = 0;
-
-    write_rootdev (core_img, root_dev, boot_img, first_sector);
-
-    core_img = realloc (core_img, nsec * GRUB_DISK_SECTOR_SIZE);
-    first_block = (struct grub_boot_blocklist *) (core_img
-						  + GRUB_DISK_SECTOR_SIZE
-						  - sizeof (*block));
-
-    grub_size_t no_rs_length;
-    grub_set_unaligned32 ((core_img + GRUB_DISK_SECTOR_SIZE
-			   + GRUB_KERNEL_I386_PC_REED_SOLOMON_REDUNDANCY),
-			  grub_host_to_target32 (nsec * GRUB_DISK_SECTOR_SIZE - core_size));
-    no_rs_length = grub_target_to_host16 
-      (grub_get_unaligned16 (core_img
-			     + GRUB_DISK_SECTOR_SIZE
-			     + GRUB_KERNEL_I386_PC_NO_REED_SOLOMON_LENGTH));
-
-    if (no_rs_length == 0xffff)
-      grub_util_error ("%s", _("core.img version mismatch"));
-
-    void *tmp = xmalloc (core_size);
-    grub_memcpy (tmp, core_img, core_size);
-    grub_reed_solomon_add_redundancy (core_img + no_rs_length + GRUB_DISK_SECTOR_SIZE,
-				      core_size - no_rs_length - GRUB_DISK_SECTOR_SIZE,
-				      nsec * GRUB_DISK_SECTOR_SIZE
-				      - core_size);
-    assert (grub_memcmp (tmp, core_img, core_size) == 0);
-    free (tmp);
-
-    /* Write the core image onto the disk.  */
-    for (i = 0; i < nsec; i++)
-      grub_disk_write (dest_dev->disk, sectors[i], 0,
-		       GRUB_DISK_SECTOR_SIZE,
-		       core_img + i * GRUB_DISK_SECTOR_SIZE);
-
-    grub_free (sectors);
-
-    unlink (DEFAULT_DIRECTORY "/" CORE_IMG_IN_FS);
-
-    goto finish;
-  }
-
-unable_to_embed:
-#endif
-
-  if (dest_dev->disk->dev->id != root_dev->disk->dev->id)
-    grub_util_error ("%s", _("embedding is not possible, but this is required for "
-			     "RAID and LVM install"));
-
-  {
-    grub_fs_t fs;
-    fs = grub_fs_probe (root_dev);
-    if (!fs)
-      grub_util_error (_("can't determine filesystem on %s"), root);
-
-    if (!fs->blocklist_install)
-      grub_util_error (_("filesystem `%s' doesn't support blocklists"),
-		       fs->name);
-  }
-
-#ifdef GRUB_SETUP_BIOS
-  if (dest_dev->disk->id != root_dev->disk->id
-      || dest_dev->disk->dev->id != root_dev->disk->dev->id)
-    /* TRANSLATORS: cross-disk refers to /boot being on one disk
-       but MBR on another.  */
-    grub_util_error ("%s", _("embedding is not possible, but this is required for "
-			     "cross-disk install"));
-#else
-  core_dev = root_dev;
-#endif
-
-  grub_util_warn ("%s", _("Embedding is not possible.  GRUB can only be installed in this "
-			  "setup by using blocklists.  However, blocklists are UNRELIABLE and "
-			  "their use is discouraged."));
-  if (! force)
-    /* TRANSLATORS: Here GRUB refuses to continue with blocklist install.  */
-    grub_util_error ("%s", _("will not proceed with blocklists"));
-
-  /* The core image must be put on a filesystem unfortunately.  */
-  grub_util_info ("will leave the core image on the filesystem");
-
-  fp = fopen (DEFAULT_DIRECTORY "/" CORE_IMG_IN_FS, "w");
-  fclose (fp);
-
-  /* Make sure that GRUB reads the identical image as the OS.  */
-  tmp_img = xmalloc (core_size);
-  core_path_dev_full = grub_util_get_path (dir, core_file);
-  core_path_dev = grub_make_system_path_relative_to_its_root (core_path_dev_full);
-  free (core_path_dev_full);
-
-  grub_util_biosdisk_flush (root_dev->disk);
-
-#ifndef __linux__
-
-#define MAX_TRIES	5
-  {
-    int i;
-    for (i = 0; i < MAX_TRIES; i++)
-      {
-	grub_file_t file;
-
-	grub_util_info ((i == 0) ? _("attempting to read the core image `%s' from GRUB")
-			: _("attempting to read the core image `%s' from GRUB again"),
-			core_path_dev);
-
-	grub_disk_cache_invalidate_all ();
-
-	grub_file_filter_disable_compression ();
-	file = grub_file_open (core_path_dev);
-	if (file)
-	  {
-	    if (grub_file_size (file) != core_size)
-	      grub_util_info ("succeeded in opening the core image but the size is different (%d != %d)",
-			      (int) grub_file_size (file), (int) core_size);
-	    else if (grub_file_read (file, tmp_img, core_size)
-		     != (grub_ssize_t) core_size)
-	      grub_util_info ("succeeded in opening the core image but cannot read %d bytes",
-			      (int) core_size);
-	    else if (memcmp (core_img, tmp_img, core_size) != 0)
-	      {
-#if 0
-		FILE *dump;
-		FILE *dump2;
-
-		dump = fopen ("dump.img", "wb");
-		if (dump)
-		  {
-		    fwrite (tmp_img, 1, core_size, dump);
-		    fclose (dump);
-		  }
-
-		dump2 = fopen ("dump2.img", "wb");
-		if (dump2)
-		  {
-		    fwrite (core_img, 1, core_size, dump2);
-		    fclose (dump2);
-		  }
-
-#endif
-		grub_util_info ("succeeded in opening the core image but the data is different");
-	      }
-	    else
-	      {
-		grub_file_close (file);
-		break;
-	      }
-
-	    grub_file_close (file);
-	  }
-	else
-	  grub_util_info ("couldn't open the core image");
-
-	if (grub_errno)
-	  grub_util_info ("error message = %s", grub_errmsg);
-
-	grub_errno = GRUB_ERR_NONE;
-	grub_util_biosdisk_flush (root_dev->disk);
-	sleep (1);
-      }
-
-    if (i == MAX_TRIES)
-      grub_util_error (_("cannot read `%s' correctly"), core_path_dev);
-  }
-
-#endif
-
-  /* Clean out the blocklists.  */
-  block = first_block;
-  while (block->len)
-    {
-      block->start = 0;
-      block->len = 0;
-#ifdef GRUB_SETUP_BIOS
-      block->segment = 0;
-#endif
-
-      block--;
-
-      if ((char *) block <= core_img)
-	grub_util_error ("%s", _("no terminator in the core image"));
-    }
-
-  block = first_block;
-
-#ifdef __linux__
-  {
-    grub_partition_t container = root_dev->disk->partition;
-    grub_uint64_t container_start = grub_partition_get_start (container);
-    struct fiemap fie1;
-    int fd;
-
-    /* Write the first two sectors of the core image onto the disk.  */
-    grub_util_info ("opening the core image `%s'", core_path);
-    fp = fopen (core_path, "rb");
-    if (! fp)
-      grub_util_error (_("cannot open `%s': %s"), core_path,
-		       strerror (errno));
-    fd = fileno (fp);
-
-    grub_memset (&fie1, 0, sizeof (fie1));
-    fie1.fm_length = core_size;
-    fie1.fm_flags = FIEMAP_FLAG_SYNC;
-
-    if (ioctl (fd, FS_IOC_FIEMAP, &fie1) < 0)
-      {
-	int nblocks, i, j;
-	int bsize;
-	int mul;
-
-	grub_util_info ("FIEMAP failed. Reverting to FIBMAP");
-
-	if (ioctl (fd, FIGETBSZ, &bsize) < 0)
-	  grub_util_error (_("can't retrieve blocklists: %s"),
-			   strerror (errno));
-	if (bsize & (GRUB_DISK_SECTOR_SIZE - 1))
-	  grub_util_error ("%s", _("blocksize is not divisible by 512"));
-	mul = bsize >> GRUB_DISK_SECTOR_BITS;
-	nblocks = (core_size + bsize - 1) / bsize;
-	for (i = 0; i < nblocks; i++)
-	  {
-	    unsigned blk = i;
-	    if (ioctl (fd, FIBMAP, &blk) < 0)
-	      grub_util_error (_("can't retrieve blocklists: %s"),
-			       strerror (errno));
-	    
-	    for (j = 0; j < mul; j++)
-	      {
-		int rest = core_size - ((i * mul + j) << GRUB_DISK_SECTOR_BITS);
-		if (rest <= 0)
-		  break;
-		if (rest > GRUB_DISK_SECTOR_SIZE)
-		  rest = GRUB_DISK_SECTOR_SIZE;
-		if (i == 0 && j == 0)
-		  save_first_sector (((grub_uint64_t) blk) * mul
-				     + container_start,
-				     0, rest);
-		else
-		  save_blocklists (((grub_uint64_t) blk) * mul + j
-				   + container_start,
-				   0, rest);
-	      }
-	  }
-      }
-    else
-      {
-	struct fiemap *fie2;
-	int i, j;
-	fie2 = xmalloc (sizeof (*fie2)
-			+ fie1.fm_mapped_extents
-			* sizeof (fie1.fm_extents[1]));
-	memset (fie2, 0, sizeof (*fie2)
-		+ fie1.fm_mapped_extents * sizeof (fie2->fm_extents[1]));
-	fie2->fm_length = core_size;
-	fie2->fm_flags = FIEMAP_FLAG_SYNC;
-	fie2->fm_extent_count = fie1.fm_mapped_extents;
-	if (ioctl (fd, FS_IOC_FIEMAP, fie2) < 0)
-	  grub_util_error (_("can't retrieve blocklists: %s"),
-			   strerror (errno));
-	for (i = 0; i < fie2->fm_mapped_extents; i++)
-	  {
-	    for (j = 0;
-		 j < ((fie2->fm_extents[i].fe_length
-		       + GRUB_DISK_SECTOR_SIZE - 1)
-		      >> GRUB_DISK_SECTOR_BITS);
-		 j++)
-	      {
-		size_t len = (fie2->fm_extents[i].fe_length
-			      - j * GRUB_DISK_SECTOR_SIZE);
-		if (len > GRUB_DISK_SECTOR_SIZE)
-		  len = GRUB_DISK_SECTOR_SIZE;
-		if (i == 0 && j == 0)
-		  save_first_sector ((fie2->fm_extents[i].fe_physical
-				      >> GRUB_DISK_SECTOR_BITS)
-				     + j + container_start,
-				     fie2->fm_extents[i].fe_physical
-				     & (GRUB_DISK_SECTOR_SIZE - 1), len);
-		else
-		  save_blocklists ((fie2->fm_extents[i].fe_physical
-				    >> GRUB_DISK_SECTOR_BITS)
-				   + j + container_start,
-				   fie2->fm_extents[i].fe_physical
-				   & (GRUB_DISK_SECTOR_SIZE - 1), len);
-
-
-	      }
-	  }
-      }
-    fclose (fp);
-  }
-#else
-  {
-    grub_file_t file;
-    /* Now read the core image to determine where the sectors are.  */
-    grub_file_filter_disable_compression ();
-    file = grub_file_open (core_path_dev);
-    if (! file)
-      grub_util_error ("%s", grub_errmsg);
-
-    file->read_hook = save_first_sector;
-    if (grub_file_read (file, tmp_img, GRUB_DISK_SECTOR_SIZE)
-	!= GRUB_DISK_SECTOR_SIZE)
-      grub_util_error ("%s", _("failed to read the first sector of the core image"));
-
-    block = first_block;
-    file->read_hook = save_blocklists;
-    if (grub_file_read (file, tmp_img, core_size - GRUB_DISK_SECTOR_SIZE)
-	!= (grub_ssize_t) core_size - GRUB_DISK_SECTOR_SIZE)
-      grub_util_error ("%s", _("failed to read the rest sectors of the core image"));
-    grub_file_close (file);
-  }
-#endif
-
-#ifdef GRUB_SETUP_SPARC64
-  {
-    char *boot_devpath;
-    boot_devpath = (char *) (boot_img
-			     + GRUB_BOOT_AOUT_HEADER_SIZE
-			     + GRUB_BOOT_MACHINE_BOOT_DEVPATH);
-    if (dest_dev->disk->id != root_dev->disk->id
-	|| dest_dev->disk->dev->id != root_dev->disk->dev->id)
-      {
-	const char *dest_ofpath;
-	dest_ofpath
-	  = grub_util_devname_to_ofpath (grub_util_biosdisk_get_osdev (root_dev->disk));
-	grub_util_info ("dest_ofpath is `%s'", dest_ofpath);
-	strncpy (boot_devpath, dest_ofpath,
-		 GRUB_BOOT_MACHINE_BOOT_DEVPATH_END
-		 - GRUB_BOOT_MACHINE_BOOT_DEVPATH - 1);
-	boot_devpath[GRUB_BOOT_MACHINE_BOOT_DEVPATH_END
-		   - GRUB_BOOT_MACHINE_BOOT_DEVPATH - 1] = 0;
-      }
-    else
-      {
-	grub_util_info ("non cross-disk install");
-	memset (boot_devpath, 0, GRUB_BOOT_MACHINE_BOOT_DEVPATH_END
-		- GRUB_BOOT_MACHINE_BOOT_DEVPATH);
-      }
-    grub_util_info ("boot device path %s", boot_devpath);
-  }
-#endif
-
-  free (core_path_dev);
-  free (tmp_img);
-
-  write_rootdev (core_img, root_dev, boot_img, first_sector);
-
-  /* Write the first two sectors of the core image onto the disk.  */
-  grub_util_info ("opening the core image `%s'", core_path);
-  fp = fopen (core_path, "r+b");
-  if (! fp)
-    grub_util_error (_("cannot open `%s': %s"), core_path,
-		     strerror (errno));
-
-  grub_util_write_image (core_img, GRUB_DISK_SECTOR_SIZE * 2, fp, core_path);
-  fflush (fp);
-  fsync (fileno (fp));
-  fclose (fp);
-  grub_util_biosdisk_flush (root_dev->disk);
-
-  grub_disk_cache_invalidate_all ();
-
-  {
-    char *buf, *ptr = core_img;
-    size_t len = core_size;
-    grub_uint64_t blk;
-    grub_partition_t container = core_dev->disk->partition;
-    grub_err_t err;
-
-    core_dev->disk->partition = 0;
-
-    buf = xmalloc (core_size);
-    blk = first_sector;
-    err = grub_disk_read (core_dev->disk, blk, 0, GRUB_DISK_SECTOR_SIZE, buf);
-    if (err)
-      grub_util_error (_("cannot read `%s': %s"), core_dev->disk->name,
-		       grub_errmsg);
-    if (grub_memcmp (buf, ptr, GRUB_DISK_SECTOR_SIZE) != 0)
-      grub_util_error ("%s", _("blocklists are invalid"));
-
-    ptr += GRUB_DISK_SECTOR_SIZE;
-    len -= GRUB_DISK_SECTOR_SIZE;
-
-    block = first_block;
-    while (block->len)
-      {
-	size_t cur = grub_target_to_host16 (block->len) << GRUB_DISK_SECTOR_BITS;
-	blk = grub_target_to_host64 (block->start);
-
-	if (cur > len)
-	  cur = len;
-
-	err = grub_disk_read (core_dev->disk, blk, 0, cur, buf);
-	if (err)
-	  grub_util_error (_("cannot read `%s': %s"), core_dev->disk->name,
-			   grub_errmsg);
-
-	if (grub_memcmp (buf, ptr, cur) != 0)
-	  grub_util_error ("%s", _("blocklists are invalid"));
-
-	ptr += cur;
-	len -= cur;
-	block--;
-	
-	if ((char *) block <= core_img)
-	  grub_util_error ("%s", _("no terminator in the core image"));
-      }
-    core_dev->disk->partition = container;
-    free (buf);
-  }
-
-#ifdef GRUB_SETUP_BIOS
- finish:
-#endif
-
-  /* Write the boot image onto the disk.  */
-  if (grub_disk_write (dest_dev->disk, BOOT_SECTOR,
-		       0, GRUB_DISK_SECTOR_SIZE, boot_img))
-    grub_util_error ("%s", grub_errmsg);
-
-  grub_util_biosdisk_flush (root_dev->disk);
-  grub_util_biosdisk_flush (dest_dev->disk);
-
-  free (core_path);
-  free (core_img);
-  free (boot_img);
-  grub_device_close (dest_dev);
-  grub_device_close (root_dev);
-}
-
-=======
->>>>>>> ec525c18
+
 static struct argp_option options[] = {
   {"boot-image",  'b', N_("FILE"), 0,
    N_("use FILE as the boot image [default=%s]"), 0},
