--- conflicted
+++ resolved
@@ -309,28 +309,11 @@
 
 make_timeout ()
 {
-<<<<<<< HEAD
     cat << EOF
 if [ "\${recordfail}" = 1 ] ; then
   set timeout=${GRUB_RECORDFAIL_TIMEOUT:--1}
 else
 EOF
-    if [ "x${1}${3}" != "x" ] ; then
-	if [ "x${3}" != "x" ] ; then
-	    timeout="${2}"
-	    style="${3}"
-	else
-	    # Handle the deprecated GRUB_HIDDEN_TIMEOUT scheme.
-	    timeout="${1}"
-	    if [ "x${2}" != "x0" ] ; then
-		grub_warn "$(gettext "Setting GRUB_TIMEOUT to a non-zero value when GRUB_HIDDEN_TIMEOUT is set is no longer supported.")"
-	    fi
-	    if [ "x${GRUB_HIDDEN_TIMEOUT_QUIET}" = "xtrue" ] ; then
-		style="hidden"
-	    else
-		style="countdown"
-	    fi
-=======
     if [ "x${3}" != "x" ] ; then
 	timeout="${2}"
 	style="${3}"
@@ -339,7 +322,6 @@
 	timeout="${1}"
 	if [ "x${2}" != "x0" ] ; then
 	    grub_warn "$(gettext "Setting GRUB_TIMEOUT to a non-zero value when GRUB_HIDDEN_TIMEOUT is set is no longer supported.")"
->>>>>>> e8f07821
 	fi
 	if [ "x${GRUB_HIDDEN_TIMEOUT_QUIET}" = "xtrue" ] ; then
 	    style="hidden"
@@ -348,61 +330,35 @@
 	    style="countdown"
 	    verbose=" --verbose"
 	fi
-<<<<<<< HEAD
-	cat << EOF
+    else
+	# No hidden timeout, so treat as GRUB_TIMEOUT_STYLE=menu
+	timeout="${2}"
+	style="menu"
+    fi
+    cat << EOF
   if [ x\$feature_timeout_style = xy ] ; then
     set timeout_style=${style}
     set timeout=${timeout}
 EOF
-	if [ "x${style}" != "xmenu" ] ; then
-	    cat << EOF
+    if [ "x${style}" = "xmenu" ] ; then
+	cat << EOF
+  # Fallback normal timeout code in case the timeout_style feature is
+  # unavailable.
+  else
+    set timeout=${timeout}
+EOF
+    else
+	cat << EOF
   # Fallback hidden-timeout code in case the timeout_style feature is
   # unavailable.
   elif sleep${verbose} --interruptible ${timeout} ; then
     set timeout=0
 EOF
-	fi
-	cat << EOF
+    fi
+    cat << EOF
   fi
-EOF
-    else
-	cat << EOF
-  set timeout=${2}
-EOF
-    fi
-    cat << EOF
-fi
-EOF
-=======
-    else
-	# No hidden timeout, so treat as GRUB_TIMEOUT_STYLE=menu
-	timeout="${2}"
-	style="menu"
-    fi
-    cat << EOF
-if [ x\$feature_timeout_style = xy ] ; then
-  set timeout_style=${style}
-  set timeout=${timeout}
-EOF
-    if [ "x${style}" = "xmenu" ] ; then
-	cat << EOF
-# Fallback normal timeout code in case the timeout_style feature is
-# unavailable.
-else
-  set timeout=${timeout}
-EOF
-    else
-	cat << EOF
-# Fallback hidden-timeout code in case the timeout_style feature is
-# unavailable.
-elif sleep${verbose} --interruptible ${timeout} ; then
-  set timeout=0
-EOF
-    fi
-    cat << EOF
-fi
-EOF
->>>>>>> e8f07821
+fi
+EOF
 }
 
 if [ "x$GRUB_BUTTON_CMOS_ADDRESS" != "x" ]; then
