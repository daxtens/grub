#! /bin/sh
set -e

# grub-mkconfig helper script.
# Copyright (C) 2006,2007,2008,2009,2010  Free Software Foundation, Inc.
#
# GRUB is free software: you can redistribute it and/or modify
# it under the terms of the GNU General Public License as published by
# the Free Software Foundation, either version 3 of the License, or
# (at your option) any later version.
#
# GRUB is distributed in the hope that it will be useful,
# but WITHOUT ANY WARRANTY; without even the implied warranty of
# MERCHANTABILITY or FITNESS FOR A PARTICULAR PURPOSE.  See the
# GNU General Public License for more details.
#
# You should have received a copy of the GNU General Public License
# along with GRUB.  If not, see <http://www.gnu.org/licenses/>.

prefix="@prefix@"
exec_prefix="@exec_prefix@"
datarootdir="@datarootdir@"
grub_lang=`echo $LANG | cut -d . -f 1`
grubdir="`echo "/@bootdirname@/@grubdirname@" | sed 's,//*,/,g'`"
quick_boot="@QUICK_BOOT@"

export TEXTDOMAIN=@PACKAGE@
export TEXTDOMAINDIR="@localedir@"

. "@datadir@/@PACKAGE@/grub-mkconfig_lib"

# Do this as early as possible, since other commands might depend on it.
# (e.g. the `loadfont' command might need lvm or raid modules)
for i in ${GRUB_PRELOAD_MODULES} ; do
  echo "insmod $i"
done

if [ "x${GRUB_DEFAULT}" = "x" ] ; then GRUB_DEFAULT=0 ; fi
if [ "x${GRUB_DEFAULT}" = "xsaved" ] ; then GRUB_DEFAULT='${saved_entry}' ; fi
if [ "x${GRUB_TIMEOUT}" = "x" ] ; then GRUB_TIMEOUT=5 ; fi
if [ "x${GRUB_GFXMODE}" = "x" ] ; then GRUB_GFXMODE=auto ; fi

if [ "x${GRUB_DEFAULT_BUTTON}" = "x" ] ; then GRUB_DEFAULT_BUTTON="$GRUB_DEFAULT" ; fi
if [ "x${GRUB_DEFAULT_BUTTON}" = "xsaved" ] ; then GRUB_DEFAULT_BUTTON='${saved_entry}' ; fi
if [ "x${GRUB_TIMEOUT_BUTTON}" = "x" ] ; then GRUB_TIMEOUT_BUTTON="$GRUB_TIMEOUT" ; fi

cat << EOF
if [ -s \$prefix/grubenv ]; then
  set have_grubenv=true
  load_env
fi
EOF
if [ "x$GRUB_BUTTON_CMOS_ADDRESS" != "x" ]; then
    cat <<EOF
if cmostest $GRUB_BUTTON_CMOS_ADDRESS ; then
   set default="${GRUB_DEFAULT_BUTTON}"
elif [ "\${next_entry}" ] ; then
   set default="\${next_entry}"
   set next_entry=
   save_env next_entry
   set boot_once=true
else
   set default="${GRUB_DEFAULT}"
fi
EOF
else
    cat <<EOF
if [ "\${next_entry}" ] ; then
   set default="\${next_entry}"
   set next_entry=
   save_env next_entry
   set boot_once=true
else
   set default="${GRUB_DEFAULT}"
fi
EOF
fi
cat <<EOF

if [ x"\${feature_menuentry_id}" = xy ]; then
  menuentry_id_option="--id"
else
  menuentry_id_option=""
fi

export menuentry_id_option

if [ "\${prev_saved_entry}" ]; then
  set saved_entry="\${prev_saved_entry}"
  save_env saved_entry
  set prev_saved_entry=
  save_env prev_saved_entry
  set boot_once=true
fi

function savedefault {
  if [ -z "\${boot_once}" ]; then
    saved_entry="\${chosen}"
    save_env saved_entry
  fi
}
EOF

if [ "$quick_boot" = 1 ]; then
    cat <<EOF
function recordfail {
  set recordfail=1
EOF
    FS="$(grub-probe --target=fs "${grubdir}")"
    case "$FS" in
      btrfs | cpiofs | newc | odc | romfs | squash4 | tarfs | zfs)
	cat <<EOF
  # GRUB lacks write support for $FS, so recordfail support is disabled.
EOF
	;;
      *)
	cat <<EOF
  if [ -n "\${have_grubenv}" ]; then if [ -z "\${boot_once}" ]; then save_env recordfail; fi; fi
EOF
    esac
    cat <<EOF
}
EOF
fi

cat <<EOF
function load_video {
EOF
if [ -n "${GRUB_VIDEO_BACKEND}" ]; then
    cat <<EOF
  insmod ${GRUB_VIDEO_BACKEND}
EOF
else
# If all_video.mod isn't available load all modules available
# with versions prior to introduction of all_video.mod
cat <<EOF
  if [ x\$feature_all_video_module = xy ]; then
    insmod all_video
  else
    insmod efi_gop
    insmod efi_uga
    insmod ieee1275_fb
    insmod vbe
    insmod vga
    insmod video_bochs
    insmod video_cirrus
  fi
EOF
fi
cat <<EOF
}

EOF

serial=0;
gfxterm=0;
for x in ${GRUB_TERMINAL_INPUT} ${GRUB_TERMINAL_OUTPUT}; do
    if [ xserial = "x$x" ]; then
	serial=1;
    fi
    if [ xgfxterm = "x$x" ]; then
	gfxterm=1;
    fi
done

if [ "x$serial" = x1 ]; then
    if [ "x${GRUB_SERIAL_COMMAND}" = "x" ] ; then
	grub_warn "$(gettext "Requested serial terminal but GRUB_SERIAL_COMMAND is unspecified. Default parameters will be used.")"
	GRUB_SERIAL_COMMAND=serial
    fi
    echo "${GRUB_SERIAL_COMMAND}"
fi

if [ "x$gfxterm" = x1 ]; then
    if [ -n "$GRUB_FONT" ] ; then
       # Make the font accessible
       prepare_grub_to_access_device `${grub_probe} --target=device "${GRUB_FONT}"`
    cat << EOF
if loadfont `make_system_path_relative_to_its_root "${GRUB_FONT}"` ; then
EOF
    else
	for dir in "${pkgdatadir}" "`echo '/@bootdirname@/@grubdirname@' | sed "s,//*,/,g"`" /usr/share/grub ; do
	    for basename in unicode unifont ascii; do
		path="${dir}/${basename}.pf2"
		if is_path_readable_by_grub "${path}" > /dev/null ; then
		    font_path="${path}"
		else
		    continue
		fi
		break 2
	    done
	done
	if [ -n "${font_path}" ] ; then
    cat << EOF
if [ x\$feature_default_font_path = xy ] ; then
   font=unicode
else
EOF
                # Make the font accessible
		prepare_grub_to_access_device `${grub_probe} --target=device "${font_path}"`
    cat << EOF
    font="`make_system_path_relative_to_its_root "${font_path}"`"
fi

if loadfont \$font ; then
EOF
	    else
    cat << EOF
if loadfont unicode ; then
EOF
	    fi
	fi

    cat << EOF
  set gfxmode=${GRUB_GFXMODE}
  load_video
  insmod gfxterm
EOF

# Gettext variables and module
if [ "x${LANG}" != "xC" ] &&  [ "x${LANG}" != "x" ]; then
  cat << EOF
  set locale_dir=\$prefix/locale
  set lang=${grub_lang}
  insmod gettext
EOF
fi

cat <<EOF
fi
EOF
fi

case x${GRUB_TERMINAL_INPUT} in
  x)
    # Just use the native terminal
  ;;
  x*)
    cat << EOF
terminal_input ${GRUB_TERMINAL_INPUT}
EOF
  ;;
esac

case x${GRUB_TERMINAL_OUTPUT} in
  x)
    # Just use the native terminal
  ;;
  x*)
    cat << EOF
terminal_output ${GRUB_TERMINAL_OUTPUT}
EOF
  ;;
esac

if [ "x$gfxterm" = x1 ]; then
    if [ "x$GRUB_THEME" != x ] && [ -f "$GRUB_THEME" ] \
	&& is_path_readable_by_grub "$GRUB_THEME"; then
	gettext_printf "Found theme: %s\n" "$GRUB_THEME" >&2

	prepare_grub_to_access_device `${grub_probe} --target=device "$GRUB_THEME"`
	cat << EOF
insmod gfxmenu
EOF
	themedir="`dirname "$GRUB_THEME"`"
	for x in "$themedir"/*.pf2 "$themedir"/f/*.pf2; do
	    if [ -f "$x" ]; then
		cat << EOF
loadfont (\$root)`make_system_path_relative_to_its_root $x`
EOF
	    fi
	done
	if [ x"`echo "$themedir"/*.jpg`" != x"$themedir/*.jpg" ] || [ x"`echo "$themedir"/*.jpeg`" != x"$themedir/*.jpeg" ]; then
	    cat << EOF
insmod jpeg
EOF
	fi
	if [ x"`echo "$themedir"/*.png`" != x"$themedir/*.png" ]; then
	    cat << EOF
insmod png
EOF
	fi
	if [ x"`echo "$themedir"/*.tga`" != x"$themedir/*.tga" ]; then
	    cat << EOF
insmod tga
EOF
	fi
	    
	cat << EOF
set theme=(\$root)`make_system_path_relative_to_its_root $GRUB_THEME`
export theme
EOF
    elif [ "x$GRUB_BACKGROUND" != x ] && [ -f "$GRUB_BACKGROUND" ] \
	    && is_path_readable_by_grub "$GRUB_BACKGROUND"; then
	gettext_printf "Found background: %s\n" "$GRUB_BACKGROUND" >&2
	case "$GRUB_BACKGROUND" in 
	    *.png)         reader=png ;;
	    *.tga)         reader=tga ;;
	    *.jpg|*.jpeg)  reader=jpeg ;;
	    *)             gettext "Unsupported image format" >&2; echo >&2; exit 1 ;;
	esac
	prepare_grub_to_access_device `${grub_probe} --target=device "$GRUB_BACKGROUND"`
	cat << EOF
insmod $reader
background_image -m stretch `make_system_path_relative_to_its_root "$GRUB_BACKGROUND"`
EOF
    fi
fi

make_timeout ()
{
    cat << EOF
if [ "\${recordfail}" = 1 ] ; then
<<<<<<< HEAD
  set timeout=${GRUB_RECORDFAIL_TIMEOUT:--1}
=======
  set timeout=${GRUB_RECORDFAIL_TIMEOUT:-30}
>>>>>>> 5354550f
else
EOF
    if [ "x${3}" != "x" ] ; then
	timeout="${2}"
	style="${3}"
    elif [ "x${1}" != "x" ] && \
	 ([ "$quick_boot" = 1 ] || [ "x${1}" != "x0" ]) ; then
	# Handle the deprecated GRUB_HIDDEN_TIMEOUT scheme.
	timeout="${1}"
	if [ "x${2}" != "x0" ] ; then
	    grub_warn "$(gettext "Setting GRUB_TIMEOUT to a non-zero value when GRUB_HIDDEN_TIMEOUT is set is no longer supported.")"
	fi
	if [ "x${GRUB_HIDDEN_TIMEOUT_QUIET}" = "xtrue" ] ; then
	    style="hidden"
	    verbose=
	else
	    style="countdown"
	    verbose=" --verbose"
	fi
    else
	# No hidden timeout, so treat as GRUB_TIMEOUT_STYLE=menu
	timeout="${2}"
	style="menu"
    fi
    cat << EOF
  if [ x\$feature_timeout_style = xy ] ; then
    set timeout_style=${style}
    set timeout=${timeout}
EOF
    if [ "x${style}" = "xmenu" ] ; then
	cat << EOF
  # Fallback normal timeout code in case the timeout_style feature is
  # unavailable.
  else
    set timeout=${timeout}
EOF
    else
	cat << EOF
  # Fallback hidden-timeout code in case the timeout_style feature is
  # unavailable.
  elif sleep${verbose} --interruptible ${timeout} ; then
    set timeout=0
EOF
    fi
    cat << EOF
  fi
fi
EOF
}

if [ "x$GRUB_BUTTON_CMOS_ADDRESS" != "x" ]; then
    cat <<EOF
if cmostest $GRUB_BUTTON_CMOS_ADDRESS ; then
EOF
make_timeout "${GRUB_HIDDEN_TIMEOUT_BUTTON}" "${GRUB_TIMEOUT_BUTTON}" "${GRUB_TIMEOUT_STYLE_BUTTON}"
echo else
make_timeout "${GRUB_HIDDEN_TIMEOUT}" "${GRUB_TIMEOUT}" "${GRUB_TIMEOUT_STYLE}"
echo fi
else
make_timeout "${GRUB_HIDDEN_TIMEOUT}" "${GRUB_TIMEOUT}" "${GRUB_TIMEOUT_STYLE}"
fi

if [ "x$GRUB_BUTTON_CMOS_ADDRESS" != "x" ] && [ "x$GRUB_BUTTON_CMOS_CLEAN" = "xyes" ]; then
    cat <<EOF
cmosclean $GRUB_BUTTON_CMOS_ADDRESS
EOF
fi

# Play an initial tune
if [ "x${GRUB_INIT_TUNE}" != "x" ] ; then
  echo "play ${GRUB_INIT_TUNE}"
fi

if [ "x${GRUB_BADRAM}" != "x" ] ; then
  echo "badram ${GRUB_BADRAM}"
fi<|MERGE_RESOLUTION|>--- conflicted
+++ resolved
@@ -311,11 +311,7 @@
 {
     cat << EOF
 if [ "\${recordfail}" = 1 ] ; then
-<<<<<<< HEAD
-  set timeout=${GRUB_RECORDFAIL_TIMEOUT:--1}
-=======
   set timeout=${GRUB_RECORDFAIL_TIMEOUT:-30}
->>>>>>> 5354550f
 else
 EOF
     if [ "x${3}" != "x" ] ; then
