#! /bin/sh
set -e

# grub-mkconfig helper script.
# Copyright (C) 2006,2007,2008,2009,2010  Free Software Foundation, Inc.
#
# GRUB is free software: you can redistribute it and/or modify
# it under the terms of the GNU General Public License as published by
# the Free Software Foundation, either version 3 of the License, or
# (at your option) any later version.
#
# GRUB is distributed in the hope that it will be useful,
# but WITHOUT ANY WARRANTY; without even the implied warranty of
# MERCHANTABILITY or FITNESS FOR A PARTICULAR PURPOSE.  See the
# GNU General Public License for more details.
#
# You should have received a copy of the GNU General Public License
# along with GRUB.  If not, see <http://www.gnu.org/licenses/>.

prefix="@prefix@"
exec_prefix="@exec_prefix@"
datarootdir="@datarootdir@"
grub_lang=`echo $LANG | cut -d . -f 1`
grubdir="`echo "/@bootdirname@/@grubdirname@" | sed 's,//*,/,g'`"
quick_boot="@QUICK_BOOT@"

export TEXTDOMAIN=@PACKAGE@
export TEXTDOMAINDIR="@localedir@"

. "@datadir@/@PACKAGE@/grub-mkconfig_lib"

# Do this as early as possible, since other commands might depend on it.
# (e.g. the `loadfont' command might need lvm or raid modules)
for i in ${GRUB_PRELOAD_MODULES} ; do
  echo "insmod $i"
done

if [ "x${GRUB_DEFAULT}" = "x" ] ; then GRUB_DEFAULT=0 ; fi
if [ "x${GRUB_DEFAULT}" = "xsaved" ] ; then GRUB_DEFAULT='${saved_entry}' ; fi
if [ "x${GRUB_TIMEOUT}" = "x" ] ; then GRUB_TIMEOUT=5 ; fi
if [ "x${GRUB_GFXMODE}" = "x" ] ; then GRUB_GFXMODE=auto ; fi

if [ "x${GRUB_DEFAULT_BUTTON}" = "x" ] ; then GRUB_DEFAULT_BUTTON="$GRUB_DEFAULT" ; fi
if [ "x${GRUB_DEFAULT_BUTTON}" = "xsaved" ] ; then GRUB_DEFAULT_BUTTON='${saved_entry}' ; fi
if [ "x${GRUB_TIMEOUT_BUTTON}" = "x" ] ; then GRUB_TIMEOUT_BUTTON="$GRUB_TIMEOUT" ; fi

cat << EOF
if [ -s \$prefix/grubenv ]; then
  set have_grubenv=true
  load_env
fi
EOF
if [ "x$GRUB_BUTTON_CMOS_ADDRESS" != "x" ]; then
    cat <<EOF
if cmostest $GRUB_BUTTON_CMOS_ADDRESS ; then
   set default="${GRUB_DEFAULT_BUTTON}"
elif [ "\${next_entry}" ] ; then
   set default="\${next_entry}"
   set next_entry=
   save_env next_entry
   set boot_once=true
else
   set default="${GRUB_DEFAULT}"
fi
EOF
else
    cat <<EOF
if [ "\${next_entry}" ] ; then
   set default="\${next_entry}"
   set next_entry=
   save_env next_entry
   set boot_once=true
else
   set default="${GRUB_DEFAULT}"
fi
EOF
fi
cat <<EOF

if [ x"\${feature_menuentry_id}" = xy ]; then
  menuentry_id_option="--id"
else
  menuentry_id_option=""
fi

export menuentry_id_option

if [ "\${prev_saved_entry}" ]; then
  set saved_entry="\${prev_saved_entry}"
  save_env saved_entry
  set prev_saved_entry=
  save_env prev_saved_entry
  set boot_once=true
fi

function savedefault {
  if [ -z "\${boot_once}" ]; then
    saved_entry="\${chosen}"
    save_env saved_entry
  fi
}
EOF

if [ "$quick_boot" = 1 ]; then
    cat <<EOF
function recordfail {
  set recordfail=1
EOF
    FS="$(grub-probe --target=fs "${grubdir}")"
    case "$FS" in
      btrfs | cpiofs | newc | odc | romfs | squash4 | tarfs | zfs)
	cat <<EOF
  # GRUB lacks write support for $FS, so recordfail support is disabled.
EOF
	;;
      *)
	cat <<EOF
  if [ -n "\${have_grubenv}" ]; then if [ -z "\${boot_once}" ]; then save_env recordfail; fi; fi
EOF
    esac
    cat <<EOF
}
EOF
fi

cat <<EOF
function load_video {
EOF
if [ -n "${GRUB_VIDEO_BACKEND}" ]; then
    cat <<EOF
  insmod ${GRUB_VIDEO_BACKEND}
EOF
else
# If all_video.mod isn't available load all modules available
# with versions prior to introduction of all_video.mod
cat <<EOF
  if [ x\$feature_all_video_module = xy ]; then
    insmod all_video
  else
    insmod efi_gop
    insmod efi_uga
    insmod ieee1275_fb
    insmod vbe
    insmod vga
    insmod video_bochs
    insmod video_cirrus
  fi
EOF
fi
cat <<EOF
}

EOF

serial=0;
gfxterm=0;
for x in ${GRUB_TERMINAL_INPUT} ${GRUB_TERMINAL_OUTPUT}; do
    if [ xserial = "x$x" ]; then
	serial=1;
    fi
    if [ xgfxterm = "x$x" ]; then
	gfxterm=1;
    fi
done

if [ "x$serial" = x1 ]; then
    if [ "x${GRUB_SERIAL_COMMAND}" = "x" ] ; then
	grub_warn "$(gettext "Requested serial terminal but GRUB_SERIAL_COMMAND is unspecified. Default parameters will be used.")"
	GRUB_SERIAL_COMMAND=serial
    fi
    echo "${GRUB_SERIAL_COMMAND}"
fi

if [ "x$gfxterm" = x1 ]; then
    if [ -n "$GRUB_FONT" ] ; then
       # Make the font accessible
       prepare_grub_to_access_device `${grub_probe} --target=device "${GRUB_FONT}"`
    cat << EOF
if loadfont `make_system_path_relative_to_its_root "${GRUB_FONT}"` ; then
EOF
    else
	for dir in "${pkgdatadir}" "`echo '/@bootdirname@/@grubdirname@' | sed "s,//*,/,g"`" /usr/share/grub ; do
	    for basename in unicode unifont ascii; do
		path="${dir}/${basename}.pf2"
		if is_path_readable_by_grub "${path}" > /dev/null ; then
		    font_path="${path}"
		else
		    continue
		fi
		break 2
	    done
	done
	if [ -n "${font_path}" ] ; then
    cat << EOF
if [ x\$feature_default_font_path = xy ] ; then
   font=unicode
else
EOF
                # Make the font accessible
		prepare_grub_to_access_device `${grub_probe} --target=device "${font_path}"`
    cat << EOF
    font="`make_system_path_relative_to_its_root "${font_path}"`"
fi

if loadfont \$font ; then
EOF
	    else
    cat << EOF
if loadfont unicode ; then
EOF
	    fi
	fi

    cat << EOF
  set gfxmode=${GRUB_GFXMODE}
  load_video
  insmod gfxterm
EOF

# Gettext variables and module
if [ "x${LANG}" != "xC" ] &&  [ "x${LANG}" != "x" ]; then
  cat << EOF
  set locale_dir=\$prefix/locale
  set lang=${grub_lang}
  insmod gettext
EOF
fi

cat <<EOF
fi
EOF
fi

case x${GRUB_TERMINAL_INPUT} in
  x)
    # Just use the native terminal
  ;;
  x*)
    cat << EOF
terminal_input ${GRUB_TERMINAL_INPUT}
EOF
  ;;
esac

case x${GRUB_TERMINAL_OUTPUT} in
  x)
    # Just use the native terminal
  ;;
  x*)
    cat << EOF
terminal_output ${GRUB_TERMINAL_OUTPUT}
EOF
  ;;
esac

if [ "x$gfxterm" = x1 ]; then
    if [ "x$GRUB_THEME" != x ] && [ -f "$GRUB_THEME" ] \
	&& is_path_readable_by_grub "$GRUB_THEME"; then
	gettext_printf "Found theme: %s\n" "$GRUB_THEME" >&2

	prepare_grub_to_access_device `${grub_probe} --target=device "$GRUB_THEME"`
	cat << EOF
insmod gfxmenu
EOF
	themedir="`dirname "$GRUB_THEME"`"
	for x in "$themedir"/*.pf2 "$themedir"/f/*.pf2; do
	    if [ -f "$x" ]; then
		cat << EOF
loadfont (\$root)`make_system_path_relative_to_its_root $x`
EOF
	    fi
	done
	if [ x"`echo "$themedir"/*.jpg`" != x"$themedir/*.jpg" ] || [ x"`echo "$themedir"/*.jpeg`" != x"$themedir/*.jpeg" ]; then
	    cat << EOF
insmod jpeg
EOF
	fi
	if [ x"`echo "$themedir"/*.png`" != x"$themedir/*.png" ]; then
	    cat << EOF
insmod png
EOF
	fi
	if [ x"`echo "$themedir"/*.tga`" != x"$themedir/*.tga" ]; then
	    cat << EOF
insmod tga
EOF
	fi
	    
	cat << EOF
set theme=(\$root)`make_system_path_relative_to_its_root $GRUB_THEME`
export theme
EOF
    elif [ "x$GRUB_BACKGROUND" != x ] && [ -f "$GRUB_BACKGROUND" ] \
	    && is_path_readable_by_grub "$GRUB_BACKGROUND"; then
	gettext_printf "Found background: %s\n" "$GRUB_BACKGROUND" >&2
	case "$GRUB_BACKGROUND" in 
	    *.png)         reader=png ;;
	    *.tga)         reader=tga ;;
	    *.jpg|*.jpeg)  reader=jpeg ;;
	    *)             gettext "Unsupported image format" >&2; echo >&2; exit 1 ;;
	esac
	prepare_grub_to_access_device `${grub_probe} --target=device "$GRUB_BACKGROUND"`
	cat << EOF
insmod $reader
background_image -m stretch `make_system_path_relative_to_its_root "$GRUB_BACKGROUND"`
EOF
    fi
fi

make_timeout ()
{
<<<<<<< HEAD
    if [ "$quick_boot" = 1 ] ; then
	cat << EOF
if [ "\${recordfail}" = 1 ]; then
  set timeout=${GRUB_RECORDFAIL_TIMEOUT:--1}
else
  set timeout=${2}
fi
EOF
    elif [ "x${1}" != "x" ] ; then
	if [ "x${GRUB_HIDDEN_TIMEOUT_QUIET}" = "xtrue" ] ; then
	    verbose=
=======
    if [ "x${1}${3}" != "x" ] ; then
	if [ "x${3}" != "x" ] ; then
	    timeout="${2}"
	    style="${3}"
>>>>>>> 44d48847
	else
	    # Handle the deprecated GRUB_HIDDEN_TIMEOUT scheme.
	    timeout="${1}"
	    if [ "x${2}" != "x0" ] ; then
		grub_warn "$(gettext "Setting GRUB_TIMEOUT to a non-zero value when GRUB_HIDDEN_TIMEOUT is set is no longer supported.")"
	    fi
	    if [ "x${GRUB_HIDDEN_TIMEOUT_QUIET}" = "xtrue" ] ; then
		style="hidden"
	    else
		style="countdown"
	    fi
	fi
	if [ "x${style}" = "xcountdown" ] ; then
	    verbose=" --verbose"
	else
	    verbose=
	fi
	cat << EOF
if [ x\$feature_timeout_style = xy ] ; then
  set timeout_style=${style}
  set timeout=${timeout}
EOF
	if [ "x${style}" != "xmenu" ] ; then
	    cat << EOF
# Fallback hidden-timeout code in case the timeout_style feature is
# unavailable.
elif sleep${verbose} --interruptible ${timeout} ; then
  set timeout=0
EOF
	fi
	cat << EOF
fi
EOF
    else
	cat << EOF
set timeout=${2}
EOF
    fi
}

if [ "x$GRUB_BUTTON_CMOS_ADDRESS" != "x" ]; then
    cat <<EOF
if cmostest $GRUB_BUTTON_CMOS_ADDRESS ; then
EOF
make_timeout "${GRUB_HIDDEN_TIMEOUT_BUTTON}" "${GRUB_TIMEOUT_BUTTON}" "${GRUB_TIMEOUT_STYLE_BUTTON}"
echo else
make_timeout "${GRUB_HIDDEN_TIMEOUT}" "${GRUB_TIMEOUT}" "${GRUB_TIMEOUT_STYLE}"
echo fi
else
make_timeout "${GRUB_HIDDEN_TIMEOUT}" "${GRUB_TIMEOUT}" "${GRUB_TIMEOUT_STYLE}"
fi

if [ "x$GRUB_BUTTON_CMOS_ADDRESS" != "x" ] && [ "x$GRUB_BUTTON_CMOS_CLEAN" = "xyes" ]; then
    cat <<EOF
cmosclean $GRUB_BUTTON_CMOS_ADDRESS
EOF
fi

# Play an initial tune
if [ "x${GRUB_INIT_TUNE}" != "x" ] ; then
  echo "play ${GRUB_INIT_TUNE}"
fi

if [ "x${GRUB_BADRAM}" != "x" ] ; then
  echo "badram ${GRUB_BADRAM}"
fi<|MERGE_RESOLUTION|>--- conflicted
+++ resolved
@@ -309,24 +309,16 @@
 
 make_timeout ()
 {
-<<<<<<< HEAD
-    if [ "$quick_boot" = 1 ] ; then
-	cat << EOF
-if [ "\${recordfail}" = 1 ]; then
+    cat << EOF
+if [ "\${recordfail}" = 1 ] ; then
   set timeout=${GRUB_RECORDFAIL_TIMEOUT:--1}
-else
-  set timeout=${2}
-fi
-EOF
-    elif [ "x${1}" != "x" ] ; then
-	if [ "x${GRUB_HIDDEN_TIMEOUT_QUIET}" = "xtrue" ] ; then
-	    verbose=
-=======
+fi
+else
+EOF
     if [ "x${1}${3}" != "x" ] ; then
 	if [ "x${3}" != "x" ] ; then
 	    timeout="${2}"
 	    style="${3}"
->>>>>>> 44d48847
 	else
 	    # Handle the deprecated GRUB_HIDDEN_TIMEOUT scheme.
 	    timeout="${1}"
@@ -345,26 +337,29 @@
 	    verbose=
 	fi
 	cat << EOF
-if [ x\$feature_timeout_style = xy ] ; then
-  set timeout_style=${style}
-  set timeout=${timeout}
+  if [ x\$feature_timeout_style = xy ] ; then
+    set timeout_style=${style}
+    set timeout=${timeout}
 EOF
 	if [ "x${style}" != "xmenu" ] ; then
 	    cat << EOF
-# Fallback hidden-timeout code in case the timeout_style feature is
-# unavailable.
-elif sleep${verbose} --interruptible ${timeout} ; then
-  set timeout=0
-EOF
-	fi
-	cat << EOF
-fi
+  # Fallback hidden-timeout code in case the timeout_style feature is
+  # unavailable.
+  elif sleep${verbose} --interruptible ${timeout} ; then
+    set timeout=0
+EOF
+	fi
+	cat << EOF
+  fi
 EOF
     else
 	cat << EOF
-set timeout=${2}
-EOF
-    fi
+  set timeout=${2}
+EOF
+    fi
+    cat << EOF
+fi
+EOF
 }
 
 if [ "x$GRUB_BUTTON_CMOS_ADDRESS" != "x" ]; then
