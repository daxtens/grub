#! /bin/sh
set -e

# grub-mkconfig helper script.
# Copyright (C) 2006,2007,2008,2009,2010  Free Software Foundation, Inc.
#
# GRUB is free software: you can redistribute it and/or modify
# it under the terms of the GNU General Public License as published by
# the Free Software Foundation, either version 3 of the License, or
# (at your option) any later version.
#
# GRUB is distributed in the hope that it will be useful,
# but WITHOUT ANY WARRANTY; without even the implied warranty of
# MERCHANTABILITY or FITNESS FOR A PARTICULAR PURPOSE.  See the
# GNU General Public License for more details.
#
# You should have received a copy of the GNU General Public License
# along with GRUB.  If not, see <http://www.gnu.org/licenses/>.

prefix="@prefix@"
exec_prefix="@exec_prefix@"
datarootdir="@datarootdir@"
ubuntu_recovery="@UBUNTU_RECOVERY@"
quiet_boot="@QUIET_BOOT@"
quick_boot="@QUICK_BOOT@"
gfxpayload_dynamic="@GFXPAYLOAD_DYNAMIC@"
vt_handoff="@VT_HANDOFF@"

. "$pkgdatadir/grub-mkconfig_lib"

export TEXTDOMAIN=@PACKAGE@
export TEXTDOMAINDIR="@localedir@"

CLASS="--class gnu-linux --class gnu --class os"
SUPPORTED_INITS="sysvinit:/lib/sysvinit/init systemd:/lib/systemd/systemd upstart:/sbin/upstart"

if [ "x${GRUB_DISTRIBUTOR}" = "x" ] ; then
  OS=GNU/Linux
else
  case ${GRUB_DISTRIBUTOR} in
    Ubuntu|Kubuntu)
      OS="${GRUB_DISTRIBUTOR}"
      ;;
    *)
      OS="${GRUB_DISTRIBUTOR} GNU/Linux"
      ;;
  esac
  CLASS="--class $(echo ${GRUB_DISTRIBUTOR} | tr 'A-Z' 'a-z' | cut -d' ' -f1|LC_ALL=C sed 's,[^[:alnum:]_],_,g') ${CLASS}"
fi

# loop-AES arranges things so that /dev/loop/X can be our root device, but
# the initrds that Linux uses don't like that.
case ${GRUB_DEVICE} in
  /dev/loop/*|/dev/loop[0-9])
    GRUB_DEVICE=`losetup ${GRUB_DEVICE} | sed -e "s/^[^(]*(\([^)]\+\)).*/\1/"`
    # We can't cope with devices loop-mounted from files here.
    case ${GRUB_DEVICE} in
      /dev/*) ;;
      *) exit 0 ;;
    esac
  ;;
esac

# btrfs may reside on multiple devices. We cannot pass them as value of root= parameter
# and mounting btrfs requires user space scanning, so force UUID in this case.
if [ "x${GRUB_DEVICE_UUID}" = "x" ] || [ "x${GRUB_DISABLE_LINUX_UUID}" = "xtrue" ] \
    || ! test -e "/dev/disk/by-uuid/${GRUB_DEVICE_UUID}" \
    || ( test -e "${GRUB_DEVICE}" && uses_abstraction "${GRUB_DEVICE}" lvm ); then
  LINUX_ROOT_DEVICE=${GRUB_DEVICE}
else
  LINUX_ROOT_DEVICE=UUID=${GRUB_DEVICE_UUID}
fi

case x"$GRUB_FS" in
    xbtrfs)
	rootsubvol="`make_system_path_relative_to_its_root /`"
	rootsubvol="${rootsubvol#/}"
	if [ "x${rootsubvol}" != x ]; then
	    GRUB_CMDLINE_LINUX="rootflags=subvol=${rootsubvol} ${GRUB_CMDLINE_LINUX}"
	fi;;
    xzfs)
	rpool=`${grub_probe} --device ${GRUB_DEVICE} --target=fs_label 2>/dev/null || true`
	bootfs="`make_system_path_relative_to_its_root / | sed -e "s,@$,,"`"
	LINUX_ROOT_DEVICE="ZFS=${rpool}${bootfs}"
	;;
esac

title_correction_code=

if [ -x /lib/recovery-mode/recovery-menu ]; then
    GRUB_CMDLINE_LINUX_RECOVERY=recovery
else
    GRUB_CMDLINE_LINUX_RECOVERY=single
fi
if [ "$ubuntu_recovery" = 1 ]; then
    GRUB_CMDLINE_LINUX_RECOVERY="$GRUB_CMDLINE_LINUX_RECOVERY nomodeset"
fi

if [ "$vt_handoff" = 1 ]; then
  for word in $GRUB_CMDLINE_LINUX_DEFAULT; do
    if [ "$word" = splash ]; then
      GRUB_CMDLINE_LINUX_DEFAULT="$GRUB_CMDLINE_LINUX_DEFAULT \$vt_handoff"
    fi
  done
fi

linux_entry ()
{
  os="$1"
  version="$2"
  type="$3"
  args="$4"

  if [ -z "$boot_device_id" ]; then
      boot_device_id="$(grub_get_device_id "${GRUB_DEVICE}")"
  fi
  if [ x$type != xsimple ] ; then
      case $type in
	  recovery)
	      title="$(gettext_printf "%s, with Linux %s (%s)" "${os}" "${version}" "$(gettext "${GRUB_RECOVERY_TITLE}")")" ;;
	  init-*)
	      title="$(gettext_printf "%s, with Linux %s (%s)" "${os}" "${version}" "${type#init-}")" ;;
	  *)
	      title="$(gettext_printf "%s, with Linux %s" "${os}" "${version}")" ;;
      esac
      if [ x"$title" = x"$GRUB_ACTUAL_DEFAULT" ] || [ x"Previous Linux versions>$title" = x"$GRUB_ACTUAL_DEFAULT" ]; then
	  replacement_title="$(echo "Advanced options for ${OS}" | sed 's,>,>>,g')>$(echo "$title" | sed 's,>,>>,g')"
	  quoted="$(echo "$GRUB_ACTUAL_DEFAULT" | grub_quote)"
	  title_correction_code="${title_correction_code}if [ \"x\$default\" = '$quoted' ]; then default='$(echo "$replacement_title" | grub_quote)'; fi;"
	  grub_warn "$(gettext_printf "Please don't use old title \`%s' for GRUB_DEFAULT, use \`%s' (for versions before 2.00) or \`%s' (for 2.00 or later)" "$GRUB_ACTUAL_DEFAULT" "$replacement_title" "gnulinux-advanced-$boot_device_id>gnulinux-$version-$type-$boot_device_id")"
      fi
      echo "menuentry '$(echo "$title" | grub_quote)' ${CLASS} \$menuentry_id_option 'gnulinux-$version-$type-$boot_device_id' {" | sed "s/^/$submenu_indentation/"
  else
      echo "menuentry '$(echo "$os" | grub_quote)' ${CLASS} \$menuentry_id_option 'gnulinux-simple-$boot_device_id' {" | sed "s/^/$submenu_indentation/"
  fi      
  if [ "$quick_boot" = 1 ]; then
      echo "	recordfail" | sed "s/^/$submenu_indentation/"
  fi
  if [ x$type != xrecovery ] ; then
      save_default_entry | grub_add_tab
  fi

  # Use ELILO's generic "efifb" when it's known to be available.
  # FIXME: We need an interface to select vesafb in case efifb can't be used.
  if [ "x$GRUB_GFXPAYLOAD_LINUX" = x ]; then
      echo "	load_video" | sed "s/^/$submenu_indentation/"
  else
      if [ "x$GRUB_GFXPAYLOAD_LINUX" != xtext ]; then
	  echo "	load_video" | sed "s/^/$submenu_indentation/"
      fi
  fi
  if ([ "$ubuntu_recovery" = 0 ] || [ x$type != xrecovery ]) && \
     ([ "x$GRUB_GFXPAYLOAD_LINUX" != x ] || [ "$gfxpayload_dynamic" = 1 ]); then
      echo "	gfxmode \$linux_gfx_mode" | sed "s/^/$submenu_indentation/"
  fi

  echo "	insmod gzio" | sed "s/^/$submenu_indentation/"
  echo "	if [ x\$grub_platform = xxen ]; then insmod xzio; insmod lzopio; fi" | sed "s/^/$submenu_indentation/"

  if [ x$dirname = x/ ]; then
    if [ -z "${prepare_root_cache}" ]; then
      prepare_root_cache="$(prepare_grub_to_access_device ${GRUB_DEVICE} | grub_add_tab)"
    fi
    printf '%s\n' "${prepare_root_cache}" | sed "s/^/$submenu_indentation/"
  else
    if [ -z "${prepare_boot_cache}" ]; then
      prepare_boot_cache="$(prepare_grub_to_access_device ${GRUB_DEVICE_BOOT} | grub_add_tab)"
    fi
    printf '%s\n' "${prepare_boot_cache}" | sed "s/^/$submenu_indentation/"
  fi
  if [ x"$quiet_boot" = x0 ] || [ x"$type" != xsimple ]; then
    message="$(gettext_printf "Loading Linux %s ..." ${version})"
    sed "s/^/$submenu_indentation/" << EOF
	echo	'$(echo "$message" | grub_quote)'
EOF
  fi
  if test -d /sys/firmware/efi && test -e "${linux}.efi.signed"; then
    sed "s/^/$submenu_indentation/" << EOF
	linux	${rel_dirname}/${basename}.efi.signed root=${linux_root_device_thisversion} ro ${args}
EOF
  else
    sed "s/^/$submenu_indentation/" << EOF
	linux	${rel_dirname}/${basename} root=${linux_root_device_thisversion} ro ${args}
EOF
  fi
  if test -n "${initrd}" ; then
    # TRANSLATORS: ramdisk isn't identifier. Should be translated.
    if [ x"$quiet_boot" = x0 ] || [ x"$type" != xsimple ]; then
      message="$(gettext_printf "Loading initial ramdisk ...")"
      sed "s/^/$submenu_indentation/" << EOF
	echo	'$(echo "$message" | grub_quote)'
EOF
    fi
    sed "s/^/$submenu_indentation/" << EOF
	initrd	${rel_dirname}/${initrd}
EOF
  fi
  sed "s/^/$submenu_indentation/" << EOF
}
EOF
}

machine=`uname -m`
case "x$machine" in
    xi?86 | xx86_64)
	list=
	for i in /boot/vmlinuz-* /vmlinuz-* /boot/kernel-* ; do
	    if grub_file_is_not_garbage "$i" ; then list="$list $i" ; fi
	done ;;
    *) 
	list=
	for i in /boot/vmlinuz-* /boot/vmlinux-* /vmlinuz-* /vmlinux-* /boot/kernel-* ; do
                  if grub_file_is_not_garbage "$i" ; then list="$list $i" ; fi
	done ;;
esac

case "$machine" in
    i?86) GENKERNEL_ARCH="x86" ;;
    mips|mips64) GENKERNEL_ARCH="mips" ;;
    mipsel|mips64el) GENKERNEL_ARCH="mipsel" ;;
    arm*) GENKERNEL_ARCH="arm" ;;
    *) GENKERNEL_ARCH="$machine" ;;
esac

prepare_boot_cache=
prepare_root_cache=
boot_device_id=
title_correction_code=

cat << 'EOF'
function gfxmode {
	set gfxpayload="${1}"
EOF
if [ "$vt_handoff" = 1 ]; then
  cat << 'EOF'
	if [ "${1}" = "keep" ]; then
		set vt_handoff=vt.handoff=7
	else
		set vt_handoff=
	fi
EOF
fi
cat << EOF
}
EOF

# Use ELILO's generic "efifb" when it's known to be available.
# FIXME: We need an interface to select vesafb in case efifb can't be used.
if [ "x$GRUB_GFXPAYLOAD_LINUX" != x ] || [ "$gfxpayload_dynamic" = 0 ]; then
  echo "set linux_gfx_mode=$GRUB_GFXPAYLOAD_LINUX"
else
  cat << EOF
if [ "\${recordfail}" != 1 ]; then
  if [ -e \${prefix}/gfxblacklist.txt ]; then
    if hwmatch \${prefix}/gfxblacklist.txt 3; then
      if [ \${match} = 0 ]; then
        set linux_gfx_mode=keep
      else
        set linux_gfx_mode=text
      fi
    else
      set linux_gfx_mode=text
    fi
  else
    set linux_gfx_mode=keep
  fi
else
  set linux_gfx_mode=text
fi
EOF
fi
cat << EOF
export linux_gfx_mode
EOF

# Extra indentation to add to menu entries in a submenu. We're not in a submenu
# yet, so it's empty. In a submenu it will be equal to '\t' (one tab).
submenu_indentation=""

is_top_level=true
while [ "x$list" != "x" ] ; do
  linux=`version_find_latest $list`
  case $linux in
    *.efi.signed)
      # We handle these in linux_entry.
      list=`echo $list | tr ' ' '\n' | grep -vx $linux | tr '\n' ' '`
      continue
      ;;
  esac
  gettext_printf "Found linux image: %s\n" "$linux" >&2
  basename=`basename $linux`
  dirname=`dirname $linux`
  rel_dirname=`make_system_path_relative_to_its_root $dirname`
  version=`echo $basename | sed -e "s,^[^0-9]*-,,g"`
  alt_version=`echo $version | sed -e "s,\.old$,,g"`
  linux_root_device_thisversion="${LINUX_ROOT_DEVICE}"

  initrd=
  for i in "initrd.img-${version}" "initrd-${version}.img" "initrd-${version}.gz" \
	   "initrd-${version}" "initramfs-${version}.img" \
	   "initrd.img-${alt_version}" "initrd-${alt_version}.img" \
	   "initrd-${alt_version}" "initramfs-${alt_version}.img" \
	   "initramfs-genkernel-${version}" \
	   "initramfs-genkernel-${alt_version}" \
	   "initramfs-genkernel-${GENKERNEL_ARCH}-${version}" \
	   "initramfs-genkernel-${GENKERNEL_ARCH}-${alt_version}"; do
    if test -e "${dirname}/${i}" ; then
      initrd="$i"
      break
    fi
  done

  config=
  for i in "${dirname}/config-${version}" "${dirname}/config-${alt_version}" "/etc/kernels/kernel-config-${version}" ; do
    if test -e "${i}" ; then
      config="${i}"
      break
    fi
  done

  initramfs=
  if test -n "${config}" ; then
      initramfs=`grep CONFIG_INITRAMFS_SOURCE= "${config}" | cut -f2 -d= | tr -d \"`
  fi

  if test -n "${initrd}" ; then
    gettext_printf "Found initrd image: %s\n" "${dirname}/${initrd}" >&2
  elif test -z "${initramfs}" ; then
    # "UUID=" and "ZFS=" magic is parsed by initrd or initramfs.  Since there's
    # no initrd or builtin initramfs, it can't work here.
    linux_root_device_thisversion=${GRUB_DEVICE}
  fi

  if [ "x$is_top_level" = xtrue ] && [ "x${GRUB_DISABLE_SUBMENU}" != xy ]; then
    linux_entry "${OS}" "${version}" simple \
    "${GRUB_CMDLINE_LINUX} ${GRUB_CMDLINE_LINUX_DEFAULT}"

    submenu_indentation="$grub_tab"
    
    if [ -z "$boot_device_id" ]; then
	boot_device_id="$(grub_get_device_id "${GRUB_DEVICE}")"
    fi
    # TRANSLATORS: %s is replaced with an OS name
    echo "submenu '$(gettext_printf "Advanced options for %s" "${OS}" | grub_quote)' \$menuentry_id_option 'gnulinux-advanced-$boot_device_id' {"
    is_top_level=false
  fi

  linux_entry "${OS}" "${version}" advanced \
              "${GRUB_CMDLINE_LINUX} ${GRUB_CMDLINE_LINUX_DEFAULT}"
  for supported_init in ${SUPPORTED_INITS}; do
    init_path="${supported_init#*:}"
<<<<<<< HEAD
    if [ -x "${init_path}" ] && [ "$(readlink -f /sbin/init)" != "${init_path}" ]; then
=======
    if [ -x "${init_path}" ] && [ "$(readlink -f /sbin/init)" != "$(readlink -f "${init_path}")" ]; then
>>>>>>> c4f764e8
      linux_entry "${OS}" "${version}" "init-${supported_init%%:*}" \
		  "${GRUB_CMDLINE_LINUX} ${GRUB_CMDLINE_LINUX_DEFAULT} init=${init_path}"
    fi
  done
  if [ "x${GRUB_DISABLE_RECOVERY}" != "xtrue" ]; then
    linux_entry "${OS}" "${version}" recovery \
                "${GRUB_CMDLINE_LINUX_RECOVERY} ${GRUB_CMDLINE_LINUX}"
  fi

  list=`echo $list | tr ' ' '\n' | fgrep -vx "$linux" | tr '\n' ' '`
done

# If at least one kernel was found, then we need to
# add a closing '}' for the submenu command.
if [ x"$is_top_level" != xtrue ]; then
  echo '}'
fi

echo "$title_correction_code"<|MERGE_RESOLUTION|>--- conflicted
+++ resolved
@@ -349,11 +349,7 @@
               "${GRUB_CMDLINE_LINUX} ${GRUB_CMDLINE_LINUX_DEFAULT}"
   for supported_init in ${SUPPORTED_INITS}; do
     init_path="${supported_init#*:}"
-<<<<<<< HEAD
-    if [ -x "${init_path}" ] && [ "$(readlink -f /sbin/init)" != "${init_path}" ]; then
-=======
     if [ -x "${init_path}" ] && [ "$(readlink -f /sbin/init)" != "$(readlink -f "${init_path}")" ]; then
->>>>>>> c4f764e8
       linux_entry "${OS}" "${version}" "init-${supported_init%%:*}" \
 		  "${GRUB_CMDLINE_LINUX} ${GRUB_CMDLINE_LINUX_DEFAULT} init=${init_path}"
     fi
