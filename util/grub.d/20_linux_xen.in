#! /bin/sh
set -e

# grub-mkconfig helper script.
# Copyright (C) 2006,2007,2008,2009,2010  Free Software Foundation, Inc.
#
# GRUB is free software: you can redistribute it and/or modify
# it under the terms of the GNU General Public License as published by
# the Free Software Foundation, either version 3 of the License, or
# (at your option) any later version.
#
# GRUB is distributed in the hope that it will be useful,
# but WITHOUT ANY WARRANTY; without even the implied warranty of
# MERCHANTABILITY or FITNESS FOR A PARTICULAR PURPOSE.  See the
# GNU General Public License for more details.
#
# You should have received a copy of the GNU General Public License
# along with GRUB.  If not, see <http://www.gnu.org/licenses/>.

prefix="@prefix@"
exec_prefix="@exec_prefix@"
datarootdir="@datarootdir@"

. "@datadir@/@PACKAGE@/grub-mkconfig_lib"

export TEXTDOMAIN=@PACKAGE@
export TEXTDOMAINDIR="@localedir@"

CLASS="--class gnu-linux --class gnu --class os --class xen"

if [ "x${GRUB_DISTRIBUTOR}" = "x" ] ; then
  OS=GNU/Linux
else
  OS="${GRUB_DISTRIBUTOR} GNU/Linux"
  CLASS="--class $(echo ${GRUB_DISTRIBUTOR} | tr 'A-Z' 'a-z' | cut -d' ' -f1|LC_ALL=C sed 's,[^[:alnum:]_],_,g') ${CLASS}"
fi

# loop-AES arranges things so that /dev/loop/X can be our root device, but
# the initrds that Linux uses don't like that.
case ${GRUB_DEVICE} in
  /dev/loop/*|/dev/loop[0-9])
    GRUB_DEVICE=`losetup ${GRUB_DEVICE} | sed -e "s/^[^(]*(\([^)]\+\)).*/\1/"`
    # We can't cope with devices loop-mounted from files here.
    case ${GRUB_DEVICE} in
      /dev/*) ;;
      *) exit 0 ;;
    esac
  ;;
esac

if [ "x${GRUB_DEVICE_UUID}" = "x" ] || [ "x${GRUB_DISABLE_LINUX_UUID}" = "xtrue" ] \
    || ! test -e "/dev/disk/by-uuid/${GRUB_DEVICE_UUID}" \
    || uses_abstraction "${GRUB_DEVICE}" lvm; then
  LINUX_ROOT_DEVICE=${GRUB_DEVICE}
else
  LINUX_ROOT_DEVICE=UUID=${GRUB_DEVICE_UUID}
fi

# Allow overriding GRUB_CMDLINE_LINUX and GRUB_CMDLINE_LINUX_DEFAULT.
if [ "${GRUB_CMDLINE_LINUX_XEN_REPLACE}" ]; then
  GRUB_CMDLINE_LINUX="${GRUB_CMDLINE_LINUX_XEN_REPLACE}"
fi
if [ "${GRUB_CMDLINE_LINUX_XEN_REPLACE_DEFAULT}" ]; then
  GRUB_CMDLINE_LINUX_DEFAULT="${GRUB_CMDLINE_LINUX_XEN_REPLACE_DEFAULT}"
fi

GRUBFS="`${grub_probe} --device ${GRUB_DEVICE} --target=fs 2>/dev/null || true`"

if [ x"$GRUBFS" = x ]; then
    GRUBFS="$(stat -f --printf=%T /)"
fi

case x"$GRUBFS" in
    xbtrfs)
	rootsubvol="`make_system_path_relative_to_its_root /`"
	rootsubvol="${rootsubvol#/}"
	if [ "x${rootsubvol}" != x ]; then
	    GRUB_CMDLINE_LINUX="rootflags=subvol=${rootsubvol} ${GRUB_CMDLINE_LINUX}"
	fi;;
    xzfs)
	rpool=`${grub_probe} --device ${GRUB_DEVICE} --target=fs_label 2>/dev/null || true`
	bootfs="`make_system_path_relative_to_its_root / | sed -e "s,@$,,"`"
	LINUX_ROOT_DEVICE="ZFS=${rpool}${bootfs}"
	;;
esac

title_correction_code=

linux_entry ()
{
  os="$1"
  version="$2"
  xen_version="$3"
  type="$4"
  args="$5"
  xen_args="$6"
  if [ -z "$boot_device_id" ]; then
      boot_device_id="$(grub_get_device_id "${GRUB_DEVICE}")"
  fi
  if [ x$type != xsimple ] ; then
      if [ x$type = xrecovery ] ; then
	  title="$(gettext_printf "%s, with Xen %s and Linux %s (recovery mode)" "${os}" "${xen_version}" "${version}")"
      else
	  title="$(gettext_printf "%s, with Xen %s and Linux %s" "${os}" "${xen_version}" "${version}")"
      fi
      replacement_title="$(echo "Advanced options for ${OS}" | sed 's,>,>>,g')>$(echo "$title" | sed 's,>,>>,g')"
      if [ x"Xen ${xen_version}>$title" = x"$GRUB_ACTUAL_DEFAULT" ]; then
         quoted="$(echo "$GRUB_ACTUAL_DEFAULT" | grub_quote)"
         title_correction_code="${title_correction_code}if [ \"x\$default\" = '$quoted' ]; then default='$(echo "$replacement_title" | grub_quote)'; fi;"
         grub_warn "$(gettext_printf "Please don't use old title \`%s' for GRUB_DEFAULT, use \`%s' (for versions before 2.00) or \`%s' (for 2.00 or later)" "$GRUB_ACTUAL_DEFAULT" "$replacement_title" "gnulinux-advanced-$boot_device_id>gnulinux-$version-$type-$boot_device_id")"
      fi
      echo "menuentry '$(echo "$title" | grub_quote)' ${CLASS} \$menuentry_id_option 'xen-gnulinux-$version-$type-$boot_device_id' {" | sed "s/^/$submenu_indentation/"
  else
      title="$(gettext_printf "%s, with Xen hypervisor" "${os}")"
      echo "menuentry '$(echo "$title" | grub_quote)' ${CLASS} \$menuentry_id_option 'xen-gnulinux-simple-$boot_device_id' {" | sed "s/^/$submenu_indentation/"
  fi
  if [ x$type != xrecovery ] ; then
      save_default_entry | grub_add_tab | sed "s/^/$submenu_indentation/"
  fi

  if [ -z "${prepare_boot_cache}" ]; then
    prepare_boot_cache="$(prepare_grub_to_access_device ${GRUB_DEVICE_BOOT} | grub_add_tab)"
  fi
  printf '%s\n' "${prepare_boot_cache}" | sed "s/^/$submenu_indentation/"
  xmessage="$(gettext_printf "Loading Xen %s ..." ${xen_version})"
  lmessage="$(gettext_printf "Loading Linux %s ..." ${version})"
  sed "s/^/$submenu_indentation/" << EOF
	echo	'$(echo "$xmessage" | grub_quote)'
<<<<<<< HEAD
	multiboot	${rel_xen_dirname}/${xen_basename} placeholder ${xen_args}
=======
        if [ "\$grub_platform" = "pc" -o "\$grub_platform" = "" ]; then
            xen_rm_opts=
        else
            xen_rm_opts="no-real-mode edd=off"
        fi
	multiboot	${rel_xen_dirname}/${xen_basename} placeholder ${xen_args} \${xen_rm_opts}
>>>>>>> ec525c18
	echo	'$(echo "$lmessage" | grub_quote)'
	module	${rel_dirname}/${basename} placeholder root=${linux_root_device_thisversion} ro ${args}
EOF
  if test -n "${initrd}" ; then
    # TRANSLATORS: ramdisk isn't identifier. Should be translated.
    message="$(gettext_printf "Loading initial ramdisk ...")"
    sed "s/^/$submenu_indentation/" << EOF
	echo	'$(echo "$message" | grub_quote)'
<<<<<<< HEAD
	module	${rel_dirname}/${initrd}
=======
	module	--nounzip   ${rel_dirname}/${initrd}
>>>>>>> ec525c18
EOF
  fi
  sed "s/^/$submenu_indentation/" << EOF
}
EOF
}

linux_list=`for i in /boot/vmlinu[xz]-* /vmlinu[xz]-* /boot/kernel-*; do
    if grub_file_is_not_garbage "$i"; then
    	basename=$(basename $i)
	version=$(echo $basename | sed -e "s,^[^0-9]*-,,g")
	dirname=$(dirname $i)
	config=
	for j in "${dirname}/config-${version}" "${dirname}/config-${alt_version}" "/etc/kernels/kernel-config-${version}" ; do
	    if test -e "${j}" ; then
		config="${j}"
		break
	    fi
	done
        if (grep -qx "CONFIG_XEN_DOM0=y" "${config}" 2> /dev/null || grep -qx "CONFIG_XEN_PRIVILEGED_GUEST=y" "${config}" 2> /dev/null); then echo -n "$i " ; fi
    fi
    done`
if [ "x${linux_list}" = "x" ] ; then
    exit 0
fi

file_is_not_sym () {
    case "$1" in
	*/xen-syms-*)
	    return 1;;
	*)
	    return 0;;
    esac
}

xen_list=`for i in /boot/xen*; do
        if grub_file_is_not_garbage "$i" && file_is_not_sym "$i" ; then echo -n "$i " ; fi
      done`
prepare_boot_cache=
boot_device_id=

title_correction_code=

machine=`uname -m`

case "$machine" in
    i?86) GENKERNEL_ARCH="x86" ;;
    mips|mips64) GENKERNEL_ARCH="mips" ;;
    mipsel|mips64el) GENKERNEL_ARCH="mipsel" ;;
    arm*) GENKERNEL_ARCH="arm" ;;
    *) GENKERNEL_ARCH="$machine" ;;
esac

# Extra indentation to add to menu entries in a submenu. We're not in a submenu
# yet, so it's empty. In a submenu it will be equal to '\t' (one tab).
submenu_indentation=""

is_top_level=true

while [ "x${xen_list}" != "x" ] ; do
    list="${linux_list}"
    current_xen=`version_find_latest $xen_list`
    xen_basename=`basename ${current_xen}`
    xen_dirname=`dirname ${current_xen}`
    rel_xen_dirname=`make_system_path_relative_to_its_root $xen_dirname`
    xen_version=`echo $xen_basename | sed -e "s,.gz$,,g;s,^xen-,,g"`
    if [ -z "$boot_device_id" ]; then
	boot_device_id="$(grub_get_device_id "${GRUB_DEVICE}")"
    fi
    if [ "x$is_top_level" != xtrue ]; then
	echo "	submenu '$(gettext_printf "Xen hypervisor, version %s" "${xen_version}" | grub_quote)' \$menuentry_id_option 'xen-hypervisor-$xen_version-$boot_device_id' {"
    fi
    while [ "x$list" != "x" ] ; do
	linux=`version_find_latest $list`
	gettext_printf "Found linux image: %s\n" "$linux" >&2
	basename=`basename $linux`
	dirname=`dirname $linux`
	rel_dirname=`make_system_path_relative_to_its_root $dirname`
	version=`echo $basename | sed -e "s,^[^0-9]*-,,g"`
	alt_version=`echo $version | sed -e "s,\.old$,,g"`
	linux_root_device_thisversion="${LINUX_ROOT_DEVICE}"

	initrd=
	for i in "initrd.img-${version}" "initrd-${version}.img" "initrd-${version}.gz" \
	   "initrd-${version}" "initramfs-${version}.img" \
	   "initrd.img-${alt_version}" "initrd-${alt_version}.img" \
	   "initrd-${alt_version}" "initramfs-${alt_version}.img" \
	   "initramfs-genkernel-${version}" \
	   "initramfs-genkernel-${alt_version}" \
	   "initramfs-genkernel-${GENKERNEL_ARCH}-${version}" \
	   "initramfs-genkernel-${GENKERNEL_ARCH}-${alt_version}" ; do
	    if test -e "${dirname}/${i}" ; then
		initrd="$i"
		break
	    fi
	done
	if test -n "${initrd}" ; then
	    gettext_printf "Found initrd image: %s\n" "${dirname}/${initrd}" >&2
	else
    # "UUID=" magic is parsed by initrds.  Since there's no initrd, it can't work here.
	    linux_root_device_thisversion=${GRUB_DEVICE}
	fi

	if [ "x$is_top_level" = xtrue ] && [ "x${GRUB_DISABLE_SUBMENU}" != xy ]; then
	    linux_entry "${OS}" "${version}" "${xen_version}" simple \
		"${GRUB_CMDLINE_LINUX} ${GRUB_CMDLINE_LINUX_DEFAULT}" "${GRUB_CMDLINE_XEN} ${GRUB_CMDLINE_XEN_DEFAULT}"

	    submenu_indentation="$grub_tab$grub_tab"
    
	    if [ -z "$boot_device_id" ]; then
		boot_device_id="$(grub_get_device_id "${GRUB_DEVICE}")"
	    fi
            # TRANSLATORS: %s is replaced with an OS name
	    echo "submenu '$(gettext_printf "Advanced options for %s (with Xen hypervisor)" "${OS}" | grub_quote)' \$menuentry_id_option 'gnulinux-advanced-$boot_device_id' {"
	echo "	submenu '$(gettext_printf "Xen hypervisor, version %s" "${xen_version}" | grub_quote)' \$menuentry_id_option 'xen-hypervisor-$xen_version-$boot_device_id' {"
	   is_top_level=false
	fi

	linux_entry "${OS}" "${version}" "${xen_version}" advanced \
	    "${GRUB_CMDLINE_LINUX} ${GRUB_CMDLINE_LINUX_DEFAULT}" "${GRUB_CMDLINE_XEN} ${GRUB_CMDLINE_XEN_DEFAULT}"
	if [ "x${GRUB_DISABLE_RECOVERY}" != "xtrue" ]; then
	    linux_entry "${OS}" "${version}" "${xen_version}" recovery \
		"single ${GRUB_CMDLINE_LINUX}" "${GRUB_CMDLINE_XEN}"
	fi

	list=`echo $list | tr ' ' '\n' | grep -vx $linux | tr '\n' ' '`
    done
    if [ x"$is_top_level" != xtrue ]; then
	echo '	}'
    fi
    xen_list=`echo $xen_list | tr ' ' '\n' | grep -vx $current_xen | tr '\n' ' '`
done

# If at least one kernel was found, then we need to
# add a closing '}' for the submenu command.
if [ x"$is_top_level" != xtrue ]; then
  echo '}'
fi

echo "$title_correction_code"<|MERGE_RESOLUTION|>--- conflicted
+++ resolved
@@ -126,16 +126,12 @@
   lmessage="$(gettext_printf "Loading Linux %s ..." ${version})"
   sed "s/^/$submenu_indentation/" << EOF
 	echo	'$(echo "$xmessage" | grub_quote)'
-<<<<<<< HEAD
-	multiboot	${rel_xen_dirname}/${xen_basename} placeholder ${xen_args}
-=======
         if [ "\$grub_platform" = "pc" -o "\$grub_platform" = "" ]; then
             xen_rm_opts=
         else
             xen_rm_opts="no-real-mode edd=off"
         fi
 	multiboot	${rel_xen_dirname}/${xen_basename} placeholder ${xen_args} \${xen_rm_opts}
->>>>>>> ec525c18
 	echo	'$(echo "$lmessage" | grub_quote)'
 	module	${rel_dirname}/${basename} placeholder root=${linux_root_device_thisversion} ro ${args}
 EOF
@@ -144,11 +140,7 @@
     message="$(gettext_printf "Loading initial ramdisk ...")"
     sed "s/^/$submenu_indentation/" << EOF
 	echo	'$(echo "$message" | grub_quote)'
-<<<<<<< HEAD
-	module	${rel_dirname}/${initrd}
-=======
 	module	--nounzip   ${rel_dirname}/${initrd}
->>>>>>> ec525c18
 EOF
   fi
   sed "s/^/$submenu_indentation/" << EOF
