--- conflicted
+++ resolved
@@ -264,11 +264,7 @@
 	    "${GRUB_CMDLINE_LINUX} ${GRUB_CMDLINE_LINUX_DEFAULT}" "${GRUB_CMDLINE_XEN} ${GRUB_CMDLINE_XEN_DEFAULT}"
 	for supported_init in ${SUPPORTED_INITS}; do
 	    init_path="${supported_init#*:}"
-<<<<<<< HEAD
-	    if [ -x "${init_path}" ] && [ "$(readlink -f /sbin/init)" != "${init_path}" ]; then
-=======
 	    if [ -x "${init_path}" ] && [ "$(readlink -f /sbin/init)" != "$(readlink -f "${init_path}")" ]; then
->>>>>>> c4f764e8
 		linux_entry "${OS}" "${version}" "${xen_version}" "init-${supported_init%%:*}" \
 		    "${GRUB_CMDLINE_LINUX} ${GRUB_CMDLINE_LINUX_DEFAULT} init=${init_path}" "${GRUB_CMDLINE_XEN} ${GRUB_CMDLINE_XEN_DEFAULT}"
 
