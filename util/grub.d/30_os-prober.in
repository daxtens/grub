#! /bin/sh
set -e

# grub-mkconfig helper script.
# Copyright (C) 2006,2007,2008,2009  Free Software Foundation, Inc.
#
# GRUB is free software: you can redistribute it and/or modify
# it under the terms of the GNU General Public License as published by
# the Free Software Foundation, either version 3 of the License, or
# (at your option) any later version.
#
# GRUB is distributed in the hope that it will be useful,
# but WITHOUT ANY WARRANTY; without even the implied warranty of
# MERCHANTABILITY or FITNESS FOR A PARTICULAR PURPOSE.  See the
# GNU General Public License for more details.
#
# You should have received a copy of the GNU General Public License
# along with GRUB.  If not, see <http://www.gnu.org/licenses/>.

prefix="@prefix@"
exec_prefix="@exec_prefix@"
datarootdir="@datarootdir@"
quick_boot="@QUICK_BOOT@"

export TEXTDOMAIN=@PACKAGE@
export TEXTDOMAINDIR="@localedir@"

. "$pkgdatadir/grub-mkconfig_lib"

found_other_os=

adjust_timeout () {
  if [ "$quick_boot" = 1 ] && [ "x${found_other_os}" != "x" ]; then
    cat << EOF
set timeout_style=menu
if [ "\${timeout}" = 0 ]; then
  set timeout=10
fi
EOF
  fi
}

found_other_os=

adjust_timeout () {
  if [ "$quick_boot" = 1 ] && [ "x${found_other_os}" != "x" ]; then
    cat << EOF
set timeout_style=menu
if [ "\${timeout}" = 0 ]; then
  set timeout=10
fi
EOF
  fi
}

if [ "x${GRUB_DISABLE_OS_PROBER}" = "xtrue" ]; then
  exit 0
fi

if [ -z "`which os-prober 2> /dev/null`" ] || [ -z "`which linux-boot-prober 2> /dev/null`" ] ; then
  # missing os-prober and/or linux-boot-prober
  exit 0
fi

OSPROBED="`os-prober | tr ' ' '^' | paste -s -d ' '`"
if [ -z "${OSPROBED}" ] ; then
  # empty os-prober output, nothing doing
  exit 0
fi

osx_entry() {
    found_other_os=1
    if [ x$2 = x32 ]; then
        # TRANSLATORS: it refers to kernel architecture (32-bit)
	bitstr="$(gettext "(32-bit)")"
    else
        # TRANSLATORS: it refers to kernel architecture (64-bit)
	bitstr="$(gettext "(64-bit)")"
    fi
    # TRANSLATORS: it refers on the OS residing on device %s
    onstr="$(gettext_printf "(on %s)" "${DEVICE}")"
        cat << EOF
menuentry '$(echo "${LONGNAME} $bitstr $onstr" | grub_quote)' --class osx --class darwin --class os \$menuentry_id_option 'osprober-xnu-$2-$(grub_get_device_id "${DEVICE}")'  {
EOF
	save_default_entry | grub_add_tab
	prepare_grub_to_access_device ${DEVICE} | grub_add_tab
	cat << EOF
        load_video
        set do_resume=0
        if [ /var/vm/sleepimage -nt10 / ]; then
           if xnu_resume /var/vm/sleepimage; then
             set do_resume=1
           fi
        fi
        if [ \$do_resume = 0 ]; then
           xnu_uuid ${OSXUUID} uuid
           if [ -f /Extra/DSDT.aml ]; then
              acpi -e /Extra/DSDT.aml
           fi
           if [ /kernelcache -nt /System/Library/Extensions ]; then
              $1 /kernelcache boot-uuid=\${uuid} rd=*uuid
           elif [ -f /System/Library/Kernels/kernel ]; then
              $1 /System/Library/Kernels/kernel boot-uuid=\${uuid} rd=*uuid
              xnu_kextdir /System/Library/Extensions
           else
              $1 /mach_kernel boot-uuid=\${uuid} rd=*uuid
              if [ /System/Library/Extensions.mkext -nt /System/Library/Extensions ]; then
                xnu_mkext /System/Library/Extensions.mkext
              else
                xnu_kextdir /System/Library/Extensions
              fi
           fi
           if [ -f /Extra/Extensions.mkext ]; then
              xnu_mkext /Extra/Extensions.mkext
           fi
           if [ -d /Extra/Extensions ]; then
              xnu_kextdir /Extra/Extensions
           fi
           if [ -f /Extra/devprop.bin ]; then
              xnu_devprop_load /Extra/devprop.bin
           fi
           if [ -f /Extra/splash.jpg ]; then
              insmod jpeg
              xnu_splash /Extra/splash.jpg
           fi
           if [ -f /Extra/splash.png ]; then
              insmod png
              xnu_splash /Extra/splash.png
           fi
           if [ -f /Extra/splash.tga ]; then
              insmod tga
              xnu_splash /Extra/splash.tga
           fi
        fi
}
EOF
}

used_osprober_linux_ids=

wubi=

for OS in ${OSPROBED} ; do
  DEVICE="`echo ${OS} | cut -d ':' -f 1`"
  LONGNAME="`echo ${OS} | cut -d ':' -f 2 | tr '^' ' '`"
  LABEL="`echo ${OS} | cut -d ':' -f 3 | tr '^' ' '`"
  BOOT="`echo ${OS} | cut -d ':' -f 4`"
  if UUID="`${grub_probe} --target=fs_uuid --device ${DEVICE%@*}`"; then
    EXPUUID="$UUID"

    if [ x"${DEVICE#*@}" != x ] ; then
      EXPUUID="${EXPUUID}@${DEVICE#*@}"
    fi

<<<<<<< HEAD
    if [ "x${GRUB_OS_PROBER_SKIP_LIST}" != "x" -a "x`echo ${GRUB_OS_PROBER_SKIP_LIST} | grep -i -e '\b'${EXPUUID}'\b'`" != "x" ] ; then
=======
    if [ "x${GRUB_OS_PROBER_SKIP_LIST}" != "x" ] && [ "x`echo ${GRUB_OS_PROBER_SKIP_LIST} | grep -i -e '\b'${EXPUUID}'\b'`" != "x" ] ; then
>>>>>>> f37eb8f8
      echo "Skipped ${LONGNAME} on ${DEVICE} by user request." >&2
      continue
    fi
  fi

  BTRFS="`echo ${OS} | cut -d ':' -f 5`"
  if [ "x$BTRFS" = "xbtrfs" ]; then
	BTRFSuuid="`echo ${OS} | cut -d ':' -f 6`"
	BTRFSsubvol="`echo ${OS} | cut -d ':' -f 7`"
  fi

  if [ -z "${LONGNAME}" ] ; then
    LONGNAME="${LABEL}"
  fi

  # os-prober returns text string followed by optional counter
  CLASS="--class $(echo "${LABEL}" | LC_ALL=C sed 's,[[:digit:]]*$,,' | cut -d' ' -f1 | tr 'A-Z' 'a-z' | LC_ALL=C sed 's,[^[:alnum:]_],_,g')"

  gettext_printf "Found %s on %s\n" "${LONGNAME}" "${DEVICE}" >&2

  case ${BOOT} in
    chain)

      case ${LONGNAME} in
	Windows*)
	  if [ -z "$wubi" ]; then
	    if [ -x /usr/share/lupin-support/grub-mkimage ] && \
	       /usr/share/lupin-support/grub-mkimage --test; then
	      wubi=yes
	    else
	      wubi=no
	    fi
	  fi
	  if [ "$wubi" = yes ]; then
	    echo "Skipping ${LONGNAME} on Wubi system" >&2
	    continue
	  fi
	  ;;
      esac

      found_other_os=1
	  onstr="$(gettext_printf "(on %s)" "${DEVICE}")"
      cat << EOF
menuentry '$(echo "${LONGNAME} $onstr" | grub_quote)' $CLASS --class os \$menuentry_id_option 'osprober-chain-$(grub_get_device_id "${DEVICE}")' {
EOF
      save_default_entry | grub_add_tab
      prepare_grub_to_access_device ${DEVICE} | grub_add_tab

      if [ x"`${grub_probe} --device ${DEVICE} --target=partmap`" = xmsdos ]; then
	  cat << EOF
	parttool \${root} hidden-
EOF
      fi

      case ${LONGNAME} in
	Windows\ Vista*|Windows\ 7*|Windows\ Server\ 2008*)
	;;
	*)
	  cat << EOF
	drivemap -s (hd0) \${root}
EOF
	;;
      esac

      cat <<EOF
	chainloader +1
}
EOF
    ;;
    efi)

	found_other_os=1
	EFIPATH=${DEVICE#*@}
	DEVICE=${DEVICE%@*}
	onstr="$(gettext_printf "(on %s)" "${DEVICE}")"
      cat << EOF
menuentry '$(echo "${LONGNAME} $onstr" | grub_quote)' $CLASS --class os \$menuentry_id_option 'osprober-efi-$(grub_get_device_id "${DEVICE}")' {
EOF
      save_default_entry | sed -e "s/^/\t/"
      prepare_grub_to_access_device ${DEVICE} | sed -e "s/^/\t/"

      cat <<EOF
	chainloader ${EFIPATH}
}
EOF
    ;;
    linux)
      if [ "x$BTRFS" = "xbtrfs" ]; then
         LINUXPROBED="`linux-boot-prober btrfs ${BTRFSuuid} ${BTRFSsubvol}  2> /dev/null | tr ' ' '^' | paste -s -d ' '`"
      else
         LINUXPROBED="`linux-boot-prober ${DEVICE} 2> /dev/null | tr ' ' '^' | paste -s -d ' '`"
      fi
      prepare_boot_cache=
      boot_device_id=
      is_top_level=true
      title_correction_code=
      OS="${LONGNAME}"

      for LINUX in ${LINUXPROBED} ; do
        LROOT="`echo ${LINUX} | cut -d ':' -f 1`"
        LBOOT="`echo ${LINUX} | cut -d ':' -f 2`"
        LLABEL="`echo ${LINUX} | cut -d ':' -f 3 | tr '^' ' '`"
        LKERNEL="`echo ${LINUX} | cut -d ':' -f 4`"
        LINITRD="`echo ${LINUX} | cut -d ':' -f 5`"
        LPARAMS="`echo ${LINUX} | cut -d ':' -f 6- | tr '^' ' '`"

        if [ -z "${LLABEL}" ] ; then
          LLABEL="${LONGNAME}"
        fi

	if [ "${LROOT}" != "${LBOOT}" ]; then
	  LKERNEL="${LKERNEL#/boot}"
	  LINITRD="${LINITRD#/boot}"
	fi

	if [ -z "${prepare_boot_cache}" ]; then
	  prepare_boot_cache="$(prepare_grub_to_access_device ${LBOOT} | grub_add_tab)"
	  [ "${prepare_boot_cache}" ] || continue
	fi

	found_other_os=1
	onstr="$(gettext_printf "(on %s)" "${DEVICE}")"
	recovery_params="$(echo "${LPARAMS}" | grep 'single\|recovery')" || true
	counter=1
	while echo "$used_osprober_linux_ids" | grep 'osprober-gnulinux-$LKERNEL-${recovery_params}-$counter-$boot_device_id' > /dev/null; do
	    counter=$((counter+1));
	done
	if [ -z "$boot_device_id" ]; then
	    boot_device_id="$(grub_get_device_id "${DEVICE}")"
	fi
	used_osprober_linux_ids="$used_osprober_linux_ids 'osprober-gnulinux-$LKERNEL-${recovery_params}-$counter-$boot_device_id'"

	if [ "x$is_top_level" = xtrue ] && [ "x${GRUB_DISABLE_SUBMENU}" != xy ]; then
            cat << EOF
menuentry '$(echo "$OS $onstr" | grub_quote)' $CLASS --class gnu-linux --class gnu --class os \$menuentry_id_option 'osprober-gnulinux-simple-$boot_device_id' {
EOF
	    save_default_entry | grub_add_tab
	    printf '%s\n' "${prepare_boot_cache}"
	    cat <<  EOF
	linux ${LKERNEL} ${LPARAMS}
EOF
            if [ -n "${LINITRD}" ] ; then
          cat << EOF
	initrd ${LINITRD}
EOF
            fi
        cat << EOF
}
EOF
	    echo "submenu '$(gettext_printf "Advanced options for %s" "${OS} $onstr" | grub_quote)' \$menuentry_id_option 'osprober-gnulinux-advanced-$boot_device_id' {"
	    is_top_level=false
	fi
	title="${LLABEL} $onstr"
        cat << EOF
	menuentry '$(echo "$title" | grub_quote)' --class gnu-linux --class gnu --class os \$menuentry_id_option 'osprober-gnulinux-$LKERNEL-${recovery_params}-$boot_device_id' {
EOF
	save_default_entry | sed -e "s/^/$grub_tab$grub_tab/"
	printf '%s\n' "${prepare_boot_cache}" | grub_add_tab
	cat <<  EOF
		linux ${LKERNEL} ${LPARAMS}
EOF
        if [ -n "${LINITRD}" ] ; then
            cat << EOF
		initrd ${LINITRD}
EOF
        fi
        cat << EOF
	}
EOF
	if [ x"$title" = x"$GRUB_ACTUAL_DEFAULT" ] || [ x"Previous Linux versions>$title" = x"$GRUB_ACTUAL_DEFAULT" ]; then
	    replacement_title="$(echo "Advanced options for ${OS} $onstr" | sed 's,>,>>,g')>$(echo "$title" | sed 's,>,>>,g')"
	    quoted="$(echo "$GRUB_ACTUAL_DEFAULT" | grub_quote)"
	    title_correction_code="${title_correction_code}if [ \"x\$default\" = '$quoted' ]; then default='$(echo "$replacement_title" | grub_quote)'; fi;"
	    grub_warn "$(gettext_printf "Please don't use old title \`%s' for GRUB_DEFAULT, use \`%s' (for versions before 2.00) or \`%s' (for 2.00 or later)" "$GRUB_ACTUAL_DEFAULT" "$replacement_title" "gnulinux-advanced-$boot_device_id>gnulinux-$version-$type-$boot_device_id")"
	fi
      done
      if [ x"$is_top_level" != xtrue ]; then
	  echo '}'
      fi
      echo "$title_correction_code"
    ;;
    macosx)
      if [ "${UUID}" ]; then
	OSXUUID="${UUID}"
	osx_entry xnu_kernel 32
	osx_entry xnu_kernel64 64
      fi
    ;;
    hurd)
      found_other_os=1
      onstr="$(gettext_printf "(on %s)" "${DEVICE}")"
      cat << EOF
menuentry '$(echo "${LONGNAME} $onstr" | grub_quote)' --class hurd --class gnu --class os \$menuentry_id_option 'osprober-gnuhurd-/boot/gnumach.gz-false-$(grub_get_device_id "${DEVICE}")' {
EOF
      save_default_entry | grub_add_tab
      prepare_grub_to_access_device ${DEVICE} | grub_add_tab
      grub_device="`${grub_probe} --device ${DEVICE} --target=drive`"
      mach_device="`echo "${grub_device}" | sed -e 's/(\(hd.*\),msdos\(.*\))/\1s\2/'`"
      grub_fs="`${grub_probe} --device ${DEVICE} --target=fs`"
      case "${grub_fs}" in
	*fs)	hurd_fs="${grub_fs}" ;;
	*)	hurd_fs="${grub_fs}fs" ;;
      esac
      cat << EOF
	multiboot /boot/gnumach.gz root=device:${mach_device}
	module /hurd/${hurd_fs}.static ${hurd_fs} --readonly \\
			--multiboot-command-line='\${kernel-command-line}' \\
			--host-priv-port='\${host-port}' \\
			--device-master-port='\${device-port}' \\
			--exec-server-task='\${exec-task}' -T typed '\${root}' \\
			'\$(task-create)' '\$(task-resume)'
	module /lib/ld.so.1 exec /hurd/exec '\$(exec-task=task-create)'
}
EOF
    ;;
    minix)
	  cat << EOF
menuentry "${LONGNAME} (on ${DEVICE}, Multiboot)" {
EOF
         save_default_entry | sed -e "s/^/\t/"
         prepare_grub_to_access_device ${DEVICE} | sed -e "s/^/\t/"
	 cat << EOF
	multiboot /boot/image_latest
}
EOF
    ;;
    *)
      # TRANSLATORS: %s is replaced by OS name.
      gettext_printf "%s is not yet supported by grub-mkconfig.\n" "  ${LONGNAME}" >&2
    ;;
  esac
done

adjust_timeout<|MERGE_RESOLUTION|>--- conflicted
+++ resolved
@@ -40,19 +40,6 @@
   fi
 }
 
-found_other_os=
-
-adjust_timeout () {
-  if [ "$quick_boot" = 1 ] && [ "x${found_other_os}" != "x" ]; then
-    cat << EOF
-set timeout_style=menu
-if [ "\${timeout}" = 0 ]; then
-  set timeout=10
-fi
-EOF
-  fi
-}
-
 if [ "x${GRUB_DISABLE_OS_PROBER}" = "xtrue" ]; then
   exit 0
 fi
@@ -152,11 +139,7 @@
       EXPUUID="${EXPUUID}@${DEVICE#*@}"
     fi
 
-<<<<<<< HEAD
-    if [ "x${GRUB_OS_PROBER_SKIP_LIST}" != "x" -a "x`echo ${GRUB_OS_PROBER_SKIP_LIST} | grep -i -e '\b'${EXPUUID}'\b'`" != "x" ] ; then
-=======
     if [ "x${GRUB_OS_PROBER_SKIP_LIST}" != "x" ] && [ "x`echo ${GRUB_OS_PROBER_SKIP_LIST} | grep -i -e '\b'${EXPUUID}'\b'`" != "x" ] ; then
->>>>>>> f37eb8f8
       echo "Skipped ${LONGNAME} on ${DEVICE} by user request." >&2
       continue
     fi
